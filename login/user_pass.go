package login

import (
	"encoding/base64"
	"fmt"
	"time"

	"github.com/google/uuid"
	"golang.org/x/crypto/bcrypt"
	"gorm.io/gorm"
)

type UserPasser interface {
	FindUser(db *gorm.DB, model interface{}, account string) (user interface{}, err error)
	EncryptPassword()
	IsPasswordCorrect(password string) bool
	IncreaseRetryCount(db *gorm.DB, model interface{}) error
	GenerateResetPasswordToken(db *gorm.DB, model interface{}) (token string, err error)
	ConsumeResetPasswordToken(db *gorm.DB, model interface{}) error
<<<<<<< HEAD

	GetAccountName() string
	GetPasswordUpdatedAt() string
	GetLoginRetryCount() int
	GetLocked() bool
	GetTOTPSecretKey() string
	GetResetPasswordToken() (token string, expired bool)

=======
	GetResetPasswordToken() (token string, createdAt *time.Time, expired bool)
>>>>>>> 16c793fa
	SetPassword(db *gorm.DB, model interface{}, password string) error
	SetTOTPSecretKey(db *gorm.DB, model interface{}, key string) error

	LockUser(db *gorm.DB, model interface{}) error
	UnlockUser(db *gorm.DB, model interface{}) error
}

type UserPass struct {
	Account  string `gorm:"index:uidx_users_account,unique,where:account!=''"`
	Password string `gorm:"size:60"`
	// UnixNano string
	PassUpdatedAt               string
	LoginRetryCount             int
	Locked                      bool
	LockedAt                    *time.Time
	ResetPasswordToken          string `gorm:"index:uidx_users_reset_password_token,unique,where:reset_password_token!=''"`
	ResetPasswordTokenCreatedAt *time.Time
	ResetPasswordTokenExpiredAt *time.Time
	TOTPSecretKey               string
}

var _ UserPasser = (*UserPass)(nil)

func (up *UserPass) FindUser(db *gorm.DB, model interface{}, account string) (user interface{}, err error) {
	err = db.Where("account = ?", account).
		First(model).
		Error
	if err != nil {
		return nil, err
	}
	return model, nil
}

func (up *UserPass) GetAccountName() string {
	return up.Account
}

func (up *UserPass) GetLoginRetryCount() int {
	return up.LoginRetryCount
}

func (up *UserPass) GetLocked() bool {
	if !up.Locked {
		return false
	}
	return up.Locked && up.LockedAt != nil && time.Now().Sub(*up.LockedAt) <= time.Hour
}

func (up *UserPass) GetTOTPSecretKey() string {
	return up.TOTPSecretKey
}

func (up *UserPass) EncryptPassword() {
	if up.Password == "" {
		return
	}
	hash, err := bcrypt.GenerateFromPassword([]byte(up.Password), 10)
	if err != nil {
		panic(err)
	}
	up.Password = string(hash)
	up.PassUpdatedAt = fmt.Sprint(time.Now().UnixNano())
}

func (up *UserPass) IsPasswordCorrect(password string) bool {
	return bcrypt.CompareHashAndPassword([]byte(up.Password), []byte(password)) == nil
}

func (up *UserPass) GetPasswordUpdatedAt() string {
	return up.PassUpdatedAt
}

func (up *UserPass) LockUser(db *gorm.DB, model interface{}) error {
	lockedAt := time.Now()
	if err := db.Model(model).Where("account = ?", up.Account).Updates(map[string]interface{}{
		"locked":    true,
		"locked_at": &lockedAt,
	}).Error; err != nil {
		return err
	}

	up.Locked = true
	up.LockedAt = &lockedAt

	return nil
}

func (up *UserPass) UnlockUser(db *gorm.DB, model interface{}) error {
	if err := db.Model(model).Where("account = ?", up.Account).Updates(map[string]interface{}{
		"locked":            false,
		"login_retry_count": 0,
		"locked_at":         nil,
	}).Error; err != nil {
		return err
	}

	up.Locked = false
	up.LoginRetryCount = 0
	up.LockedAt = nil

	return nil
}

func (up *UserPass) IncreaseRetryCount(db *gorm.DB, model interface{}) error {
	if err := db.Model(model).Where("account = ?", up.Account).Updates(map[string]interface{}{
		"login_retry_count": gorm.Expr("coalesce(login_retry_count,0) + 1"),
	}).Error; err != nil {
		return err
	}
	up.LoginRetryCount++

	return nil
}

func (up *UserPass) GenerateResetPasswordToken(db *gorm.DB, model interface{}) (token string, err error) {
	token = base64.URLEncoding.EncodeToString([]byte(uuid.NewString()))
	now := time.Now()
	expiredAt := now.Add(10 * time.Minute)
	err = db.Model(model).
		Where("account = ?", up.Account).
		Updates(map[string]interface{}{
			"reset_password_token":            token,
			"reset_password_token_created_at": now,
			"reset_password_token_expired_at": expiredAt,
		}).
		Error
	if err != nil {
		return "", err
	}
	up.ResetPasswordToken = token
	up.ResetPasswordTokenCreatedAt = &now
	up.ResetPasswordTokenExpiredAt = &expiredAt
	return token, nil
}

func (up *UserPass) ConsumeResetPasswordToken(db *gorm.DB, model interface{}) error {
	err := db.Model(model).
		Where("account = ?", up.Account).
		Updates(map[string]interface{}{
			"reset_password_token_expired_at": time.Now(),
		}).
		Error
	if err != nil {
		return err
	}
	return nil
}

func (up *UserPass) GetResetPasswordToken() (token string, createdAt *time.Time, expired bool) {
	if up.ResetPasswordTokenExpiredAt != nil && time.Now().Sub(*up.ResetPasswordTokenExpiredAt) > 0 {
		return "", nil, true
	}
	return up.ResetPasswordToken, up.ResetPasswordTokenCreatedAt, false
}

func (up *UserPass) SetPassword(db *gorm.DB, model interface{}, password string) error {
	up.Password = password
	up.EncryptPassword()
	err := db.Model(model).
		Where("account = ?", up.Account).
		Updates(map[string]interface{}{
			"password":        up.Password,
			"pass_updated_at": up.PassUpdatedAt,
		}).
		Error
	if err != nil {
		return err
	}
	return nil
}

func (up *UserPass) SetTOTPSecretKey(db *gorm.DB, model interface{}, key string) error {
	if err := db.Model(model).Where("username = ?", up.Account).Updates(map[string]interface{}{
		"totp_secret_key": key,
	}).Error; err != nil {
		return err
	}

	up.TOTPSecretKey = key

	return nil
}<|MERGE_RESOLUTION|>--- conflicted
+++ resolved
@@ -17,18 +17,14 @@
 	IncreaseRetryCount(db *gorm.DB, model interface{}) error
 	GenerateResetPasswordToken(db *gorm.DB, model interface{}) (token string, err error)
 	ConsumeResetPasswordToken(db *gorm.DB, model interface{}) error
-<<<<<<< HEAD
 
 	GetAccountName() string
 	GetPasswordUpdatedAt() string
 	GetLoginRetryCount() int
 	GetLocked() bool
 	GetTOTPSecretKey() string
-	GetResetPasswordToken() (token string, expired bool)
-
-=======
 	GetResetPasswordToken() (token string, createdAt *time.Time, expired bool)
->>>>>>> 16c793fa
+
 	SetPassword(db *gorm.DB, model interface{}, password string) error
 	SetTOTPSecretKey(db *gorm.DB, model interface{}, key string) error
 
