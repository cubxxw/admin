package login

import (
	"context"
	"errors"
	"fmt"
	"log"
	"net/http"
	"reflect"
	"strings"
	"time"

	"github.com/golang-jwt/jwt/v4"
	"github.com/goplaid/web"
	"github.com/goplaid/x/i18n"
	"github.com/markbates/goth"
	"github.com/markbates/goth/gothic"
	"github.com/pquerna/otp"
	"github.com/pquerna/otp/totp"
	. "github.com/theplant/htmlgo"
	"golang.org/x/text/language"
	"gorm.io/gorm"
)

var (
	errUserNotFound    = errors.New("user not found")
	errUserPassChanged = errors.New("password changed")
	errWrongPassword   = errors.New("wrong password")
	errUserLocked      = errors.New("user locked")
	errUserGetLocked   = errors.New("user get locked")
	errWrongTOTP       = errors.New("wrong totp")
)

const (
	// TOTP
	totpDoURL       = "/auth/2fa/totp/do"
	totpSetupURL    = "/auth/2fa/totp/setup"
	totpValidateURL = "/auth/2fa/totp/validate"

	// OAuth
	oauthBeginURL    = "/auth/begin"
	oauthCallbackURL = "/auth/callback"

	// UserPass
	userPassLoginURL               = "/auth/userpass/login"
	userPassDoResetPassURL         = "/auth/do-reset-password"
	userPassResetPassURL           = "/auth/reset-password"
	userPassDoChangePassURL        = "/auth/do-change-password"
	userPassChangePassURL          = "/auth/change-password"
	userPassForgetPassURL          = "/auth/forget-password"
	userPassDoSendResetPassLinkURL = "/auth/send-reset-password-link"
	userPassResetPassLinkSendURL   = "/auth/reset-password-link-sent"
)

type NotifyUserOfResetPasswordLinkFunc func(user interface{}, resetLink string) error
type PasswordValidationFunc func(password string) (message string, ok bool)
type HookFunc func(r *http.Request, user interface{}) error

type void struct{}

type Provider struct {
	Goth goth.Provider
	Key  string
	Text string
	Logo HTMLComponent
}

type CookieConfig struct {
	Path     string
	Domain   string
	SameSite http.SameSite
}

type Builder struct {
	secret                string
	providers             []*Provider
	authCookieName        string
	authSecureCookieName  string
	continueUrlCookieName string
	// seconds
	sessionMaxAge        int
	cookieConfig         CookieConfig
	autoExtendSession    bool
	maxRetryCount        int
	noForgetPasswordLink bool

<<<<<<< HEAD
	homeURL   string
	loginURL  string
	logoutURL string
	allowURLS map[string]void
=======
	homeURL                  string
	loginURL                 string
	logoutURL                string
	changePasswordURL        string
	doChangePasswordURL      string
	oauthCallbackCompleteURL string

	authPrefixInterceptURLS map[string]void
	allowURLS               map[string]void
>>>>>>> 7768e798

	loginPageFunc                 web.PageFunc
	forgetPasswordPageFunc        web.PageFunc
	resetPasswordLinkSentPageFunc web.PageFunc
	resetPasswordPageFunc         web.PageFunc
	changePasswordPageFunc        web.PageFunc
	totpSetupPageFunc             web.PageFunc
	totpValidatePageFunc          web.PageFunc

	notifyUserOfResetPasswordLinkFunc NotifyUserOfResetPasswordLinkFunc
	passwordValidationFunc            PasswordValidationFunc

	afterLoginHook                 HookFunc
	afterFailedToLoginHook         HookFunc
	afterUserLockedHook            HookFunc
	afterLogoutHook                HookFunc
	afterSendResetPasswordLinkHook HookFunc
	afterResetPasswordHook         HookFunc
	afterChangePasswordHook        HookFunc

	db                   *gorm.DB
	userModel            interface{}
	snakePrimaryField    string
	tUser                reflect.Type
	userPassEnabled      bool
	oauthEnabled         bool
	sessionSecureEnabled bool
	totpEnabled          bool
	totpIssuer           string

	i18nBuilder *i18n.Builder
}

func New() *Builder {
	r := &Builder{
<<<<<<< HEAD
		authCookieName:        "auth",
		authSecureCookieName:  "qor5_auth_secure",
		continueUrlCookieName: "qor5_continue_url",
		homeURL:               "/",
		loginURL:              "/auth/login",
		logoutURL:             "/auth/logout",
		sessionMaxAge:         60 * 60,
		allowURLS:             make(map[string]void),
=======
		authCookieName:           "auth",
		authSecureCookieName:     "qor5_auth_secure",
		continueUrlCookieName:    "qor5_continue_url",
		homeURL:                  "/",
		loginURL:                 "/auth/login",
		logoutURL:                "/auth/logout",
		changePasswordURL:        "/auth/change-password",
		doChangePasswordURL:      "/auth/do-change-password",
		oauthCallbackCompleteURL: "/auth/callback-complete",
		sessionMaxAge:            60 * 60,
		allowURLS:                make(map[string]void),
>>>>>>> 7768e798
		cookieConfig: CookieConfig{
			Path:     "/",
			Domain:   "",
			SameSite: http.SameSiteStrictMode,
		},
		autoExtendSession: true,
		maxRetryCount:     5,
		totpEnabled:       true,
		totpIssuer:        "qor5",
		i18nBuilder:       i18n.New(),
	}

	r.registerI18n()
	r.initAllowURLS()

	r.loginPageFunc = defaultLoginPage(r)
	r.forgetPasswordPageFunc = defaultForgetPasswordPage(r)
	r.resetPasswordLinkSentPageFunc = defaultResetPasswordLinkSentPage(r)
	r.resetPasswordPageFunc = defaultResetPasswordPage(r)
	r.changePasswordPageFunc = defaultChangePasswordPage(r)
	r.totpSetupPageFunc = defaultTOTPSetupPage(r)
	r.totpValidatePageFunc = defaultTOTPValidatePage(r)

	return r
}

func (b *Builder) initAllowURLS() {
	b.allowURLS = map[string]void{
		b.loginURL:            {},
		b.logoutURL:           {},
		userPassForgetPassURL: {},
		oauthBeginURL:         {},
		oauthCallbackURL:      {},
		userPassLoginURL:      {},
		totpDoURL:             {},
	}
}

func (b *Builder) AllowURL(v string) {
	b.allowURLS[v] = void{}
}

func (b *Builder) Secret(v string) (r *Builder) {
	b.secret = v
	return b
}

func (b *Builder) CookieConfig(v CookieConfig) (r *Builder) {
	b.cookieConfig = v
	return b
}

func (b *Builder) Providers(vs ...*Provider) (r *Builder) {
	if len(vs) == 0 {
		return b
	}
	b.oauthEnabled = true
	b.providers = vs
	var gothProviders []goth.Provider
	for _, v := range vs {
		gothProviders = append(gothProviders, v.Goth)
	}
	goth.UseProviders(gothProviders...)
	return b
}

func (b *Builder) AuthCookieName(v string) (r *Builder) {
	b.authCookieName = v
	return b
}

func (b *Builder) LoginURL(v string) (r *Builder) {
	b.loginURL = v
	return b
}

func (b *Builder) HomeURL(v string) (r *Builder) {
	b.homeURL = v
	return b
}

func (b *Builder) LoginPageFunc(v web.PageFunc) (r *Builder) {
	b.loginPageFunc = v
	return b
}

func (b *Builder) ForgetPasswordPageFunc(v web.PageFunc) (r *Builder) {
	b.forgetPasswordPageFunc = v
	return b
}

func (b *Builder) ResetPasswordLinkSentPageFunc(v web.PageFunc) (r *Builder) {
	b.resetPasswordLinkSentPageFunc = v
	return b
}

func (b *Builder) ResetPasswordPageFunc(v web.PageFunc) (r *Builder) {
	b.resetPasswordPageFunc = v
	return b
}

func (b *Builder) ChangePasswordPageFunc(v web.PageFunc) (r *Builder) {
	b.changePasswordPageFunc = v
	return b
}

func (b *Builder) NotifyUserOfResetPasswordLinkFunc(v NotifyUserOfResetPasswordLinkFunc) (r *Builder) {
	b.notifyUserOfResetPasswordLinkFunc = v
	return b
}

func (b *Builder) PasswordValidationFunc(v PasswordValidationFunc) (r *Builder) {
	b.passwordValidationFunc = v
	return b
}

func (b *Builder) wrapHook(v HookFunc) HookFunc {
	if v == nil {
		return nil
	}

	return func(r *http.Request, user interface{}) error {
		if GetCurrentUser(r) == nil {
			r = r.WithContext(context.WithValue(r.Context(), UserKey, user))
		}
		return v(r, user)
	}
}

func (b *Builder) AfterLogin(v HookFunc) (r *Builder) {
	b.afterLoginHook = b.wrapHook(v)
	return b
}

func (b *Builder) AfterFailedToLogin(v HookFunc) (r *Builder) {
	b.afterFailedToLoginHook = b.wrapHook(v)
	return b
}

func (b *Builder) AfterUserLocked(v HookFunc) (r *Builder) {
	b.afterUserLockedHook = b.wrapHook(v)
	return b
}

func (b *Builder) AfterLogout(v HookFunc) (r *Builder) {
	b.afterLogoutHook = b.wrapHook(v)
	return b
}

func (b *Builder) AfterSendResetPasswordLink(v HookFunc) (r *Builder) {
	b.afterSendResetPasswordLinkHook = b.wrapHook(v)
	return b
}

func (b *Builder) AfterResetPassword(v HookFunc) (r *Builder) {
	b.afterResetPasswordHook = b.wrapHook(v)
	return b
}

func (b *Builder) AfterChangePassword(v HookFunc) (r *Builder) {
	b.afterChangePasswordHook = b.wrapHook(v)
	return b
}

// seconds
// default 1h
func (b *Builder) SessionMaxAge(v int) (r *Builder) {
	b.sessionMaxAge = v
	return b
}

// extend the session if successfully authenticated
// default true
func (b *Builder) AutoExtendSession(v bool) (r *Builder) {
	b.autoExtendSession = v
	return b
}

// default 5
// MaxRetryCount <= 0 means no max retry count limit
func (b *Builder) MaxRetryCount(v int) (r *Builder) {
	b.maxRetryCount = v
	return b
}

func (b *Builder) TOTPEnabled(v bool) (r *Builder) {
	b.totpEnabled = v
	return b
}

func (b *Builder) TOTPIssuer(v string) (r *Builder) {
	b.totpIssuer = v
	return b
}

func (b *Builder) NoForgetPasswordLink(v bool) (r *Builder) {
	b.noForgetPasswordLink = v
	return b
}

func (b *Builder) DB(v *gorm.DB) (r *Builder) {
	b.db = v
	return b
}

func (b *Builder) I18n(v *i18n.Builder) (r *Builder) {
	b.i18nBuilder = v
	b.registerI18n()
	return b
}

func (b *Builder) registerI18n() {
	b.i18nBuilder.RegisterForModule(language.English, I18nLoginKey, Messages_en_US).
		RegisterForModule(language.SimplifiedChinese, I18nLoginKey, Messages_zh_CN)
}

func (b *Builder) UserModel(m interface{}) (r *Builder) {
	b.userModel = m
	b.tUser = underlyingReflectType(reflect.TypeOf(m))
	b.snakePrimaryField = snakePrimaryField(m)
	if _, ok := m.(UserPasser); ok {
		b.userPassEnabled = true
	}
	if _, ok := m.(OAuthUser); ok {
		b.oauthEnabled = true
	}
	if _, ok := m.(SessionSecurer); ok {
		b.sessionSecureEnabled = true
	}
	return b
}

func (b *Builder) newUserObject() interface{} {
	return reflect.New(b.tUser).Interface()
}

func (b *Builder) findUserByID(id string) (user interface{}, err error) {
	m := b.newUserObject()
	err = b.db.Where(fmt.Sprintf("%s = ?", b.snakePrimaryField), id).
		First(m).
		Error
	if err != nil {
		if err == gorm.ErrRecordNotFound {
			return nil, errUserNotFound
		}
		return nil, err
	}
	return m, nil
}

// completeUserAuthCallback is for url "/auth/{provider}/callback"
func (b *Builder) completeUserAuthCallback(w http.ResponseWriter, r *http.Request) {
	if b.cookieConfig.SameSite != http.SameSiteStrictMode {
		b.completeUserAuthCallbackComplete(w, r)
		return
	}

	completeURL := fmt.Sprintf("%s?%s", b.oauthCallbackCompleteURL, r.URL.Query().Encode())
	w.Header().Set("Content-Type", "text/html; charset=utf-8")
	w.Write([]byte(fmt.Sprintf(`
<script>
window.location.href="%s";
</script>
<a href="%s">complete</a>
    `, completeURL, completeURL)))
	return
}

func (b *Builder) completeUserAuthCallbackComplete(w http.ResponseWriter, r *http.Request) {
	var err error
	var user interface{}
	defer func() {
		if b.afterFailedToLoginHook != nil && err != nil && user != nil {
			b.afterFailedToLoginHook(r, user)
		}
	}()

	var ouser goth.User
	ouser, err = gothic.CompleteUserAuth(w, r)
	if err != nil {
		log.Println("completeUserAuthWithSetCookie", err)
		setFailCodeFlash(b.cookieConfig, w, FailCodeCompleteUserAuthFailed)
		http.Redirect(w, r, b.logoutURL, http.StatusFound)
		return
	}

	userID := ouser.UserID

	if b.userModel != nil {
		user, err = b.userModel.(OAuthUser).FindUserByOAuthUserID(b.db, b.newUserObject(), ouser.Provider, ouser.UserID)
		if err != nil {
			if err != gorm.ErrRecordNotFound {
				setFailCodeFlash(b.cookieConfig, w, FailCodeSystemError)
				http.Redirect(w, r, b.logoutURL, http.StatusFound)
				return
			}
			// TODO: maybe the indentifier of some providers is not email
			indentifier := ouser.Email
			user, err = b.userModel.(OAuthUser).FindUserByOAuthIndentifier(b.db, b.newUserObject(), ouser.Provider, indentifier)
			if err != nil {
				if err == gorm.ErrRecordNotFound {
					setFailCodeFlash(b.cookieConfig, w, FailCodeUserNotFound)
				} else {
					setFailCodeFlash(b.cookieConfig, w, FailCodeSystemError)
				}
				http.Redirect(w, r, b.logoutURL, http.StatusFound)
				return
			}
			err = user.(OAuthUser).InitOAuthUserID(b.db, b.newUserObject(), ouser.Provider, indentifier, ouser.UserID)
			if err != nil {
				setFailCodeFlash(b.cookieConfig, w, FailCodeSystemError)
				http.Redirect(w, r, b.logoutURL, http.StatusFound)
				return
			}
		}
		userID = objectID(user)
	}

	claims := UserClaims{
		Provider:         ouser.Provider,
		Email:            ouser.Email,
		Name:             ouser.Name,
		UserID:           userID,
		AvatarURL:        ouser.AvatarURL,
		RegisteredClaims: b.genBaseSessionClaim(userID),
	}
	if user == nil {
		user = &claims
	}

	if b.afterLoginHook != nil {
		if herr := b.afterLoginHook(r, user); herr != nil {
			setFailCodeFlash(b.cookieConfig, w, FailCodeSystemError)
			http.Redirect(w, r, b.loginURL, http.StatusFound)
			return
		}
	}

	if err := b.setSecureCookiesByClaims(w, user, claims); err != nil {
		setFailCodeFlash(b.cookieConfig, w, FailCodeSystemError)
		http.Redirect(w, r, b.logoutURL, http.StatusFound)
		return
	}

	redirectURL := b.homeURL
	if v := b.getContinueURL(w, r); v != "" {
		redirectURL = v
	}

	http.Redirect(w, r, redirectURL, http.StatusFound)
	return
}

// return user if account exists even if there is an error returned
func (b *Builder) authUserPass(account string, password string) (user interface{}, err error) {
	user, err = b.userModel.(UserPasser).FindUser(b.db, b.newUserObject(), account)
	if err != nil {
		if err == gorm.ErrRecordNotFound {
			return nil, errUserNotFound
		}
		return nil, err
	}

	u := user.(UserPasser)
	if u.GetLocked() {
		return user, errUserLocked
	}

	if !u.IsPasswordCorrect(password) {
		if b.maxRetryCount > 0 {
			if err = u.IncreaseRetryCount(b.db, b.newUserObject()); err != nil {
				return user, err
			}
			if u.GetLoginRetryCount() >= b.maxRetryCount {
				if err = u.LockUser(b.db, b.newUserObject()); err != nil {
					return user, err
				}
				return user, errUserGetLocked
			}
		}

		return user, errWrongPassword
	}

	if u.GetLoginRetryCount() != 0 {
		if err = u.UnlockUser(b.db, b.newUserObject()); err != nil {
			return user, err
		}
	}
	return user, nil
}

func (b *Builder) userpassLogin(w http.ResponseWriter, r *http.Request) {
	if r.Method != http.MethodPost {
		w.WriteHeader(http.StatusNotFound)
		return
	}

	var err error
	var user interface{}
	defer func() {
		if b.afterFailedToLoginHook != nil && err != nil && user != nil {
			b.afterFailedToLoginHook(r, user)
		}
	}()

	account := r.FormValue("account")
	password := r.FormValue("password")
	user, err = b.authUserPass(account, password)
	if err != nil {
		if err == errUserGetLocked && b.afterUserLockedHook != nil {
			if herr := b.afterUserLockedHook(r, user); herr != nil {
				setFailCodeFlash(b.cookieConfig, w, FailCodeSystemError)
				http.Redirect(w, r, b.loginURL, http.StatusFound)
				return
			}
		}

		code := FailCodeSystemError
		switch err {
		case errWrongPassword, errUserNotFound:
			code = FailCodeIncorrectAccountNameOrPassword
		case errUserLocked, errUserGetLocked:
			code = FailCodeUserLocked
		}
		setFailCodeFlash(b.cookieConfig, w, code)
		setWrongLoginInputFlash(b.cookieConfig, w, WrongLoginInputFlash{
			Ia: account,
			Ip: password,
		})
		http.Redirect(w, r, b.logoutURL, http.StatusFound)
		return
	}

	u := user.(UserPasser)
	userID := objectID(user)
	claims := UserClaims{
		UserID:           userID,
		PassUpdatedAt:    u.GetPasswordUpdatedAt(),
		RegisteredClaims: b.genBaseSessionClaim(userID),
	}

	if !b.totpEnabled {
		if b.afterLoginHook != nil {
			if herr := b.afterLoginHook(r, user); herr != nil {
				setFailCodeFlash(b.cookieConfig, w, FailCodeSystemError)
				http.Redirect(w, r, b.loginURL, http.StatusFound)
				return
			}
		}
	}

	if err = b.setSecureCookiesByClaims(w, user, claims); err != nil {
		setFailCodeFlash(b.cookieConfig, w, FailCodeSystemError)
		http.Redirect(w, r, b.logoutURL, http.StatusFound)
		return
	}

	if b.totpEnabled {
		if u.GetIsTOTPSetup() {
			http.Redirect(w, r, totpValidateURL, http.StatusFound)
			return
		}

		var key *otp.Key
		if key, err = totp.Generate(
			totp.GenerateOpts{
				Issuer:      b.totpIssuer,
				AccountName: u.GetAccountName(),
			},
		); err != nil {
			setFailCodeFlash(b.cookieConfig, w, FailCodeSystemError)
			http.Redirect(w, r, b.logoutURL, http.StatusFound)
			return
		}

		if err = u.SetTOTPSecret(b.db, b.newUserObject(), key.Secret()); err != nil {
			setFailCodeFlash(b.cookieConfig, w, FailCodeSystemError)
			http.Redirect(w, r, b.logoutURL, http.StatusFound)
			return
		}

		http.Redirect(w, r, totpSetupURL, http.StatusFound)
		return
	}

	redirectURL := b.homeURL
	if v := b.getContinueURL(w, r); v != "" {
		redirectURL = v
	}

	http.Redirect(w, r, redirectURL, http.StatusFound)
	return
}

func (b *Builder) genBaseSessionClaim(id string) jwt.RegisteredClaims {
	return genBaseClaims(id, b.sessionMaxAge)
}

func (b *Builder) setAuthCookiesFromUserClaims(w http.ResponseWriter, claims *UserClaims, secureSalt string) error {
	ss, err := signClaims(claims, b.secret)
	if err != nil {
		return err
	}
	http.SetCookie(w, &http.Cookie{
		Name:     b.authCookieName,
		Value:    ss,
		Path:     b.cookieConfig.Path,
		Domain:   b.cookieConfig.Domain,
		MaxAge:   b.sessionMaxAge,
		Expires:  time.Now().Add(time.Duration(b.sessionMaxAge) * time.Second),
		HttpOnly: true,
		Secure:   true,
		SameSite: b.cookieConfig.SameSite,
	})

	if secureSalt != "" {
		ss, err = signClaims(&claims.RegisteredClaims, b.secret+secureSalt)
		if err != nil {
			return err
		}
		http.SetCookie(w, &http.Cookie{
			Name:     b.authSecureCookieName,
			Value:    ss,
			Path:     b.cookieConfig.Path,
			Domain:   b.cookieConfig.Domain,
			MaxAge:   b.sessionMaxAge,
			Expires:  time.Now().Add(time.Duration(b.sessionMaxAge) * time.Second),
			HttpOnly: true,
			Secure:   true,
			SameSite: b.cookieConfig.SameSite,
		})
	}

	return nil
}

func (b *Builder) cleanAuthCookies(w http.ResponseWriter) {
	http.SetCookie(w, &http.Cookie{
		Name:     b.authCookieName,
		Value:    "",
		Path:     b.cookieConfig.Path,
		Domain:   b.cookieConfig.Domain,
		MaxAge:   -1,
		Expires:  time.Unix(1, 0),
		HttpOnly: true,
		Secure:   true,
	})
	http.SetCookie(w, &http.Cookie{
		Name:     b.authSecureCookieName,
		Value:    "",
		Path:     b.cookieConfig.Path,
		Domain:   b.cookieConfig.Domain,
		MaxAge:   -1,
		Expires:  time.Unix(1, 0),
		HttpOnly: true,
		Secure:   true,
	})
}

func (b *Builder) setContinueURL(w http.ResponseWriter, r *http.Request) {
	continueURL := r.RequestURI
	if strings.Contains(continueURL, "?__execute_event__=") {
		continueURL = r.Referer()
	}
	if continueURL != b.homeURL && !strings.HasPrefix(continueURL, "/auth/") {
		http.SetCookie(w, &http.Cookie{
			Name:     b.continueUrlCookieName,
			Value:    continueURL,
			Path:     b.cookieConfig.Path,
			Domain:   b.cookieConfig.Domain,
			HttpOnly: true,
		})
	}
}

func (b *Builder) getContinueURL(w http.ResponseWriter, r *http.Request) string {
	c, err := r.Cookie(b.continueUrlCookieName)
	if err != nil || c.Value == "" {
		return ""
	}

	http.SetCookie(w, &http.Cookie{
		Name:     b.continueUrlCookieName,
		Value:    "",
		MaxAge:   -1,
		Expires:  time.Unix(1, 0),
		Path:     b.cookieConfig.Path,
		Domain:   b.cookieConfig.Domain,
		HttpOnly: true,
	})

	return c.Value
}

func (b *Builder) setSecureCookiesByClaims(w http.ResponseWriter, user interface{}, claims UserClaims) (err error) {
	var secureSalt string
	if b.sessionSecureEnabled {
		if user.(SessionSecurer).GetSecure() == "" {
			err = user.(SessionSecurer).UpdateSecure(b.db, b.newUserObject(), objectID(user))
			if err != nil {
				return err
			}
		}
		secureSalt = user.(SessionSecurer).GetSecure()
	}
	if err = b.setAuthCookiesFromUserClaims(w, &claims, secureSalt); err != nil {
		return err
	}

	return nil
}

// logout is for url "/logout/{provider}"
func (b *Builder) logout(w http.ResponseWriter, r *http.Request) {
	err := gothic.Logout(w, r)
	if err != nil {
		//
	}

	b.cleanAuthCookies(w)

	if b.afterLogoutHook != nil {
		user := GetCurrentUser(r)
		if user != nil {
			if herr := b.afterLogoutHook(r, user); herr != nil {
				setFailCodeFlash(b.cookieConfig, w, FailCodeSystemError)
				http.Redirect(w, r, b.loginURL, http.StatusFound)
				return
			}
		}
	}

	http.Redirect(w, r, b.loginURL, http.StatusFound)
}

// beginAuth is for url "/auth/{provider}"
func (b *Builder) beginAuth(w http.ResponseWriter, r *http.Request) {
	gothic.BeginAuthHandler(w, r)
}

func (b *Builder) sendResetPasswordLink(w http.ResponseWriter, r *http.Request) {
	if r.Method != http.MethodPost {
		w.WriteHeader(http.StatusNotFound)
		return
	}

	failRedirectURL := userPassForgetPassURL

	account := strings.TrimSpace(r.FormValue("account"))
	if account == "" {
		setFailCodeFlash(b.cookieConfig, w, FailCodeAccountIsRequired)
		http.Redirect(w, r, failRedirectURL, http.StatusFound)
		return
	}

	u, err := b.userModel.(UserPasser).FindUser(b.db, b.newUserObject(), account)
	if err != nil {
		if err == gorm.ErrRecordNotFound {
			setFailCodeFlash(b.cookieConfig, w, FailCodeUserNotFound)
		} else {
			setFailCodeFlash(b.cookieConfig, w, FailCodeSystemError)
		}
		setWrongForgetPasswordInputFlash(b.cookieConfig, w, WrongForgetPasswordInputFlash{
			Account: account,
		})
		http.Redirect(w, r, failRedirectURL, http.StatusFound)
		return
	}

	_, createdAt, _ := u.(UserPasser).GetResetPasswordToken()
	if createdAt != nil {
		v := 60 - int(time.Now().Sub(*createdAt).Seconds())
		if v > 0 {
			setSecondsToRedoFlash(b.cookieConfig, w, v)
			setWrongForgetPasswordInputFlash(b.cookieConfig, w, WrongForgetPasswordInputFlash{
				Account: account,
			})
			http.Redirect(w, r, failRedirectURL, http.StatusFound)
			return
		}
	}

	token, err := u.(UserPasser).GenerateResetPasswordToken(b.db, b.newUserObject())
	if err != nil {
		setFailCodeFlash(b.cookieConfig, w, FailCodeSystemError)
		setWrongForgetPasswordInputFlash(b.cookieConfig, w, WrongForgetPasswordInputFlash{
			Account: account,
		})
		http.Redirect(w, r, failRedirectURL, http.StatusFound)
		return
	}

	scheme := "https"
	if r.TLS == nil {
		scheme = "http"
	}
	link := fmt.Sprintf("%s://%s%s?id=%s&token=%s", scheme, r.Host, userPassResetPassURL, objectID(u), token)
	if err = b.notifyUserOfResetPasswordLinkFunc(u, link); err != nil {
		setFailCodeFlash(b.cookieConfig, w, FailCodeSystemError)
		setWrongForgetPasswordInputFlash(b.cookieConfig, w, WrongForgetPasswordInputFlash{
			Account: account,
		})
		http.Redirect(w, r, failRedirectURL, http.StatusFound)
		return
	}

	if b.afterSendResetPasswordLinkHook != nil {
		if herr := b.afterSendResetPasswordLinkHook(r, u); herr != nil {
			setFailCodeFlash(b.cookieConfig, w, FailCodeSystemError)
			http.Redirect(w, r, failRedirectURL, http.StatusFound)
			return
		}
	}

	http.Redirect(w, r, fmt.Sprintf("%s?a=%s", userPassResetPassLinkSendURL, account), http.StatusFound)
	return
}

func (b *Builder) doResetPassword(w http.ResponseWriter, r *http.Request) {
	if r.Method != http.MethodPost {
		w.WriteHeader(http.StatusNotFound)
		return
	}

	userID := r.FormValue("user_id")
	token := r.FormValue("token")
	failRedirectURL := fmt.Sprintf("%s?id=%s&token=%s", userPassResetPassURL, userID, token)
	if userID == "" {
		setFailCodeFlash(b.cookieConfig, w, FailCodeUserNotFound)
		http.Redirect(w, r, failRedirectURL, http.StatusFound)
		return
	}
	if token == "" {
		setFailCodeFlash(b.cookieConfig, w, FailCodeInvalidToken)
		http.Redirect(w, r, failRedirectURL, http.StatusFound)
		return
	}

	password := r.FormValue("password")
	confirmPassword := r.FormValue("confirm_password")
	if password == "" {
		setFailCodeFlash(b.cookieConfig, w, FailCodePasswordCannotBeEmpty)
		http.Redirect(w, r, failRedirectURL, http.StatusFound)
		return
	}
	if confirmPassword != password {
		setFailCodeFlash(b.cookieConfig, w, FailCodePasswordNotMatch)
		setWrongResetPasswordInputFlash(b.cookieConfig, w, WrongResetPasswordInputFlash{
			Password:        password,
			ConfirmPassword: confirmPassword,
		})
		http.Redirect(w, r, failRedirectURL, http.StatusFound)
		return
	}
	if b.passwordValidationFunc != nil {
		msg, ok := b.passwordValidationFunc(password)
		if !ok {
			setCustomErrorMessageFlash(b.cookieConfig, w, msg)
			setWrongResetPasswordInputFlash(b.cookieConfig, w, WrongResetPasswordInputFlash{
				Password:        password,
				ConfirmPassword: confirmPassword,
			})
			http.Redirect(w, r, failRedirectURL, http.StatusFound)
			return
		}
	}

	u, err := b.findUserByID(userID)
	if err != nil {
		if err == errUserNotFound {
			setFailCodeFlash(b.cookieConfig, w, FailCodeUserNotFound)
		} else {
			setFailCodeFlash(b.cookieConfig, w, FailCodeSystemError)
		}
		http.Redirect(w, r, failRedirectURL, http.StatusFound)
		return
	}

	storedToken, _, expired := u.(UserPasser).GetResetPasswordToken()
	if expired {
		setFailCodeFlash(b.cookieConfig, w, FailCodeTokenExpired)
		http.Redirect(w, r, failRedirectURL, http.StatusFound)
		return
	}
	if token != storedToken {
		setFailCodeFlash(b.cookieConfig, w, FailCodeInvalidToken)
		http.Redirect(w, r, failRedirectURL, http.StatusFound)
		return
	}

	err = u.(UserPasser).ConsumeResetPasswordToken(b.db, b.newUserObject())
	if err != nil {
		setFailCodeFlash(b.cookieConfig, w, FailCodeSystemError)
		http.Redirect(w, r, failRedirectURL, http.StatusFound)
		return
	}

	err = u.(UserPasser).SetPassword(b.db, b.newUserObject(), password)
	if err != nil {
		setFailCodeFlash(b.cookieConfig, w, FailCodeSystemError)
		http.Redirect(w, r, failRedirectURL, http.StatusFound)
		return
	}

	if b.afterResetPasswordHook != nil {
		if herr := b.afterResetPasswordHook(r, u); herr != nil {
			setFailCodeFlash(b.cookieConfig, w, FailCodeSystemError)
			http.Redirect(w, r, failRedirectURL, http.StatusFound)
			return
		}
	}

	setInfoCodeFlash(b.cookieConfig, w, InfoCodePasswordSuccessfullyReset)
	http.Redirect(w, r, b.loginURL, http.StatusFound)
	return
}

func (b *Builder) doChangePassword(w http.ResponseWriter, r *http.Request) {
	if r.Method != http.MethodPost {
		w.WriteHeader(http.StatusNotFound)
		return
	}

	oldPassword := r.FormValue("old_password")
	password := r.FormValue("password")
	confirmPassword := r.FormValue("confirm_password")

	user := GetCurrentUser(r).(UserPasser)
	if !user.IsPasswordCorrect(oldPassword) {
		setFailCodeFlash(b.cookieConfig, w, FailCodeIncorrectPassword)
		setWrongChangePasswordInputFlash(b.cookieConfig, w, WrongChangePasswordInputFlash{
			OldPassword:     oldPassword,
			NewPassword:     password,
			ConfirmPassword: confirmPassword,
		})
		http.Redirect(w, r, userPassChangePassURL, http.StatusFound)
		return
	}

	if password == "" {
		setFailCodeFlash(b.cookieConfig, w, FailCodePasswordCannotBeEmpty)
		setWrongChangePasswordInputFlash(b.cookieConfig, w, WrongChangePasswordInputFlash{
			OldPassword:     oldPassword,
			NewPassword:     password,
			ConfirmPassword: confirmPassword,
		})
		http.Redirect(w, r, userPassChangePassURL, http.StatusFound)
		return
	}
	if confirmPassword != password {
		setFailCodeFlash(b.cookieConfig, w, FailCodePasswordNotMatch)
		setWrongChangePasswordInputFlash(b.cookieConfig, w, WrongChangePasswordInputFlash{
			OldPassword:     oldPassword,
			NewPassword:     password,
			ConfirmPassword: confirmPassword,
		})
		http.Redirect(w, r, userPassChangePassURL, http.StatusFound)
		return
	}
	if b.passwordValidationFunc != nil {
		msg, ok := b.passwordValidationFunc(password)
		if !ok {
			setCustomErrorMessageFlash(b.cookieConfig, w, msg)
			setWrongChangePasswordInputFlash(b.cookieConfig, w, WrongChangePasswordInputFlash{
				OldPassword:     oldPassword,
				NewPassword:     password,
				ConfirmPassword: confirmPassword,
			})
			http.Redirect(w, r, userPassChangePassURL, http.StatusFound)
			return
		}
	}

	err := user.SetPassword(b.db, b.newUserObject(), password)
	if err != nil {
		setFailCodeFlash(b.cookieConfig, w, FailCodeSystemError)
		http.Redirect(w, r, userPassChangePassURL, http.StatusFound)
		return
	}

	if b.afterChangePasswordHook != nil {
		if herr := b.afterChangePasswordHook(r, user); herr != nil {
			setFailCodeFlash(b.cookieConfig, w, FailCodeSystemError)
			http.Redirect(w, r, userPassChangePassURL, http.StatusFound)
			return
		}
	}

	setInfoCodeFlash(b.cookieConfig, w, InfoCodePasswordSuccessfullyChanged)
	http.Redirect(w, r, b.loginURL, http.StatusFound)
	return
}

func (b *Builder) totpDo(w http.ResponseWriter, r *http.Request) {
	if r.Method != http.MethodPost {
		w.WriteHeader(http.StatusNotFound)
		return
	}

	var err error
	var user interface{}
	defer func() {
		if b.afterFailedToLoginHook != nil && err != nil && user != nil {
			b.afterFailedToLoginHook(r, user)
		}
	}()

	redirectURL := b.homeURL

	var claims *UserClaims
	claims, err = parseUserClaimsFromCookie(r, b.authCookieName, b.secret)
	if err != nil {
		http.Redirect(w, r, b.logoutURL, http.StatusFound)
		return
	}

	user, err = b.findUserByID(claims.UserID)
	if err != nil {
		if err == errUserNotFound {
			setFailCodeFlash(b.cookieConfig, w, FailCodeUserNotFound)
		} else {
			setFailCodeFlash(b.cookieConfig, w, FailCodeSystemError)
		}
		http.Redirect(w, r, b.logoutURL, http.StatusFound)
		return
	}
	u := user.(UserPasser)

	key := u.GetTOTPSecret()
	otp := r.FormValue("otp")
	isTOTPSetup := u.GetIsTOTPSetup()

	if !totp.Validate(otp, key) {
		err = errWrongTOTP
		setFailCodeFlash(b.cookieConfig, w, FailCodeIncorrectTOTP)
		redirectURL := totpValidateURL
		if !isTOTPSetup {
			redirectURL = totpSetupURL
		}
		http.Redirect(w, r, redirectURL, http.StatusFound)
		return
	}

	if !isTOTPSetup {
		if err = u.SetIsTOTPSetup(b.db, b.newUserObject(), true); err != nil {
			setFailCodeFlash(b.cookieConfig, w, FailCodeSystemError)
			http.Redirect(w, r, b.logoutURL, http.StatusFound)
			return
		}
	}

	if b.afterLoginHook != nil {
		if herr := b.afterLoginHook(r, user); herr != nil {
			setFailCodeFlash(b.cookieConfig, w, FailCodeSystemError)
			http.Redirect(w, r, b.loginURL, http.StatusFound)
			return
		}
	}

	claims.TOTPValidated = true
	err = b.setSecureCookiesByClaims(w, user, *claims)
	if err != nil {
		setFailCodeFlash(b.cookieConfig, w, FailCodeSystemError)
		http.Redirect(w, r, b.logoutURL, http.StatusFound)
		return
	}

	if v := b.getContinueURL(w, r); v != "" {
		redirectURL = v
	}
	http.Redirect(w, r, redirectURL, http.StatusFound)
}

func (b *Builder) Mount(mux *http.ServeMux) {
	if len(b.secret) == 0 {
		panic("secret is empty")
	}
	if b.userModel != nil {
		if b.db == nil {
			panic("db is required")
		}
	}

	wb := web.New()

	mux.HandleFunc(b.logoutURL, b.logout)
	mux.Handle(b.loginURL, b.i18nBuilder.EnsureLanguage(wb.Page(b.loginPageFunc)))

	if b.userPassEnabled {
		mux.HandleFunc(userPassLoginURL, b.userpassLogin)
		mux.HandleFunc(userPassDoResetPassURL, b.doResetPassword)
		mux.HandleFunc(userPassDoChangePassURL, b.doChangePassword)
		mux.Handle(userPassResetPassURL, b.i18nBuilder.EnsureLanguage(wb.Page(b.resetPasswordPageFunc)))
		mux.Handle(userPassChangePassURL, b.i18nBuilder.EnsureLanguage(wb.Page(b.changePasswordPageFunc)))
		if !b.noForgetPasswordLink {
			mux.HandleFunc(userPassDoSendResetPassLinkURL, b.sendResetPasswordLink)
			mux.Handle(userPassForgetPassURL, b.i18nBuilder.EnsureLanguage(wb.Page(b.forgetPasswordPageFunc)))
			mux.Handle(userPassResetPassLinkSendURL, b.i18nBuilder.EnsureLanguage(wb.Page(b.resetPasswordLinkSentPageFunc)))
		}
		if b.totpEnabled {
			mux.HandleFunc(totpDoURL, b.totpDo)
			mux.Handle(totpSetupURL, b.i18nBuilder.EnsureLanguage(wb.Page(b.totpSetupPageFunc)))
			mux.Handle(totpValidateURL, b.i18nBuilder.EnsureLanguage(wb.Page(b.totpValidatePageFunc)))
		}
	}
	if b.oauthEnabled {
<<<<<<< HEAD
		mux.HandleFunc(oauthBeginURL, b.beginAuth)
		mux.HandleFunc(oauthCallbackURL, b.completeUserAuthCallback)
=======
		mux.HandleFunc("/auth/begin", b.beginAuth)
		mux.HandleFunc("/auth/callback", b.completeUserAuthCallback)
		mux.HandleFunc(b.oauthCallbackCompleteURL, b.completeUserAuthCallbackComplete)
>>>>>>> 7768e798
	}
}<|MERGE_RESOLUTION|>--- conflicted
+++ resolved
@@ -84,22 +84,11 @@
 	maxRetryCount        int
 	noForgetPasswordLink bool
 
-<<<<<<< HEAD
-	homeURL   string
-	loginURL  string
-	logoutURL string
-	allowURLS map[string]void
-=======
 	homeURL                  string
 	loginURL                 string
 	logoutURL                string
-	changePasswordURL        string
-	doChangePasswordURL      string
 	oauthCallbackCompleteURL string
-
-	authPrefixInterceptURLS map[string]void
-	allowURLS               map[string]void
->>>>>>> 7768e798
+	allowURLS                map[string]void
 
 	loginPageFunc                 web.PageFunc
 	forgetPasswordPageFunc        web.PageFunc
@@ -135,28 +124,15 @@
 
 func New() *Builder {
 	r := &Builder{
-<<<<<<< HEAD
-		authCookieName:        "auth",
-		authSecureCookieName:  "qor5_auth_secure",
-		continueUrlCookieName: "qor5_continue_url",
-		homeURL:               "/",
-		loginURL:              "/auth/login",
-		logoutURL:             "/auth/logout",
-		sessionMaxAge:         60 * 60,
-		allowURLS:             make(map[string]void),
-=======
 		authCookieName:           "auth",
 		authSecureCookieName:     "qor5_auth_secure",
 		continueUrlCookieName:    "qor5_continue_url",
 		homeURL:                  "/",
 		loginURL:                 "/auth/login",
 		logoutURL:                "/auth/logout",
-		changePasswordURL:        "/auth/change-password",
-		doChangePasswordURL:      "/auth/do-change-password",
 		oauthCallbackCompleteURL: "/auth/callback-complete",
 		sessionMaxAge:            60 * 60,
 		allowURLS:                make(map[string]void),
->>>>>>> 7768e798
 		cookieConfig: CookieConfig{
 			Path:     "/",
 			Domain:   "",
@@ -1164,13 +1140,8 @@
 		}
 	}
 	if b.oauthEnabled {
-<<<<<<< HEAD
+		mux.HandleFunc(b.oauthCallbackCompleteURL, b.completeUserAuthCallbackComplete)
 		mux.HandleFunc(oauthBeginURL, b.beginAuth)
 		mux.HandleFunc(oauthCallbackURL, b.completeUserAuthCallback)
-=======
-		mux.HandleFunc("/auth/begin", b.beginAuth)
-		mux.HandleFunc("/auth/callback", b.completeUserAuthCallback)
-		mux.HandleFunc(b.oauthCallbackCompleteURL, b.completeUserAuthCallbackComplete)
->>>>>>> 7768e798
 	}
 }