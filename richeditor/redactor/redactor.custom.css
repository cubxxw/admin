<<<<<<< HEAD
/* make setting page richeditor toolbar autofix works */
/*
.v-main__wrap > div {
  height: 100%;
  overflow: scroll;
  position: absolute;
  left: 0;
  top: 0;
}
*/
.redactor-toolbar {
    z-index: 5;
=======
.redactor-toolbar {
  z-index: 5;
}
.redactor-styles {
  max-height: 50vh;
  overflow-y: auto;
>>>>>>> a3114212
}<|MERGE_RESOLUTION|>--- conflicted
+++ resolved
@@ -1,22 +1,7 @@
-<<<<<<< HEAD
-/* make setting page richeditor toolbar autofix works */
-/*
-.v-main__wrap > div {
-  height: 100%;
-  overflow: scroll;
-  position: absolute;
-  left: 0;
-  top: 0;
-}
-*/
-.redactor-toolbar {
-    z-index: 5;
-=======
 .redactor-toolbar {
   z-index: 5;
 }
 .redactor-styles {
   max-height: 50vh;
   overflow-y: auto;
->>>>>>> a3114212
 }