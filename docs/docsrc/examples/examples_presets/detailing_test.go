--- conflicted
+++ resolved
@@ -654,7 +654,6 @@
 	}
 }
 
-<<<<<<< HEAD
 func TestPresetsDetailTabsSectionOrder(t *testing.T) {
 	pb := presets.New().DataOperator(gorm2op.DataOperator(TestDB))
 	PresetsDetailTabsSectionOrder(pb, TestDB)
@@ -662,20 +661,10 @@
 	cases := []multipartestutils.TestCase{
 		{
 			Name:  "detail tabs section display",
-=======
-func TestPresetsDetailAfterTitle(t *testing.T) {
-	pb := presets.New().DataOperator(gorm2op.DataOperator(TestDB))
-	PresetsDetailAfterTitle(pb, TestDB)
-
-	cases := []multipartestutils.TestCase{
-		{
-			Name:  "detail without drawer after title",
->>>>>>> 0c48c535
 			Debug: true,
 			ReqFunc: func() *http.Request {
 				customerData.TruncatePut(SqlDB)
 				return multipartestutils.NewMultipartBuilder().
-<<<<<<< HEAD
 					PageURL("/customers").
 					Query("__execute_event__", "presets_DetailingDrawer").
 					Query("id", "1").
@@ -697,12 +686,31 @@
 					BuildEventFuncRequest()
 			},
 			ExpectPortalUpdate0ContainsInOrder: []string{"terry1"},
-=======
+		},
+	}
+
+	for _, c := range cases {
+		t.Run(c.Name, func(t *testing.T) {
+			multipartestutils.RunCase(t, c, pb)
+		})
+	}
+}
+
+func TestPresetsDetailAfterTitle(t *testing.T) {
+	pb := presets.New().DataOperator(gorm2op.DataOperator(TestDB))
+	PresetsDetailAfterTitle(pb, TestDB)
+
+	cases := []multipartestutils.TestCase{
+		{
+			Name:  "detail without drawer after title",
+			Debug: true,
+			ReqFunc: func() *http.Request {
+				customerData.TruncatePut(SqlDB)
+				return multipartestutils.NewMultipartBuilder().
 					PageURL("/customers/1?__execute_event__=__reload__").
 					BuildEventFuncRequest()
 			},
 			ExpectPageBodyContainsInOrder: []string{"After Title"},
->>>>>>> 0c48c535
 		},
 	}
 
