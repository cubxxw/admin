package examples_presets

import (
	"fmt"
	"net/url"
	"time"

	"github.com/qor5/admin/v3/presets"
	"github.com/qor5/admin/v3/presets/actions"
	"github.com/qor5/web/v3"
	. "github.com/qor5/x/v3/ui/vuetify"
	vx "github.com/qor5/x/v3/ui/vuetifyx"
	h "github.com/theplant/htmlgo"
	"gorm.io/gorm"
)

// @snippet_begin(PresetsDetailPageTopNotesSample)

type ActivityNote struct {
	ID         int
	SourceType string
	SourceID   int
	Content    string
	CreatedAt  time.Time
	UpdatedAt  time.Time
}

func addListener(ctx *web.EventContext, v any) h.HTMLComponent {
	simpleReload := web.Plaid().URL(ctx.R.RequestURI).EventFunc(actions.DetailingDrawer).Go()
	return web.Listen(
		presets.NotifModelsCreated(v), simpleReload,
		presets.NotifModelsUpdated(v), simpleReload,
		presets.NotifModelsDeleted(v), simpleReload,
	)
}

func PresetsDetailPageTopNotes(b *presets.Builder, db *gorm.DB) (
	cust *presets.ModelBuilder,
	cl *presets.ListingBuilder,
	ce *presets.EditingBuilder,
	dp *presets.DetailingBuilder,
) {
	cust, cl, ce, dp = PresetsEditingCustomizationValidation(b, db)
	err := db.AutoMigrate(&ActivityNote{})
	if err != nil {
		panic(err)
	}

	dp = cust.Detailing("TopNotes")

	dp.Field("TopNotes").ComponentFunc(func(obj interface{}, field *presets.FieldContext, ctx *web.EventContext) h.HTMLComponent {
		mi := field.ModelInfo
		cu := obj.(*Customer)

		title := cu.Name
		if len(title) == 0 {
			title = cu.Description
		}

		var notes []*ActivityNote
		err := db.Where("source_type = 'Customer' AND source_id = ?", cu.ID).
			Order("id DESC").
			Find(&notes).Error
		if err != nil {
			panic(err)
		}

		dt := vx.DataTable(notes).WithoutHeader(true).LoadMoreAt(2, "Show More")

		dt.Column("Content").CellComponentFunc(func(obj interface{}, fieldName string, ctx *web.EventContext) h.HTMLComponent {
			n := obj.(*ActivityNote)
			return h.Td(h.Div(
				h.Div(
					VIcon("mdi-message-reply-text").Color("blue").Size(SizeSmall).Class("pr-2"),
					h.Text(n.Content),
				).Class("body-1"),
				h.Div(
					h.Text(n.CreatedAt.Format("Jan 02,15:04 PM")),
					h.Text(" by Felix Sun"),
				).Class("grey--text pl-7 body-2"),
			).Class("my-3"))
		})

		cusID := fmt.Sprint(cu.ID)
		dt.RowMenuItemFuncs(presets.EditDeleteRowMenuItemFuncs(mi, mi.PresetsPrefix()+"/notes", url.Values{"model": []string{"Customer"}, "model_id": []string{cusID}})...)

		return vx.Card(dt).HeaderTitle(title).
			Actions(
<<<<<<< HEAD
				VBtn("Add ActivityNote").
=======
				addListener(ctx, &Note{}),
				VBtn("Add Note").
>>>>>>> 005d1634
					Attr("@click",
						web.POST().EventFunc(actions.New).
							Query("model", "Customer").
							Query("model_id", cusID).
							URL(mi.PresetsPrefix()+"/notes").
							Go(),
					),
			).Class("mb-4").Variant(VariantElevated)
	})

	b.Model(&ActivityNote{}).
		InMenu(false).
		Editing("Content").
		SetterFunc(func(obj interface{}, ctx *web.EventContext) {
			note := obj.(*ActivityNote)
			note.SourceID = ctx.ParamAsInt("model_id")
			note.SourceType = ctx.R.FormValue("model")
		})
	return
}

// @snippet_end

// @snippet_begin(PresetsDetailPageDetailsSample)

func PresetsDetailPageDetails(b *presets.Builder, db *gorm.DB) (
	cust *presets.ModelBuilder,
	cl *presets.ListingBuilder,
	ce *presets.EditingBuilder,
	dp *presets.DetailingBuilder,
) {
	cust, cl, ce, dp = PresetsDetailPageTopNotes(b, db)
	err := db.AutoMigrate(&CreditCard{})
	if err != nil {
		panic(err)
	}
	dp = cust.Detailing("TopNotes", "Details")
	dp.Field("Details").ComponentFunc(func(obj interface{}, field *presets.FieldContext, ctx *web.EventContext) h.HTMLComponent {
		mi := field.ModelInfo
		cu := obj.(*Customer)
		cusID := fmt.Sprint(cu.ID)

		var termAgreed string
		if cu.TermAgreedAt != nil {
			termAgreed = cu.TermAgreedAt.Format("Jan 02,15:04 PM")
		}

		detail := vx.DetailInfo(
			vx.DetailColumn(
				vx.DetailField(vx.OptionalText(cu.Name).ZeroLabel("No Name")).Label("Name"),
				vx.DetailField(vx.OptionalText(cu.Email).ZeroLabel("No Email")).Label("Email"),
				vx.DetailField(vx.OptionalText(cusID).ZeroLabel("No ID")).Label("ID"),
				vx.DetailField(vx.OptionalText(cu.CreatedAt.Format("Jan 02,15:04 PM")).ZeroLabel("")).Label("Created"),
				vx.DetailField(vx.OptionalText(termAgreed).ZeroLabel("Not Agreed Yet")).Label("Terms Agreed"),
			).Header("ACCOUNT INFORMATION"),
			vx.DetailColumn(
				vx.DetailField(h.RawHTML(cu.Description)).Label("Description"),
			).Header("DETAILS"),
		)

		return vx.Card(detail).HeaderTitle("Details").Variant(VariantElevated).
			Actions(
				web.Listen(
					cust.NotifModelsUpdated(), web.Plaid().URL(ctx.R.RequestURI).EventFunc(actions.DetailingDrawer).Go(),
				),
				VBtn("Agree Terms").
					Class("mr-2").
					Attr("@click", web.POST().
						EventFunc(actions.Action).
						Query(presets.ParamAction, "AgreeTerms").
						Query(presets.ParamID, cusID).
						Go(),
					),

				VBtn("Update details").
					Attr("@click", web.POST().
						EventFunc(actions.Edit).
						Query(presets.ParamOverlay, actions.Dialog).
						Query(presets.ParamID, cusID).
						URL(mi.PresetsPrefix()+"/customers").
						Go(),
					),
			).Class("mb-4")
	})

	dp.Action("AgreeTerms").UpdateFunc(func(id string, ctx *web.EventContext, r *web.EventResponse) (err error) {
		if ctx.R.FormValue("Agree") != "true" {
			ve := &web.ValidationErrors{}
			ve.GlobalError("You must agree the terms")
			err = ve
			return
		}

		err = db.Model(&Customer{}).Where("id = ?", id).
			Updates(map[string]interface{}{"term_agreed_at": time.Now()}).Error
		if err == nil {
			r.Emit(presets.NotifModelsUpdated(&Customer{}), presets.PayloadModelsUpdated{Ids: []string{id}})
		}
		return
	}).ComponentFunc(func(id string, ctx *web.EventContext) h.HTMLComponent {
		var alert h.HTMLComponent

		if ve, ok := ctx.Flash.(*web.ValidationErrors); ok {
			alert = VAlert(h.Text(ve.GetGlobalError())).Border("start").
				Type("error").
				Elevation(2)
		}

		var agreedAt *time.Time
		db.Model(&Customer{}).Select("term_agreed_at").Where("id = ?", id).Scan(&agreedAt)

		return h.Components(
			alert,
			VCheckbox().Attr(web.VField("Agree", agreedAt != nil && agreedAt.IsZero())...).Label("Agree the terms"),
		)
	})
	return
}

// @snippet_end

// @snippet_begin(PresetsDetailPageCardsSample)

type CreditCard struct {
	ID              int
	CustomerID      int
	Number          string
	ExpireYearMonth string
	Name            string
	Type            string
	Phone           string
	Email           string
}

func PresetsDetailPageCards(b *presets.Builder, db *gorm.DB) (
	cust *presets.ModelBuilder,
	cl *presets.ListingBuilder,
	ce *presets.EditingBuilder,
	dp *presets.DetailingBuilder,
) {
	cust, cl, ce, dp = PresetsDetailPageDetails(b, db)
	err := db.AutoMigrate(&CreditCard{})
	if err != nil {
		panic(err)
	}

	dp = cust.RightDrawerWidth("800").Detailing("TopNotes", "Details", "Cards").Drawer(true)

	dp.Field("Cards").ComponentFunc(func(obj interface{}, field *presets.FieldContext, ctx *web.EventContext) h.HTMLComponent {
		mi := field.ModelInfo
		cu := obj.(*Customer)
		cusID := fmt.Sprint(cu.ID)

		var cards []*CreditCard
		err := db.Where("customer_id = ?", cu.ID).Order("id ASC").Find(&cards).Error
		if err != nil {
			panic(err)
		}

		dt := vx.DataTable(cards).
			WithoutHeader(true).
			RowExpandFunc(func(obj interface{}, ctx *web.EventContext) h.HTMLComponent {
				card := obj.(*CreditCard)
				return vx.DetailInfo(
					vx.DetailColumn(
						vx.DetailField(vx.OptionalText(card.Name).ZeroLabel("No Name")).Label("Name"),
						vx.DetailField(vx.OptionalText(card.Number).ZeroLabel("No Number")).Label("Number"),
						vx.DetailField(vx.OptionalText(card.ExpireYearMonth).ZeroLabel("No Expires")).Label("Expires"),
						vx.DetailField(vx.OptionalText(card.Type).ZeroLabel("No Type")).Label("Type"),
						vx.DetailField(vx.OptionalText(card.Phone).ZeroLabel("No phone provided")).Label("Phone"),
						vx.DetailField(vx.OptionalText(card.Email).ZeroLabel("No email provided")).Label("Email"),
					),
				)
			}).RowMenuItemFuncs(presets.EditDeleteRowMenuItemFuncs(mi, mi.PresetsPrefix()+"/credit-cards", url.Values{"customerID": []string{cusID}})...)

		dt.Column("Type")
		dt.Column("Number")
		dt.Column("ExpireYearMonth")

		return vx.Card(dt).HeaderTitle("Cards").
			Actions(

				addListener(ctx, &CreditCard{}),
				VBtn("Add Card").
					Attr("@click",
						web.POST().
							EventFunc(actions.New).
							Query("customerID", cusID).
							Query(presets.ParamOverlay, actions.Dialog).
							URL(mi.PresetsPrefix()+"/credit-cards").
							Go(),
					).Class("mb-4"),
			)
	})

	cc := b.Model(&CreditCard{}).
		InMenu(false)

	ccedit := cc.Editing("ExpireYearMonth", "Phone", "Email").
		SetterFunc(func(obj interface{}, ctx *web.EventContext) {
			card := obj.(*CreditCard)
			card.CustomerID = ctx.ParamAsInt("customerID")
		})

	ccedit.Creating("Number")
	return
}

const PresetsDetailPageCardsPath = "/samples/presets-detail-page-cards"

// @snippet_end<|MERGE_RESOLUTION|>--- conflicted
+++ resolved
@@ -16,7 +16,7 @@
 
 // @snippet_begin(PresetsDetailPageTopNotesSample)
 
-type ActivityNote struct {
+type Note struct {
 	ID         int
 	SourceType string
 	SourceID   int
@@ -41,7 +41,7 @@
 	dp *presets.DetailingBuilder,
 ) {
 	cust, cl, ce, dp = PresetsEditingCustomizationValidation(b, db)
-	err := db.AutoMigrate(&ActivityNote{})
+	err := db.AutoMigrate(&Note{})
 	if err != nil {
 		panic(err)
 	}
@@ -57,7 +57,7 @@
 			title = cu.Description
 		}
 
-		var notes []*ActivityNote
+		var notes []*Note
 		err := db.Where("source_type = 'Customer' AND source_id = ?", cu.ID).
 			Order("id DESC").
 			Find(&notes).Error
@@ -68,7 +68,7 @@
 		dt := vx.DataTable(notes).WithoutHeader(true).LoadMoreAt(2, "Show More")
 
 		dt.Column("Content").CellComponentFunc(func(obj interface{}, fieldName string, ctx *web.EventContext) h.HTMLComponent {
-			n := obj.(*ActivityNote)
+			n := obj.(*Note)
 			return h.Td(h.Div(
 				h.Div(
 					VIcon("mdi-message-reply-text").Color("blue").Size(SizeSmall).Class("pr-2"),
@@ -86,12 +86,8 @@
 
 		return vx.Card(dt).HeaderTitle(title).
 			Actions(
-<<<<<<< HEAD
-				VBtn("Add ActivityNote").
-=======
 				addListener(ctx, &Note{}),
 				VBtn("Add Note").
->>>>>>> 005d1634
 					Attr("@click",
 						web.POST().EventFunc(actions.New).
 							Query("model", "Customer").
@@ -102,11 +98,11 @@
 			).Class("mb-4").Variant(VariantElevated)
 	})
 
-	b.Model(&ActivityNote{}).
+	b.Model(&Note{}).
 		InMenu(false).
 		Editing("Content").
 		SetterFunc(func(obj interface{}, ctx *web.EventContext) {
-			note := obj.(*ActivityNote)
+			note := obj.(*Note)
 			note.SourceID = ctx.ParamAsInt("model_id")
 			note.SourceType = ctx.R.FormValue("model")
 		})
