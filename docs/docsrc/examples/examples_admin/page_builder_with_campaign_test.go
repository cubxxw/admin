package examples_admin

import (
	"net/http"
	"net/http/httptest"
	"os"
	"path/filepath"
	"strings"
	"testing"

	"github.com/qor5/admin/v3/presets/actions"
	"github.com/qor5/admin/v3/publish"

	"github.com/qor5/admin/v3/pagebuilder"

	. "github.com/qor5/web/v3/multipartestutils"
	"github.com/theplant/gofixtures"

	"github.com/qor5/admin/v3/presets"
)

var pageBuilderData = gofixtures.Data(gofixtures.Sql(`
INSERT INTO public.campaigns (id, created_at, updated_at, deleted_at, title, status, online_url, scheduled_start_at, scheduled_end_at, actual_start_at, actual_end_at, version, version_name, parent_version) VALUES (1, '2024-05-19 22:11:53.645941 +00:00', '2024-05-19 22:11:53.645941 +00:00', null, 'Hello Campaign', 'draft', '', null, null, null, null, '2024-05-20-v01', '2024-05-20-v01','');
INSERT INTO public.campaigns (id, created_at, updated_at, deleted_at, title, status, online_url, scheduled_start_at, scheduled_end_at, actual_start_at, actual_end_at, version, version_name, parent_version) VALUES (2, '2024-05-19 22:11:53.645941 +00:00', '2024-05-19 22:11:53.645941 +00:00', null, 'UnPublish Campaign', 'online', 'campaigns/2/index.html', null, null, null, null, '2024-05-20-v01', '2024-05-20-v01','');
INSERT INTO public.campaign_products (id, created_at, updated_at, deleted_at, name, status, online_url, scheduled_start_at, scheduled_end_at, actual_start_at, actual_end_at, version, version_name, parent_version) VALUES (1, '2024-05-19 22:11:53.645941 +00:00', '2024-05-19 22:11:53.645941 +00:00', null, 'Hello Product', 'draft', '', null, null, null, null, '2024-05-20-v01', '2024-05-20-v01','');
INSERT INTO public.my_contents (id,text) values (1,'my-contents');
INSERT INTO public.campaign_contents (id,title,banner) values (1,'campaign-contents','banner');
INSERT INTO public.product_contents (id,name) values (1,'demo-product-contents');
INSERT INTO public.page_builder_containers (id, created_at, updated_at, deleted_at, page_id, page_version, page_model_name, model_name, model_id, display_order, shared, hidden, display_name, locale_code, localize_from_model_id) VALUES (1, '2024-06-05 07:20:58.435363 +00:00', '2024-06-05 07:20:58.435363 +00:00', null, 1, '2024-05-20-v01', 'campaigns', 'MyContent', 1, 1, false, false, 'MyContent', '', 0);
INSERT INTO public.campaign_templates (id, created_at, updated_at, deleted_at, name, description) VALUES (1, '2024-08-28 08:54:01.730555 +00:00', '2024-08-28 08:54:01.730555 +00:00', null, '12312', '123132');
INSERT INTO public.campaign_product_templates (id, created_at, updated_at, deleted_at, title, "desc") VALUES (1, '2024-08-28 08:54:01.730555 +00:00', '2024-08-28 08:54:01.730555 +00:00', null, '12312', '123132');
`, []string{"campaigns", "campaign_products", "my_contents", "campaign_contents", "product_contents", "page_builder_containers", "campaign_templates", "campaign_product_templates"}))

var pageBuilderDemoData = gofixtures.Data(gofixtures.Sql(`
INSERT INTO public.campaigns (id, created_at, updated_at, deleted_at, title, status, online_url, scheduled_start_at, scheduled_end_at, actual_start_at, actual_end_at, version, version_name, parent_version) VALUES (1, '2024-05-19 22:11:53.645941 +00:00', '2024-05-19 22:11:53.645941 +00:00', null, 'Hello Campaign', 'draft', '', null, null, null, null, '2024-05-20-v01', '2024-05-20-v01','');
INSERT INTO public.campaigns (id, created_at, updated_at, deleted_at, title, status, online_url, scheduled_start_at, scheduled_end_at, actual_start_at, actual_end_at, version, version_name, parent_version) VALUES (2, '2024-05-19 22:11:53.645941 +00:00', '2024-05-19 22:11:53.645941 +00:00', null, 'UnPublish Campaign', 'online', 'campaigns/2/index.html', null, null, null, null, '2024-05-20-v01', '2024-05-20-v01','');
INSERT INTO public.campaign_products (id, created_at, updated_at, deleted_at, name, status, online_url, scheduled_start_at, scheduled_end_at, actual_start_at, actual_end_at, version, version_name, parent_version) VALUES (1, '2024-05-19 22:11:53.645941 +00:00', '2024-05-19 22:11:53.645941 +00:00', null, 'Hello Product', 'draft', '', null, null, null, null, '2024-05-20-v01', '2024-05-20-v01','');
INSERT INTO public.my_contents (id,text) values (1,'my-contents');
INSERT INTO public.campaign_contents (id,title,banner) values (1,'campaign-contents','banner');
INSERT INTO public.product_contents (id,name) values (1,'demo-product-contents');
INSERT INTO public.page_builder_containers (id, created_at, updated_at, deleted_at, page_id, page_version, page_model_name, model_name, model_id, display_order, shared, hidden, display_name, locale_code, localize_from_model_id) VALUES (1, '2024-06-05 07:20:58.435363 +00:00', '2024-06-05 07:20:58.435363 +00:00', null, 1, '2024-05-20-v01', 'campaigns', 'MyContent', 1, 1, false, false, 'MyContent', '', 0);
INSERT INTO page_builder_demo_containers (id, created_at, updated_at, deleted_at, model_name, model_id, locale_code) VALUES (1, '2024-06-25 02:21:41.014915 +00:00', '2024-06-25 02:21:41.014915 +00:00', null, 'ProductContent', 1, '');

`, []string{"campaigns", "campaign_products", "my_contents", "campaign_contents", "product_contents", "page_builder_containers", "page_builder_demo_containers"}))

var pageBuilderPageData = gofixtures.Data(gofixtures.Sql(`
INSERT INTO public.page_builder_categories (id, created_at, updated_at, deleted_at, name, path, description, locale_code) VALUES (1, '2024-05-17 15:25:31.134801 +00:00', '2024-05-17 15:25:31.134801 +00:00', null, '123', '/12', '', '');
INSERT INTO public.page_builder_categories (id, created_at, updated_at, deleted_at, name, path, description, locale_code) VALUES (2, '2024-05-17 15:25:31.134801 +00:00', '2024-05-17 15:25:31.134801 +00:00', null, '123', '/456', '', '');
SELECT setval('page_builder_categories_id_seq', 1, true);
INSERT INTO public.page_builder_pages (id, created_at, updated_at, deleted_at, title, slug, category_id, status, online_url, scheduled_start_at, scheduled_end_at, actual_start_at, actual_end_at, version, version_name, parent_version, locale_code, seo) VALUES (1, '2024-05-17 15:25:39.716658 +00:00', '2024-05-17 15:25:39.716658 +00:00', null, '12312', '/123', 1, 'draft', '', null, null, null, null, '2024-05-20-v01', '2024-05-20-v01', '', '', '{"OpenGraphImageFromMediaLibrary":{"ID":0,"Url":"","VideoLink":"","FileName":"","Description":""}}');
SELECT setval('page_builder_pages_id_seq', 1, true);
INSERT INTO public.page_builder_containers (id, created_at, updated_at, deleted_at, page_id, page_version, page_model_name, model_name, model_id, display_order, shared, hidden, display_name, locale_code, localize_from_model_id) VALUES (1, '2024-06-05 07:20:58.435363 +00:00', '2024-06-05 07:20:58.435363 +00:00', null, 1, '2024-05-20-v01', 'pages', 'MyContent', 1, 1, false, false, 'MyContent', '', 0);
INSERT INTO public.page_builder_containers (id, created_at, updated_at, deleted_at, page_id, page_version, page_model_name, model_name, model_id, display_order, shared, hidden, display_name, locale_code, localize_from_model_id) VALUES (2, '2024-06-05 07:20:58.435363 +00:00', '2024-06-05 07:20:58.435363 +00:00', null, 1, '2024-05-20-v01', 'pages', 'MyContent', 2, 2, false, false, 'MyContent', '', 0);
INSERT INTO public.my_contents (id,text) values (1,'my-contents');
INSERT INTO public.my_contents (id,text) values (2,'my-contents2');
`, []string{"page_builder_pages", "page_builder_categories", "page_builder_containers", "my_contents"}))

var pageBuilderTemplateData = gofixtures.Data(gofixtures.Sql(`
INSERT INTO public.campaign_templates (id, created_at, updated_at, deleted_at, name, description) VALUES (1, '2024-08-28 08:54:01.730555 +00:00', '2024-08-28 08:54:01.730555 +00:00', null, '12312', '123132');
INSERT INTO public.campaign_product_templates (id, created_at, updated_at, deleted_at, title, "desc") VALUES (1, '2024-08-28 08:54:01.730555 +00:00', '2024-08-28 08:54:01.730555 +00:00', null, '12312', '123132');
INSERT INTO public.page_builder_containers (id, created_at, updated_at, deleted_at, page_id, page_version, page_model_name, model_name, model_id, display_order, shared, hidden, display_name, locale_code, localize_from_model_id) VALUES (1, '2024-06-05 07:20:58.435363 +00:00', '2024-06-05 07:20:58.435363 +00:00', null, 1, '', 'campaign-templates', 'MyContent', 1, 1, false, false, 'MyContent', '', 0);
INSERT INTO public.page_builder_containers (id, created_at, updated_at, deleted_at, page_id, page_version, page_model_name, model_name, model_id, display_order, shared, hidden, display_name, locale_code, localize_from_model_id) VALUES (2, '2024-06-05 07:20:58.435363 +00:00', '2024-06-05 07:20:58.435363 +00:00', null, 1, '', 'campaign-product-templates', 'MyContent', 1, 2, false, false, 'MyContent', '', 0);
INSERT INTO public.page_builder_containers (id, created_at, updated_at, deleted_at, page_id, page_version, page_model_name, model_name, model_id, display_order, shared, hidden, display_name, locale_code, localize_from_model_id) VALUES (3, '2024-06-05 07:20:58.435363 +00:00', '2024-06-05 07:20:58.435363 +00:00', null, 1, '', 'campaign-templates', 'CampaignContent', 1, 1, false, false, 'CampaignContent', '', 0);
INSERT INTO public.page_builder_containers (id, created_at, updated_at, deleted_at, page_id, page_version, page_model_name, model_name, model_id, display_order, shared, hidden, display_name, locale_code, localize_from_model_id) VALUES (4, '2024-06-05 07:20:58.435363 +00:00', '2024-06-05 07:20:58.435363 +00:00', null, 1, '', 'campaign-product-templates', 'ProductContent', 1, 2, false, false, 'ProductContent', '', 0);
INSERT INTO public.my_contents (id,text) values (1,'my-contents');
INSERT INTO public.campaign_contents (id,title,banner) values (1,'campaign-contents','banner');
INSERT INTO public.product_contents (id,name) values (1,'demo-product-contents');
INSERT INTO public.page_builder_templates (id, created_at, updated_at, deleted_at, name, description, locale_code)
VALUES (1, '2024-07-22 01:41:13.206348 +00:00', '2024-07-22 01:41:13.206348 +00:00', null, '123', '456',
        'International');
`, []string{"campaign_templates", "campaign_product_templates", "page_builder_containers", "my_contents", "campaign_contents", "product_contents", "page_builder_templates"}))

var pageBuilderPublicTemplateData = gofixtures.Data(gofixtures.Sql(`
INSERT INTO public.page_builder_templates (id, created_at, updated_at, deleted_at, name, description, locale_code)
VALUES (1, '2024-07-22 01:41:13.206348 +00:00', '2024-07-22 01:41:13.206348 +00:00', null, '123', '456','');
INSERT INTO public.page_builder_containers (id, created_at, updated_at, deleted_at, page_id, page_version, model_name,
                                            model_id, display_order, shared, hidden, display_name, locale_code,
                                            localize_from_model_id, page_model_name)
VALUES (1, '2024-05-21 01:55:06.952248 +00:00', '2024-05-21 01:55:06.952248 +00:00', null, 1, '', 'PagesContent', 1, 1,
        false, false, 'PagesContent', '', 0, 'templates'),
       (2, '2024-05-21 01:55:06.952248 +00:00', '2024-05-21 01:55:06.952248 +00:00', null, 1, '', 'MyContent', 1, 2, false,
        false, 'MyContent', '', 0, 'templates');
INSERT INTO public.my_contents (id,text) values (1,'my-contents');
INSERT INTO public.pages_contents (id,text) values (1,'my-pages-contents');

`, []string{"page_builder_templates", "page_builder_containers", "my_contents", "pages_contents"}))

func forUnpublishCreateFile(filePath string, content string) {
	var (
		err  error
		file *os.File
	)

	// Create all necessary directories
	dir := filepath.Dir(filePath)
	if err = os.MkdirAll(dir, os.ModePerm); err != nil {
		panic(err)
	}

	// Create or truncate the file
	file, err = os.OpenFile(filePath, os.O_CREATE|os.O_WRONLY|os.O_TRUNC, 0o644)
	if err != nil {
		panic(err)
	}
	defer file.Close()

	// Write content to the file
	if _, err = file.WriteString(content); err != nil {
		panic(err)
	}
}

func forUnpublishFileExists(filePath string) bool {
	info, err := os.Stat(filePath)
	if os.IsNotExist(err) {
		return false
	}
	return !info.IsDir()
}

func TestPageBuilderCampaign(t *testing.T) {
	pb := presets.New()
	b := PageBuilderExample(pb, TestDB)

	dbr, _ := TestDB.DB()

	cases := []TestCase{
		{
			Name:  "Index Campaign",
			Debug: true,
			ReqFunc: func() *http.Request {
				pageBuilderData.TruncatePut(dbr)
				return httptest.NewRequest("GET", "/campaigns", nil)
			},
			ExpectPageBodyContainsInOrder: []string{"Hello Campaign"},
		},
		{
			Name:  "Campaign Detail",
			Debug: true,
			ReqFunc: func() *http.Request {
				pageBuilderData.TruncatePut(dbr)
				return httptest.NewRequest("GET", "/campaigns/1_2024-05-20-v01", nil)
			},
			ExpectPageBodyContainsInOrder: []string{"publish_EventPublish", "CampaignDetail"},
		},
		{
			Name:  "Product Detail",
			Debug: true,
			ReqFunc: func() *http.Request {
				pageBuilderData.TruncatePut(dbr)
				return httptest.NewRequest("GET", "/campaign-products/1_2024-05-20-v01", nil)
			},
			ExpectPageBodyContainsInOrder: []string{"publish_EventPublish", "_blank", "ProductDetail"},
		},
		{
			Name:  "Campaign My Contents",
			Debug: true,
			ReqFunc: func() *http.Request {
				pageBuilderData.TruncatePut(dbr)
				return httptest.NewRequest("GET", "/page_builder/my-contents?__execute_event__=presets_Edit&id=1&overlay=content&portal_name=pageBuilderRightContentPortal", nil)
			},
			EventResponseMatch: func(t *testing.T, er *TestEventResponse) {
				if er.UpdatePortals[0].Name != "pageBuilderRightContentPortal" {
					t.Errorf("error portalName %v", er.UpdatePortals[0].Name)
				}
			},
			ExpectPortalUpdate0ContainsInOrder: []string{"Editing MyContent 1", "my-contents"},
		},
		{
			Name:  "CampaignContents edit",
			Debug: true,
			ReqFunc: func() *http.Request {
				pageBuilderData.TruncatePut(dbr)
				req := NewMultipartBuilder().
					PageURL("/page_builder/campaign-contents").
					EventFunc(actions.Edit).
					Query(presets.ParamID, "1").
					Query(presets.ParamOverlay, actions.Content).
					Query(presets.ParamPortalName, "pageBuilderRightContentPortal").
					BuildEventFuncRequest()
				return req
			},
			EventResponseMatch: func(t *testing.T, er *TestEventResponse) {
				if er.UpdatePortals[0].Name != "pageBuilderRightContentPortal" {
					t.Errorf("error portalName %v", er.UpdatePortals[0].Name)
				}
			},
			ExpectPortalUpdate0ContainsInOrder: []string{"Editing CampaignContent 1", "campaign-contents"},
		},
		{
			Name:  "Campaign add container MyContent",
			Debug: true,
			ReqFunc: func() *http.Request {
				pageBuilderData.TruncatePut(dbr)
				req := NewMultipartBuilder().
					PageURL("/page_builder/campaigns/1_2024-05-20-v01").
					EventFunc(pagebuilder.AddContainerEvent).
					Query("modelName", "MyContent").
					BuildEventFuncRequest()

				return req
			},
			EventResponseMatch: func(t *testing.T, er *TestEventResponse) {
				var container pagebuilder.Container
				if err := TestDB.First(&container).Error; err != nil {
					t.Error("containers not add", er)
				}
				if container.ModelName != "MyContent" {
					t.Error("containers not add", container.ModelName)
				}
				if container.PageModelName != "campaigns" {
					t.Error("containers not add for page model name", container.PageModelName)
				}
			},
		},

		{
			Name:  "Campaign add CampaignContent",
			Debug: true,
			ReqFunc: func() *http.Request {
				pageBuilderData.TruncatePut(dbr)
				req := NewMultipartBuilder().
					PageURL("/page_builder/campaigns/1_2024-05-20-v01").
					EventFunc(pagebuilder.AddContainerEvent).
					Query("modelName", "CampaignContent").
					BuildEventFuncRequest()

				return req
			},
			EventResponseMatch: func(t *testing.T, er *TestEventResponse) {
				var container pagebuilder.Container
				if err := TestDB.Order("id desc").First(&container).Error; err != nil {
					t.Error("containers not add", er)
				}
				if container.ModelName != "CampaignContent" {
					t.Error("containers not add", container.ModelName)
				}
				if container.PageModelName != "campaigns" {
					t.Error("containers not add for page model name", container.PageModelName)
				}
			},
		},

		{
			Name:  "Add a new campaigns",
			Debug: true,
			ReqFunc: func() *http.Request {
				pageBuilderData.TruncatePut(dbr)
				req := NewMultipartBuilder().
					PageURL("/campaigns").
					EventFunc(actions.Update).
					AddField("Title", "Hello 4").
					BuildEventFuncRequest()
				return req
			},
			ExpectRunScriptContainsInOrder: []string{"/campaigns/", "pushState(true)"},
			EventResponseMatch: func(t *testing.T, er *TestEventResponse) {
				var campaign Campaign
				if err := TestDB.First(&campaign, "title = ?", "Hello 4").Error; err != nil {
					t.Error(err)
				}
			},
		},

		{
			Name:  "Page Builder Detail Duplicate A Campaign",
			Debug: true,
			ReqFunc: func() *http.Request {
				pageBuilderData.TruncatePut(dbr)
				req := NewMultipartBuilder().
					PageURL("/campaigns/1_2024-05-20-v01").
					EventFunc(publish.EventDuplicateVersion).
					BuildEventFuncRequest()

				return req
			},
			EventResponseMatch: func(t *testing.T, er *TestEventResponse) {
				var campaigns []*Campaign
				TestDB.Where("id=1").Order("id DESC, version DESC").Find(&campaigns)
				if len(campaigns) != 2 {
					t.Fatal("Campaign not duplicated", campaigns)
				}
				var containers []*pagebuilder.Container
				TestDB.Find(&containers, "page_id = ? AND page_version = ?", campaigns[0].ID,
					campaigns[0].Version.Version)
				if len(containers) == 0 {
					t.Error("Container not duplicated", containers)
				}
			},
		},

		{
			Name:  "Page Builder Editor Duplicate A Campaign",
			Debug: true,
			ReqFunc: func() *http.Request {
				pageBuilderData.TruncatePut(dbr)
				req := NewMultipartBuilder().
					PageURL("/page_builder/campaigns/1_2024-05-20-v01").
					EventFunc(publish.EventDuplicateVersion).
					BuildEventFuncRequest()

				return req
			},
			EventResponseMatch: func(t *testing.T, er *TestEventResponse) {
				var campaigns []*Campaign
				TestDB.Where("id=1").Order("id DESC, version DESC").Find(&campaigns)
				if len(campaigns) != 2 {
					t.Fatal("Campaign not duplicated", campaigns)
				}
				var containers []*pagebuilder.Container
				TestDB.Find(&containers, "page_id = ? AND page_version = ?", campaigns[0].ID,
					campaigns[0].Version.Version)
				if len(containers) == 0 {
					t.Error("Container not duplicated", containers)
				}
			},
		},
		{
			Name:  "Page Builder Campaign Detail Publish",
			Debug: true,
			ReqFunc: func() *http.Request {
				pageBuilderData.TruncatePut(dbr)
				req := NewMultipartBuilder().
					PageURL("/campaigns/1_2024-05-20-v01").
					EventFunc(publish.EventPublish).
					Query(presets.ParamID, "1_2024-05-20-v01").
					BuildEventFuncRequest()

				return req
			},
			EventResponseMatch: func(t *testing.T, er *TestEventResponse) {
				var (
					body []byte
					err  error
				)
				body, err = os.ReadFile("/tmp/publish/campaigns/1/index.html")
				if err != nil {
					t.Fatalf("publish failed!")
					return
				}
				if !strings.Contains(string(body), "Hello Campaign") {
					t.Fatalf("publish failed! %s", string(body))
					return
				}
				var campaigns []*Campaign
				TestDB.Where("id=? and version=? and status=?", "1", "2024-05-20-v01", publish.StatusOnline).Find(&campaigns)
				if len(campaigns) != 1 {
					t.Fatalf("campaign not published, %#+v", campaigns)
					return
				}
				if campaigns[0].OnlineUrl == "" {
					t.Fatalf("campaign not published, %#+v", campaigns)
					return
				}
				body, err = os.ReadFile("/tmp/publish/campaigns/index.html")
				if err != nil {
					t.Fatalf("publish warp content failed! %v", err)
					return
				}
				if !strings.Contains(string(body), "Campaign List") {
					t.Fatalf("publish warp content failed! %v", string(body))
					return
				}
			},
		},
		{
			Name:  "Page Builder Campaign Detail UnPublish",
			Debug: true,
			ReqFunc: func() *http.Request {
				forUnpublishCreateFile("/tmp/publish/campaigns/2/index.html", "UnPublish Campaign")
				pageBuilderData.TruncatePut(dbr)
				req := NewMultipartBuilder().
					PageURL("/campaigns/2_2024-05-20-v01").
					EventFunc(publish.EventUnpublish).
					Query(presets.ParamID, "2_2024-05-20-v01").
					BuildEventFuncRequest()

				return req
			},
			EventResponseMatch: func(t *testing.T, er *TestEventResponse) {
				var campaigns []*Campaign
				TestDB.Where("id=? and version=? and status=?", "2", "2024-05-20-v01", publish.StatusOffline).Find(&campaigns)
				if len(campaigns) != 1 {
					t.Fatalf("campaign not unpublished, %#+v", campaigns)
					return
				}
				if forUnpublishFileExists("/tmp/publish/campaigns/2/index.html") {
					t.Fatalf("campaign not unpublished, %#+v", campaigns)
					return
				}
			},
		},
		{
			Name:  "Page Builder Campaign Products Editor Publish",
			Debug: true,
			ReqFunc: func() *http.Request {
				pageBuilderData.TruncatePut(dbr)
				req := NewMultipartBuilder().
					PageURL("/page_builder/campaign-products/1_2024-05-20-v01").
					EventFunc(publish.EventPublish).
					Query(presets.ParamID, "1_2024-05-20-v01").
					BuildEventFuncRequest()

				return req
			},
			EventResponseMatch: func(t *testing.T, er *TestEventResponse) {
				body, err := os.ReadFile("/tmp/publish/campaign-products/1/index.html")
				if err != nil {
					t.Error("publish failed!")
					return
				}
				if !strings.Contains(string(body), "Hello Product") {
					t.Errorf("publish failed! %s", string(body))
					return
				}
				var campaignProducts []*CampaignProduct
				TestDB.Where("id=? and version=? and status=?", "1", "2024-05-20-v01", publish.StatusOnline).Find(&campaignProducts)
				if len(campaignProducts) != 1 {
					t.Fatalf("Product not published, %#+v", campaignProducts)
					return
				}
				if campaignProducts[0].OnlineUrl == "" {
					t.Fatalf("Product not published, %#+v", campaignProducts)
					return
				}
			},
		},
		{
			Name:  "CampaignProduct Add New Demo Container",
			Debug: true,
			ReqFunc: func() *http.Request {
				pageBuilderDemoData.TruncatePut(dbr)
				req := NewMultipartBuilder().
					PageURL("/page_builder/campaign-products/1_2024-05-20-v01").
					EventFunc(pagebuilder.AddContainerEvent).
					AddField("modelName", "ProductContent").
					AddField("id", "1").
					BuildEventFuncRequest()

				return req
			},
			EventResponseMatch: func(t *testing.T, er *TestEventResponse) {
				var cons []*pagebuilder.Container
				TestDB.Order("id desc").Find(&cons)
				if len(cons) != 2 {
					t.Fatalf("add container failed, expected 2 cons, got %d", len(cons))
					return
				}
				if cons[0].ModelName != "ProductContent" {
					t.Fatalf("add container failed, expected ProductContent, got %s", cons[0].ModelName)
					return
				}
				var mos []*ProductContent
				TestDB.Order("id desc").Find(&mos)
				if len(mos) != 2 {
					t.Fatalf("add demo container model failed, expected 2 mos, got %d", len(mos))
					return
				}
				if mos[0].Name != "demo-product-contents" {
					t.Fatalf("add demo container model failed, expected demo-product-contents, got %s", mos[0].Name)
					return
				}
			},
		},
		{
			Name:  "Edit Demo Container",
			Debug: true,
			ReqFunc: func() *http.Request {
				pageBuilderDemoData.TruncatePut(dbr)
				return NewMultipartBuilder().
					PageURL("/page_builder/product-contents").
					EventFunc(actions.Update).
					Query(presets.ParamID, "1").
					AddField("Name", "demo-product-contents2").
					BuildEventFuncRequest()
			},
			ResponseMatch: func(t *testing.T, w *httptest.ResponseRecorder) {
				var (
					mos  []*ProductContent
					cons []*pagebuilder.DemoContainer
				)
				TestDB.Where("model_name = ? and locale_code = ? ", "ProductContent", "").Find(&cons)
				if len(cons) != 1 {
					t.Fatalf("Expected 1  Demo Containers, got %v", len(cons))
					return
				}
				if !cons[0].Filled {
					t.Fatalf("Expected  Demo Container to be filled ")
					return
				}
				TestDB.Find(&mos)
				if len(mos) != 1 {
					t.Fatalf("Expected 1 model contianer, got %v", len(mos))
					return
				}
				if mos[0].Name != "demo-product-contents2" {
					t.Fatalf("Expected name 'demo-product-contents2', got %v", mos[0].Name)
					return
				}
			},
		},
		{
			Name:  "Edit Demo Container Zero Value",
			Debug: true,
			ReqFunc: func() *http.Request {
				pageBuilderData.TruncatePut(dbr)
				return NewMultipartBuilder().
					PageURL("/page_builder/product-contents").
					EventFunc(actions.Update).
					Query(presets.ParamID, "1").
					AddField("Name", "").
					BuildEventFuncRequest()
			},
			ResponseMatch: func(t *testing.T, w *httptest.ResponseRecorder) {
				var (
					mos  []*ProductContent
					cons []*pagebuilder.DemoContainer
				)
				TestDB.Where("model_name = ? and locale_code = ? ", "ProductContent", "").Find(&cons)
				if len(cons) != 1 {
					t.Fatalf("Expected 1  Demo Containers, got %v", len(cons))
					return
				}
				if !cons[0].Filled {
					t.Fatalf("Expected  Demo Container to be filled ")
					return
				}
				TestDB.Find(&mos)
				if len(mos) != 1 {
					t.Fatalf("Expected 1 model contianer, got %v", len(mos))
					return
				}
				if mos[0].Name != "" {
					t.Fatalf("Expected name '', got %v", mos[0].Name)
					return
				}
			},
		},
		{
			Name:  "Edit section validate",
			Debug: true,
			ReqFunc: func() *http.Request {
				pageBuilderData.TruncatePut(dbr)
				return NewMultipartBuilder().
					PageURL("/campaigns/2_2024-05-20-v01").
					EventFunc("section_save_CampaignDetail").
					Query(presets.ParamID, "2_2024-05-20-v01").
					AddField("CampaignDetail.Title", "").
					BuildEventFuncRequest()
			},
			ExpectRunScriptContainsInOrder: []string{"title could not be empty"},
		},
		{
			Name:  "Pages Detail Expect Without Category",
			Debug: true,
			ReqFunc: func() *http.Request {
				pageBuilderPageData.TruncatePut(dbr)
				return NewMultipartBuilder().
					PageURL("/pages/1_2024-05-20-v01").
					BuildEventFuncRequest()
			},
			ExpectPageBodyContainsInOrder: []string{"Title", "Slug", `<div id='display_preview' style='display:none;'>
<iframe src='<!DOCTYPE html>`},
			ExpectPageBodyNotContains: []string{"Category"},
		},
		{
			Name:  "Pages New Dialog Expect Without Category",
			Debug: true,
			ReqFunc: func() *http.Request {
				pageBuilderPageData.TruncatePut(dbr)
				return NewMultipartBuilder().
					PageURL("/pages").
					EventFunc(actions.New).
					BuildEventFuncRequest()
			},
			ExpectPageBodyContainsInOrder: []string{"Title", "Slug"},
			ExpectPageBodyNotContains:     []string{"Category"},
		},
		{
			Name:  "Pages Detail Save",
			Debug: true,
			ReqFunc: func() *http.Request {
				pageBuilderPageData.TruncatePut(dbr)
				return NewMultipartBuilder().
					PageURL("/pages/1_2024-05-20-v01").
					EventFunc("section_save_Page").
					Query(presets.ParamID, "1_2024-05-20-v01").
					AddField("Title", "123").
					AddField("Slug", "123").
					AddField("CategoryID", "2").
					BuildEventFuncRequest()
			},
			ResponseMatch: func(t *testing.T, w *httptest.ResponseRecorder) {
				var cons []*pagebuilder.Page
				TestDB.Find(&cons)
				if len(cons) != 1 {
					t.Fatalf("Expected 1  Pages, got %v", len(cons))
					return
				}
				if cons[0].Title != "123" {
					t.Fatalf("Expected Page Title, got %s", cons[0].Title)
					return
				}
				if cons[0].Slug != "/123" {
					t.Fatalf("Expected Page Slug, got %s", cons[0].Slug)
					return
				}
			},
		},
		{
			Name:  "Page Builder Editor Duplicate A Page",
			Debug: true,
			ReqFunc: func() *http.Request {
				pageBuilderPageData.TruncatePut(dbr)
				req := NewMultipartBuilder().
					PageURL("/pages/1_2024-05-20-v01").
					EventFunc(publish.EventDuplicateVersion).
					BuildEventFuncRequest()

				return req
			},
			EventResponseMatch: func(t *testing.T, er *TestEventResponse) {
				var pages []*pagebuilder.Page
				TestDB.Order("id DESC, version DESC").Find(&pages)
				if len(pages) != 2 {
					t.Fatal("Page not duplicated", pages)
				}
				var containers []*pagebuilder.Container
				TestDB.Find(&containers, "page_id = ? AND page_version = ?", pages[0].ID,
					pages[0].Version.Version)
				if len(containers) == 0 {
					t.Error("Container not duplicated", containers)
				}
			},
		},
		{
			Name:  "Update Category",
			Debug: true,
			ReqFunc: func() *http.Request {
				pageBuilderPageData.TruncatePut(dbr)
				req := NewMultipartBuilder().
					PageURL("/page_categories").
					EventFunc(actions.Update).
					Query(presets.ParamID, "1").
					AddField("Name", "123").
					AddField("Path", "").
					AddField("Description", "321").
					BuildEventFuncRequest()

				return req
			},
			EventResponseMatch: func(t *testing.T, er *TestEventResponse) {
				var m pagebuilder.Category
				if err := TestDB.First(&m, 1).Error; err != nil {
					t.Fatalf("update cateogry failed %v", er)
					return
				}
				if m.Name != "123" || m.Description != "321" {
					t.Fatalf("update cateogry failed %#+v", m)
					return
				}
			},
		},
		{
			Name:  "View Category Editing Page",
			Debug: true,
			ReqFunc: func() *http.Request {
				pageBuilderData.TruncatePut(dbr)
				req := NewMultipartBuilder().
					PageURL("/page_categories").
					EventFunc(actions.Edit).
					Query(presets.ParamID, "1").
					BuildEventFuncRequest()
				return req
			},
			ExpectPortalUpdate0ContainsInOrder: []string{"Editing Page Category 1", "Name", "Path", "Description"},
		},

		{
			Name:  "Campaign Editors Demo Containers List ",
			Debug: true,
			ReqFunc: func() *http.Request {
				pageBuilderData.TruncatePut(dbr)
				req := NewMultipartBuilder().
					PageURL("/page_builder/campaigns/1_2024-05-20-v01").
					BuildEventFuncRequest()

				return req
			},
			ExpectPageBodyContainsInOrder: []string{"MyContent", "CampaignContent", ".test-ctx"},
			ExpectPageBodyNotContains:     []string{"ProductContent", "PagesContent"},
		},
		{
			Name:  "Product Editors Demo Containers List ",
			Debug: true,
			ReqFunc: func() *http.Request {
				pageBuilderData.TruncatePut(dbr)
				req := NewMultipartBuilder().
					PageURL("/page_builder/campaign-products/1_2024-05-20-v01").
					BuildEventFuncRequest()

				return req
			},
			ExpectPageBodyContainsInOrder: []string{"MyContent", "ProductContent"},
			ExpectPageBodyNotContains:     []string{"CampaignContent", "PagesContent"},
		},
		{
			Name:  "Page Editors Demo Containers List ",
			Debug: true,
			ReqFunc: func() *http.Request {
				pageBuilderPageData.TruncatePut(dbr)
				req := NewMultipartBuilder().
					PageURL("/page_builder/pages/1_2024-05-20-v01").
					BuildEventFuncRequest()

				return req
			},
			ExpectPageBodyContainsInOrder: []string{"MyContent", "PagesContent"},
			ExpectPageBodyNotContains:     []string{"CampaignContent", "ProductContent"},
		},
		{
			Name:  "Page Editors Demo Containers DisabledNormalContainersGroup",
			Debug: true,
			ReqFunc: func() *http.Request {
				pageBuilderPageData.TruncatePut(dbr)
				req := NewMultipartBuilder().
					PageURL("/page_builder/pages/1_2024-05-20-v01").
					BuildEventFuncRequest()

				return req
			},
			ExpectPageBodyContainsInOrder: []string{"MyContent", "PagesContent"},
			ExpectPageBodyNotContains:     []string{`v-list-group :value='"Navigation"'`},
		},
		{
			Name:  "Campaign Editors Demo Containers List DisabledNormalContainersGroup",
			Debug: true,
			ReqFunc: func() *http.Request {
				pageBuilderData.TruncatePut(dbr)
				req := NewMultipartBuilder().
					PageURL("/page_builder/campaigns/1_2024-05-20-v01").
					BuildEventFuncRequest()

				return req
			},
			ExpectPageBodyContainsInOrder: []string{"MyContent", "CampaignContent"},
			ExpectPageBodyNotContains:     []string{`v-list-group :value='"Navigation"'`, `v-list-group :value='"Campaign"'`},
		},

		{
			Name:  "Campaign Editors Wrap EditContainerEvent",
			Debug: true,
			ReqFunc: func() *http.Request {
				pageBuilderData.TruncatePut(dbr)
				req := NewMultipartBuilder().
					PageURL("/page_builder/campaigns/1_2024-05-20-v01").
					EventFunc(pagebuilder.EditContainerEvent).
<<<<<<< HEAD
					Query("containerDataID", "my-contents_1__1").
=======
					Query("containerDataID", "my-contents_1_1").
>>>>>>> 1788a180
					BuildEventFuncRequest()

				return req
			},
			ExpectRunScriptContainsInOrder: []string{`url("/page_builder/my-contents").eventFunc("presets_Edit").query("id", "1").query("portal_name", "pageBuilderRightContentPortal").query("overlay", "content")`},
		},
		{
			Name:  "Product Editors Demo Containers List DisabledNormalContainersGroup",
			Debug: true,
			ReqFunc: func() *http.Request {
				pageBuilderData.TruncatePut(dbr)
				req := NewMultipartBuilder().
					PageURL("/page_builder/campaign-products/1_2024-05-20-v01").
					BuildEventFuncRequest()

				return req
			},
			ExpectPageBodyContainsInOrder: []string{"MyContent", "ProductContent"},
			ExpectPageBodyNotContains:     []string{`v-list-group :value='"Navigation"'`, `v-list-group :value='"CampaignProduct"'`},
		},
		{
			Name:  "Campaign Template Editors Containers List ",
			Debug: true,
			ReqFunc: func() *http.Request {
				pageBuilderData.TruncatePut(dbr)
				req := NewMultipartBuilder().
					PageURL("/page_builder/campaign-templates/1").
					BuildEventFuncRequest()

				return req
			},
			ExpectPageBodyContainsInOrder: []string{"MyContent", "CampaignContent"},
			ExpectPageBodyNotContains:     []string{"ProductContent", "PagesContent"},
		},
		{
			Name:  "Pages Template Editors Containers List ",
			Debug: true,
			ReqFunc: func() *http.Request {
				pageBuilderTemplateData.TruncatePut(dbr)
				req := NewMultipartBuilder().
					PageURL("/page_builder/page_templates/1").
					BuildEventFuncRequest()

				return req
			},
			ExpectPageBodyContainsInOrder: []string{"MyContent", "PagesContent"},
			ExpectPageBodyNotContains:     []string{"ProductContent", "CampaignContent"},
		},
		{
			Name:  "Product Template Editors Containers List ",
			Debug: true,
			ReqFunc: func() *http.Request {
				pageBuilderData.TruncatePut(dbr)
				req := NewMultipartBuilder().
					PageURL("/page_builder/campaign-product-templates/1").
					BuildEventFuncRequest()

				return req
			},
			ExpectPageBodyContainsInOrder: []string{"MyContent", "ProductContent"},
			ExpectPageBodyNotContains:     []string{"CampaignContent", "PagesContent"},
		},
		{
			Name:  "New Product Without Template",
			Debug: true,
			ReqFunc: func() *http.Request {
				pageBuilderTemplateData.TruncatePut(dbr)
				req := NewMultipartBuilder().
					PageURL("/campaigns").
					EventFunc(actions.Update).
					AddField("Title", "HelloCampaignTemplate").
					BuildEventFuncRequest()
				return req
			},
			EventResponseMatch: func(t *testing.T, er *TestEventResponse) {
				var m Campaign
				TestDB.Order("id desc").First(&m)
				if m.Title != "HelloCampaignTemplate" {
					t.Fatalf("wrong Title , expected `HelloCampaignTemplate`, got %s", m.Title)
					return
				}
				var containers []pagebuilder.Container
				TestDB.Where("page_model_name = 'campaigns'").Find(&containers)
				if len(containers) != 0 {
					t.Fatalf("wrong number of containers, expected 0, got %d", len(containers))
					return
				}
			},
		},
		{
			Name:  "New Product With Template",
			Debug: true,
			ReqFunc: func() *http.Request {
				pageBuilderTemplateData.TruncatePut(dbr)
				req := NewMultipartBuilder().
					PageURL("/campaigns").
					EventFunc(actions.Update).
					AddField("Title", "HelloCampaignTemplate").
					AddField(pagebuilder.ParamTemplateSelectedID, "1").
					BuildEventFuncRequest()
				return req
			},
			EventResponseMatch: func(t *testing.T, er *TestEventResponse) {
				var m Campaign
				TestDB.Order("id desc").First(&m)
				if m.Title != "HelloCampaignTemplate" {
					t.Fatalf("wrong Title , expected `HelloCampaignTemplate`, got %s", m.Title)
					return
				}
				var containers []pagebuilder.Container
				TestDB.Where("page_model_name = 'campaigns'").Find(&containers)
				if len(containers) != 2 {
					t.Fatalf("wrong number of containers, expected 2, got %d", len(containers))
					return
				}
			},
		},
		{
			Name:  "New Product With Template",
			Debug: true,
			ReqFunc: func() *http.Request {
				pageBuilderTemplateData.TruncatePut(dbr)
				req := NewMultipartBuilder().
					PageURL("/campaign-products").
					EventFunc(actions.Update).
					AddField("Name", "HelloCampaignProductTemplate").
					AddField(pagebuilder.ParamTemplateSelectedID, "1").
					BuildEventFuncRequest()
				return req
			},
			EventResponseMatch: func(t *testing.T, er *TestEventResponse) {
				var m CampaignProduct
				TestDB.Order("id desc").First(&m)
				if m.Name != "HelloCampaignProductTemplate" {
					t.Fatalf("wrong Name , expected `HelloCampaignProductTemplate`, got %s", m.Name)
					return
				}
				var containers []pagebuilder.Container
				TestDB.Where("page_model_name = 'campaign-products'").Find(&containers)
				if len(containers) != 2 {
					t.Fatalf("wrong number of containers, expected 2, got %d", len(containers))
					return
				}
			},
		},
		{
			Name:  "New Product Without Template",
			Debug: true,
			ReqFunc: func() *http.Request {
				pageBuilderTemplateData.TruncatePut(dbr)
				req := NewMultipartBuilder().
					PageURL("/campaign-products").
					EventFunc(actions.Update).
					AddField("Name", "HelloCampaignProductTemplate").
					AddField(pagebuilder.ParamTemplateSelectedID, "").
					BuildEventFuncRequest()
				return req
			},
			EventResponseMatch: func(t *testing.T, er *TestEventResponse) {
				var m CampaignProduct
				TestDB.Order("id desc").First(&m)
				if m.Name != "HelloCampaignProductTemplate" {
					t.Fatalf("wrong Name , expected `HelloCampaignProductTemplate`, got %s", m.Name)
					return
				}
				var containers []pagebuilder.Container
				TestDB.Where("page_model_name = 'campaign-products'").Find(&containers)
				if len(containers) != 0 {
					t.Fatalf("wrong number of containers, expected 0, got %d", len(containers))
					return
				}
			},
		},
		{
			Name:  "New Page  Product With Public Template",
			Debug: true,
			ReqFunc: func() *http.Request {
				pageBuilderPublicTemplateData.TruncatePut(dbr)
				req := NewMultipartBuilder().
					PageURL("/page-products").
					EventFunc(actions.Update).
					AddField("Name", "HelloPageProductTemplate").
					AddField(pagebuilder.ParamTemplateSelectedID, "1").
					BuildEventFuncRequest()
				return req
			},
			EventResponseMatch: func(t *testing.T, er *TestEventResponse) {
				var m PageProduct
				TestDB.Order("id desc").First(&m)
				if m.Name != "HelloPageProductTemplate" {
					t.Fatalf("wrong Name , expected `HelloPageProductTemplate`, got %s", m.Name)
					return
				}
				var containers []pagebuilder.Container
				TestDB.Where("page_model_name = 'page-products'").Find(&containers)
				if len(containers) != 1 {
					t.Fatalf("wrong number of containers, expected 1, got %d", len(containers))
					return
				}
				if containers[0].ModelName != "MyContent" {
					t.Fatalf("wrong modelName, expected MyContent %s", containers[0].ModelName)
					return

				}
			},
		},
		{
			Name:  "Campaign Preview",
			Debug: true,
			ReqFunc: func() *http.Request {
				pageBuilderData.TruncatePut(dbr)
				req := NewMultipartBuilder().
					PageURL("/page_builder/campaigns/preview").
					Query(presets.ParamID, "1_2024-05-20-v01").
					BuildEventFuncRequest()

				return req
			},
			ExpectPageBodyContainsInOrder: []string{"Hello Campaign", "my-contents"},
		},
		{
			Name:  "Page Preview",
			Debug: true,
			ReqFunc: func() *http.Request {
				pageBuilderPageData.TruncatePut(dbr)
				req := NewMultipartBuilder().
					PageURL("/page_builder/pages/preview").
					Query(presets.ParamID, "1_2024-05-20-v01").
					BuildEventFuncRequest()

				return req
			},
			ExpectPageBodyContainsInOrder: []string{"12312", "my-contents", "my-contents2"},
		},
	}
	for _, c := range cases {
		t.Run(c.Name, func(t *testing.T) {
			RunCase(t, c, b)
		})
	}
}<|MERGE_RESOLUTION|>--- conflicted
+++ resolved
@@ -755,11 +755,7 @@
 				req := NewMultipartBuilder().
 					PageURL("/page_builder/campaigns/1_2024-05-20-v01").
 					EventFunc(pagebuilder.EditContainerEvent).
-<<<<<<< HEAD
-					Query("containerDataID", "my-contents_1__1").
-=======
 					Query("containerDataID", "my-contents_1_1").
->>>>>>> 1788a180
 					BuildEventFuncRequest()
 
 				return req
