--- conflicted
+++ resolved
@@ -354,12 +354,6 @@
 								h.Tr(h.Td(h.Text(msgr.ModelLabel)), h.Td().Attr("v-pre", true).Text(cmp.Or(log.ModelLabel, NopModelLabel))),
 								h.Tr(h.Td(h.Text(msgr.ModelKeys)), h.Td().Attr("v-pre", true).Text(log.ModelKeys)),
 								h.Iff(log.ModelLink != "", func() h.HTMLComponent {
-<<<<<<< HEAD
-									return h.Tr(h.Td(h.Text(msgr.ModelLink)), h.Td(
-										VBtn(msgr.MoreInfo).Class("text-none text-overline d-flex align-center").
-											Variant(VariantTonal).Color(ColorPrimary).Size(SizeXSmall).PrependIcon("mdi-open-in-new").
-											Attr("@click", web.Plaid().PushStateURL(log.ModelLink).Go()),
-=======
 									onClick := web.Plaid().PushStateURL(log.ModelLink).Go()
 									href := log.ModelLink
 									return h.Tr(h.Td(h.Text(msgr.ModelLink)), h.Td(
@@ -372,7 +366,6 @@
 											e.preventDefault();
 											%s;
 										}`, onClick)),
->>>>>>> 9ae947f9
 									))
 								}),
 								h.Tr(h.Td(h.Text(msgr.ModelCreatedAt)), h.Td(h.Text(log.CreatedAt.Format(timeFormat)))),
