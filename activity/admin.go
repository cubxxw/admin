package activity

import (
	"cmp"
	"encoding/json"
	"fmt"
	"net/http"
	"net/url"

	"github.com/pkg/errors"
	"github.com/qor5/admin/v3/presets"
	"github.com/qor5/admin/v3/presets/gorm2op"
	"github.com/qor5/web/v3"
	"github.com/qor5/x/v3/i18n"
	"github.com/qor5/x/v3/perm"
	. "github.com/qor5/x/v3/ui/vuetify"
	"github.com/qor5/x/v3/ui/vuetifyx"
	"github.com/samber/lo"
	"github.com/spf13/cast"
	h "github.com/theplant/htmlgo"
	"golang.org/x/text/language"
)

const (
	I18nActivityKey i18n.ModuleKey = "I18nActivityKey"

	paramHideDetailTop = "hideDetailTop"
)

func (ab *Builder) Install(b *presets.Builder) error {
	ab.mu.Lock()
	defer ab.mu.Unlock()
	lmb, ok := ab.logModelBuilders[b]
	if ok && lmb != nil {
		return errors.Errorf("activity: preset %q already installed", b.GetURIPrefix())
	}

	b.GetI18n().
		RegisterForModule(language.English, I18nActivityKey, Messages_en_US).
		RegisterForModule(language.SimplifiedChinese, I18nActivityKey, Messages_zh_CN).
		RegisterForModule(language.Japanese, I18nActivityKey, Messages_ja_JP)

	if permB := b.GetPermission(); permB != nil {
		permB.CreatePolicies(ab.permPolicy)
	}

	lmb = b.Model(&ActivityLog{}).MenuIcon("mdi-book-edit")
	err := ab.logModelInstall(b, lmb)
	if err != nil {
		return err
	}

	ab.logModelBuilders[b] = lmb
	return err
}

func (ab *Builder) GetLogModelBuilder(pb *presets.Builder) *presets.ModelBuilder {
	ab.mu.RLock()
	defer ab.mu.RUnlock()
	val, ok := ab.logModelBuilders[pb]
	if !ok {
		return nil
	}
	return val
}

func (ab *Builder) defaultLogModelInstall(b *presets.Builder, mb *presets.ModelBuilder) error {
	var (
		lb = mb.Listing("CreatedAt", "User", "Action", "ModelKeys", "ModelLabel", "ModelName")
		dp = mb.Detailing("Detail").Drawer(true)
		eb = mb.Editing()
	)

	mb.LabelName(func(evCtx *web.EventContext, singular bool) string {
		msgr := i18n.MustGetModuleMessages(evCtx.R, I18nActivityKey, Messages_en_US).(*Messages)
		if singular {
			return msgr.ActivityLog
		}
		return msgr.ActivityLogs
	})

	// should use own DataOperator
	op := gorm2op.DataOperator(ab.db)
	setupDetailing(b, dp, op, ab)
	setupEditing(eb)
	setupListing(b, lb, op, ab)

	return nil
}

func setupEditing(eb *presets.EditingBuilder) {
	eb.SaveFunc(func(obj any, id string, ctx *web.EventContext) error {
		return errors.New("should not be used")
	})
	eb.DeleteFunc(func(obj any, id string, ctx *web.EventContext) error {
		return errors.New("should not be used")
	})
}

func setupListing(b *presets.Builder, lb *presets.ListingBuilder, op *gorm2op.DataOperatorBuilder, ab *Builder) {
	lb.RelayPagination(gorm2op.KeysetBasedPagination(true))
	lb.SearchFunc(func(ctx *web.EventContext, params *presets.SearchParams) (result *presets.SearchResult, err error) {
		var modelLabels []string
		// err = ab.db.Model(&ActivityLog{}).Select("DISTINCT model_label AS model_label").Pluck("model_label", &modelLabels).Error
		// if err != nil {
		// 	return nil, err
		// }
		for _, m := range ab.models {
			if m.label != nil {
				modelLabels = append(modelLabels, m.label())
			}
		}
		modelLabels = lo.Uniq(modelLabels)
		for _, resourceSign := range modelLabels {
			if resourceSign == "" || resourceSign == NopModelLabel {
				continue
			}
			if b.GetVerifier().Spawn().SnakeOn(resourceSign).Do(presets.PermList).WithReq(ctx.R).IsAllowed() == nil {
				continue
			}
			params.SQLConditions = append(params.SQLConditions, &presets.SQLCondition{
				Query: "model_label <> ?",
				Args:  []any{resourceSign},
			})
		}

		params.SQLConditions = append(params.SQLConditions, &presets.SQLCondition{
			Query: "hidden = ?",
			Args:  []any{false},
		})
		result, err = op.Search(ctx, params)
		if err != nil {
			return nil, err
		}
		logs := result.Nodes.([]*ActivityLog)
		if err := ab.supplyUsers(ctx.R.Context(), logs); err != nil {
			return nil, err
		}
		return result, nil
	})

	lb.WrapColumns(presets.CustomizeColumnLabel(func(evCtx *web.EventContext) (map[string]string, error) {
		msgr := i18n.MustGetModuleMessages(evCtx.R, I18nActivityKey, Messages_en_US).(*Messages)
		return map[string]string{
			"CreatedAt":  msgr.ModelCreatedAt,
			"User":       msgr.ModelUser,
			"Action":     msgr.ModelAction,
			"ModelKeys":  msgr.ModelKeys,
			"ModelLabel": msgr.ModelLabel,
			"ModelName":  msgr.ModelName,
		}, nil
	}))

	lb.NewButtonFunc(func(ctx *web.EventContext) h.HTMLComponent { return nil })
	lb.RowMenu().Empty()

	lb.Field("CreatedAt").Label(Messages_en_US.ModelCreatedAt).ComponentFunc(
		func(obj any, field *presets.FieldContext, ctx *web.EventContext) h.HTMLComponent {
			return h.Td(h.Text(obj.(*ActivityLog).CreatedAt.Format(timeFormat)))
		},
	)
	lb.Field("User").Label(Messages_en_US.ModelUser).ComponentFunc(
		func(obj any, field *presets.FieldContext, ctx *web.EventContext) h.HTMLComponent {
			return h.Td(h.Div().Attr("v-pre", true).Text(obj.(*ActivityLog).User.Name))
		},
	)
	lb.Field("Action").Label(Messages_en_US.ModelAction).ComponentFunc(func(obj interface{}, field *presets.FieldContext, ctx *web.EventContext) h.HTMLComponent {
		action := obj.(*ActivityLog).Action
		label := getActionLabel(ctx, action)
		return h.Td(h.Div().Attr("v-pre", true).Text(label))
	})
	lb.Field("ModelKeys").Label(Messages_en_US.ModelKeys)
	lb.Field("ModelLabel").Label(Messages_en_US.ModelLabel).ComponentFunc(
		func(obj any, field *presets.FieldContext, ctx *web.EventContext) h.HTMLComponent {
			if obj.(*ActivityLog).ModelLabel == "" {
				return h.Td(h.Text(NopModelLabel))
			}
			return h.Td(h.Div().Attr("v-pre", true).Text(obj.(*ActivityLog).ModelLabel))
		},
	)
	lb.Field("ModelName").Label(Messages_en_US.ModelName).ComponentFunc(func(obj interface{}, field *presets.FieldContext, ctx *web.EventContext) h.HTMLComponent {
		return h.Td(h.Div().Attr("v-pre", true).Text(i18n.T(ctx.R, presets.ModelsI18nModuleKey, obj.(*ActivityLog).ModelName)))
	})

	lb.FilterDataFunc(func(ctx *web.EventContext) vuetifyx.FilterData {
		msgr := i18n.MustGetModuleMessages(ctx.R, I18nActivityKey, Messages_en_US).(*Messages)
		actionLabels := defaultActionLabels(msgr)

		var actionOptions []*vuetifyx.SelectItem
		for _, action := range DefaultActions {
			actionOptions = append(actionOptions, &vuetifyx.SelectItem{
				Text:  cmp.Or(actionLabels[action], action),
				Value: action,
			})
		}
		var actions []string
		err := ab.db.Model(&ActivityLog{}).Select("DISTINCT action AS action").Pluck("action", &actions).Error
		if err != nil {
			panic(err)
		}

		for _, action := range actions {
			if action == ActionLastView {
				continue
			}
			label := actionLabels[action]
			if label == "" {
				label = i18n.PT(ctx.R, presets.ModelsI18nModuleKey, I18nActionLabelPrefix, action)
			}
			actionOptions = append(actionOptions, &vuetifyx.SelectItem{
				Text:  label,
				Value: action,
			})
		}
		actionOptions = lo.UniqBy(actionOptions, func(item *vuetifyx.SelectItem) string { return item.Value })

		var userIDs []string
		err = ab.db.Model(&ActivityLog{}).Select("DISTINCT user_id AS id").Pluck("id", &userIDs).Error
		if err != nil {
			panic(err)
		}
		users, err := ab.findUsers(ctx.R.Context(), userIDs)
		if err != nil {
			panic(err)
		}
		var userOptions []*vuetifyx.SelectItem
		for _, user := range users {
			userOptions = append(userOptions, &vuetifyx.SelectItem{
				Text:  user.Name,
				Value: user.ID,
			})
		}

		var modelNames []string
		err = ab.db.Model(&ActivityLog{}).Select("DISTINCT model_name AS model_name").Pluck("model_name", &modelNames).Error
		if err != nil {
			panic(err)
		}
		var modelNameOptions []*vuetifyx.SelectItem
		for _, modelName := range modelNames {
			modelNameOptions = append(modelNameOptions, &vuetifyx.SelectItem{
				Text:  i18n.T(ctx.R, presets.ModelsI18nModuleKey, modelName),
				Value: modelName,
			})
		}

		filterData := []*vuetifyx.FilterItem{
			{
				Key:          "action",
				Label:        msgr.FilterAction,
				ItemType:     vuetifyx.ItemTypeSelect,
				SQLCondition: `action %s ?`,
				Options:      actionOptions,
			},
			{
				Key:          "created",
				Label:        msgr.FilterCreatedAt,
				ItemType:     vuetifyx.ItemTypeDatetimeRange,
				SQLCondition: `created_at %s ?`,
			},
		}
		if len(userOptions) > 0 {
			filterData = append(filterData, &vuetifyx.FilterItem{
				Key:          "user_id",
				Label:        msgr.FilterUser,
				ItemType:     vuetifyx.ItemTypeSelect,
				SQLCondition: `user_id %s ?`,
				Options:      userOptions,
			})
		}
		if len(modelNameOptions) > 0 {
			filterData = append(
				filterData,
				&vuetifyx.FilterItem{
					Key:          "model_name",
					Label:        msgr.FilterModel,
					ItemType:     vuetifyx.ItemTypeSelect,
					SQLCondition: `model_name %s ?`,
					Options:      modelNameOptions,
				},
				&vuetifyx.FilterItem{
					Key:          "model_keys",
					Label:        msgr.FilterModelKeys,
					ItemType:     vuetifyx.ItemTypeString,
					SQLCondition: `model_keys %s ?`,
				})
		}
		return filterData
	})

	lb.FilterTabsFunc(func(ctx *web.EventContext) []*presets.FilterTab {
		msgr := i18n.MustGetModuleMessages(ctx.R, I18nActivityKey, Messages_en_US).(*Messages)
		filterTabs := []*presets.FilterTab{
			{
				Label: msgr.ActionAll,
				Query: url.Values{},
			},
		}
		actionLabels := defaultActionLabels(msgr)
		for _, action := range DefaultActions {
			filterTabs = append(filterTabs, &presets.FilterTab{
				Label: cmp.Or(actionLabels[action], action),
				Query: url.Values{"action": []string{action}},
			})
		}
		return filterTabs
	})
}

func setupDetailing(b *presets.Builder, dp *presets.DetailingBuilder, op *gorm2op.DataOperatorBuilder, ab *Builder) {
	dp.FetchFunc(func(obj any, id string, ctx *web.EventContext) (r any, err error) {
		r, err = op.Fetch(obj, id, ctx)
		if err != nil {
			return r, err
		}
		log := r.(*ActivityLog)

		if log.ModelLabel != "" && log.ModelLabel != NopModelLabel {
			if b.GetVerifier().Spawn().SnakeOn(log.ModelLabel).Do(presets.PermGet).WithReq(ctx.R).IsAllowed() != nil {
				return nil, perm.PermissionDenied
			}
		}

		if err := ab.supplyUsers(ctx.R.Context(), []*ActivityLog{log}); err != nil {
			return nil, err
		}
		return log, nil
	})

	dp.Field("Detail").ComponentFunc(
		func(obj any, field *presets.FieldContext, ctx *web.EventContext) (r h.HTMLComponent) {
			var (
				log           = obj.(*ActivityLog)
				msgr          = i18n.MustGetModuleMessages(ctx.R, I18nActivityKey, Messages_en_US).(*Messages)
				pmsgr         = presets.MustGetMessages(ctx.R)
				hideDetailTop = cast.ToBool(ctx.R.Form.Get(paramHideDetailTop))
				actionLabel   = getActionLabel(ctx, log.Action)
			)
			var children []h.HTMLComponent
			if !hideDetailTop {
				children = append(children, VCard().Elevation(0).Children(
					VCardTitle().Class("pa-0").Children(
						h.Text(" "+msgr.DiffDetail),
					),
					VCardText().Class("pa-0 pt-3").Children(
						VTable(
							h.Tbody(
								h.Tr(h.Td(h.Text(msgr.ModelUser)), h.Td().Attr("v-pre", true).Text(log.User.Name)),
								h.Tr(h.Td(h.Text(msgr.ModelUserID)), h.Td().Attr("v-pre", true).Text(log.UserID)),
								h.Tr(h.Td(h.Text(msgr.ModelAction)), h.Td().Attr("v-pre", true).Text(actionLabel)),
								h.Tr(h.Td(h.Text(msgr.ModelName)), h.Td().Attr("v-pre", true).Text(
									i18n.T(ctx.R, presets.ModelsI18nModuleKey, obj.(*ActivityLog).ModelName),
								)),
								h.Tr(h.Td(h.Text(msgr.ModelLabel)), h.Td().Attr("v-pre", true).Text(cmp.Or(log.ModelLabel, NopModelLabel))),
								h.Tr(h.Td(h.Text(msgr.ModelKeys)), h.Td().Attr("v-pre", true).Text(log.ModelKeys)),
<<<<<<< HEAD
								h.Iff(log.ModelLink != "", func() h.HTMLComponent {
									onClick := web.Plaid().PushStateURL(log.ModelLink).Go()
									href := log.ModelLink
									return h.Tr(h.Td(h.Text(msgr.ModelLink)), h.Td(
										h.A(
											VBtn(msgr.MoreInfo).Class("text-none text-overline d-flex align-center").
												Variant(VariantTonal).Color(ColorPrimary).Size(SizeXSmall).PrependIcon("mdi-open-in-new"),
										).Href(href).Attr("@click", fmt.Sprintf(`(e) => {
											if (e.metaKey || e.ctrlKey) { return; }
											e.stopPropagation();
											e.preventDefault();
											%s;
										}`, onClick)),
									))
								}),
=======
								// h.Iff(log.ModelLink != "", func() h.HTMLComponent {
								// 	return h.Tr(h.Td(h.Text(msgr.ModelLink)), h.Td(
								// 		VBtn(msgr.MoreInfo).Class("text-none text-overline d-flex align-center").
								// 			Variant(VariantTonal).Color(ColorPrimary).Size(SizeXSmall).PrependIcon("mdi-open-in-new").
								// 			Attr("@click", web.POST().
								// 				EventFunc(actions.DetailingDrawer).
								// 				Query(presets.ParamOverlay, actions.Dialog).
								// 				URL(log.ModelLink).
								// 				Go(),
								// 			),
								// 	))
								// }),
>>>>>>> e0a29e69
								h.Tr(h.Td(h.Text(msgr.ModelCreatedAt)), h.Td(h.Text(log.CreatedAt.Format(timeFormat)))),
							),
						),
					),
				))
			}

			if d := field.Value(obj).(string); d != "" {
				switch log.Action {
				case ActionCreate, ActionView, ActionEdit, ActionDelete:
					children = append(children, DiffComponent(d, ctx.R))
				case ActionNote:
					note := &Note{}
					if err := json.Unmarshal([]byte(log.Detail), note); err != nil {
						panic(err)
					}
					children = append(children, VCard().Elevation(0).Children(
						VCardTitle().Class("pa-0").Children(
							h.Text(msgr.ActionNote),
						),
						VCardText().Class("mt-3 pa-3 border-thin rounded").Children(
							h.Div().Class("d-flex flex-column").Children(
								h.Div().Class("text-body-2").Style("white-space: pre-wrap").Text(fmt.Sprintf(`{{%q}}`, note.Note)),
								h.Iff(!note.LastEditedAt.IsZero(), func() h.HTMLComponent {
									return h.Div().Class("text-caption font-italic").Style("color: #757575").Children(
										h.Text(msgr.LastEditedAt(pmsgr.HumanizeTime(note.LastEditedAt))),
									)
								}),
							),
						),
					))
				default:
					children = append(children, h.Div().Attr("v-pre", true).Text(msgr.PerformAction(actionLabel, log.Detail)))
				}
			}

			return h.Div().Class("d-flex flex-column ga-3").Children(children...)
		},
	)
}

func DiffComponent(diffstr string, req *http.Request) h.HTMLComponent {
	var diffs []Diff
	err := json.Unmarshal([]byte(diffstr), &diffs)
	if err != nil {
		return nil
	}

	if len(diffs) == 0 {
		return nil
	}

	var (
		addediffs   []Diff
		changediffs []Diff
		deletediffs []Diff
	)

	for _, diff := range diffs {
		if diff.New == "" && diff.Old != "" {
			deletediffs = append(deletediffs, diff)
			continue
		}

		if diff.New != "" && diff.Old == "" {
			addediffs = append(addediffs, diff)
			continue
		}

		if diff.New != "" && diff.Old != "" {
			changediffs = append(changediffs, diff)
			continue
		}
	}
	var diffsElems []h.HTMLComponent
	msgr := i18n.MustGetModuleMessages(req, I18nActivityKey, Messages_en_US).(*Messages)

	if len(addediffs) > 0 {
		var elems []h.HTMLComponent
		for _, d := range addediffs {
			elems = append(elems, h.Tr(
				h.Td().Style("white-space: nowrap").Text(d.Field),
				h.Td().Attr("v-pre", true).Text(d.New),
			))
		}

		diffsElems = append(diffsElems,
			VCard().Elevation(0).Children(
				VCardTitle().Class("pa-0").Children(h.Text(msgr.DiffAdd)),
				VCardText().Class("pa-0 pt-3").Children(
					VTable(
						h.Thead(h.Tr(h.Th(msgr.DiffField).Style("white-space: nowrap"), h.Th(msgr.DiffValue))),
						h.Tbody(elems...),
					),
				),
			))
	}

	if len(deletediffs) > 0 {
		var elems []h.HTMLComponent
		for _, d := range deletediffs {
			elems = append(elems, h.Tr(
				h.Td().Style("white-space: nowrap").Text(d.Field),
				h.Td().Attr("v-pre", true).Text(d.Old),
			))
		}

		diffsElems = append(diffsElems,
			VCard().Elevation(0).Children(
				VCardTitle().Class("pa-0").Children(h.Text(msgr.DiffDelete)),
				VCardText().Class("pa-0 pt-3").Children(
					VTable(
						h.Thead(h.Tr(h.Th(msgr.DiffField).Style("white-space: nowrap"), h.Th(msgr.DiffValue))),
						h.Tbody(elems...),
					),
				),
			))
	}

	if len(changediffs) > 0 {
		var elems []h.HTMLComponent
		for _, d := range changediffs {
			elems = append(elems, h.Tr(
				h.Td().Style("white-space: nowrap").Text(d.Field),
				h.Td().Attr("v-pre", true).Text(d.Old),
				h.Td().Attr("v-pre", true).Text(d.New),
			))
		}

		diffsElems = append(diffsElems,
			VCard().Elevation(0).Children(
				VCardTitle().Class("pa-0").Children(h.Text(msgr.DiffChanges)),
				VCardText().Class("pa-0 pt-3").Children(
					VTable(
						h.Thead(h.Tr(h.Th(msgr.DiffField).Style("white-space: nowrap"), h.Th(msgr.DiffOld), h.Th(msgr.DiffNew))),
						h.Tbody(elems...),
					),
				),
			))
	}
	return h.Components(diffsElems...)
}<|MERGE_RESOLUTION|>--- conflicted
+++ resolved
@@ -353,7 +353,6 @@
 								)),
 								h.Tr(h.Td(h.Text(msgr.ModelLabel)), h.Td().Attr("v-pre", true).Text(cmp.Or(log.ModelLabel, NopModelLabel))),
 								h.Tr(h.Td(h.Text(msgr.ModelKeys)), h.Td().Attr("v-pre", true).Text(log.ModelKeys)),
-<<<<<<< HEAD
 								h.Iff(log.ModelLink != "", func() h.HTMLComponent {
 									onClick := web.Plaid().PushStateURL(log.ModelLink).Go()
 									href := log.ModelLink
@@ -369,20 +368,6 @@
 										}`, onClick)),
 									))
 								}),
-=======
-								// h.Iff(log.ModelLink != "", func() h.HTMLComponent {
-								// 	return h.Tr(h.Td(h.Text(msgr.ModelLink)), h.Td(
-								// 		VBtn(msgr.MoreInfo).Class("text-none text-overline d-flex align-center").
-								// 			Variant(VariantTonal).Color(ColorPrimary).Size(SizeXSmall).PrependIcon("mdi-open-in-new").
-								// 			Attr("@click", web.POST().
-								// 				EventFunc(actions.DetailingDrawer).
-								// 				Query(presets.ParamOverlay, actions.Dialog).
-								// 				URL(log.ModelLink).
-								// 				Go(),
-								// 			),
-								// 	))
-								// }),
->>>>>>> e0a29e69
 								h.Tr(h.Td(h.Text(msgr.ModelCreatedAt)), h.Td(h.Text(log.CreatedAt.Format(timeFormat)))),
 							),
 						),
