--- conflicted
+++ resolved
@@ -43,14 +43,10 @@
 	CreatedAt  time.Time
 	Creator    string
 	Action     string
-<<<<<<< HEAD
 	ModelKeys  string `gorm:"index"`
 	ModelName  string `gorm:"index"`
-=======
-	ModelKeys  string
-	ModelName  string
 	ModelLabel string
->>>>>>> 5c94ea0f
+
 	ModelLink  string
 	ModelDiffs string `sql:"type:text;"`
 }
