package pagebuilder

import (
	"cmp"
	"encoding/json"
	"fmt"
	"path"
	"sort"
	"strconv"
	"strings"

	"github.com/iancoleman/strcase"
	"github.com/jinzhu/inflection"
	"github.com/qor5/web/v3"
	"github.com/qor5/x/v3/i18n"
	. "github.com/qor5/x/v3/ui/vuetify"
	vx "github.com/qor5/x/v3/ui/vuetifyx"
	"github.com/sunfmin/reflectutils"
	h "github.com/theplant/htmlgo"
	"gorm.io/gorm"

	"github.com/qor5/admin/v3/l10n"
	"github.com/qor5/admin/v3/presets"
	"github.com/qor5/admin/v3/presets/actions"
	"github.com/qor5/admin/v3/presets/gorm2op"
	"github.com/qor5/admin/v3/publish"
	"github.com/qor5/admin/v3/utils"
)

type pageBuilderModelKey struct{}

func (b *ModelBuilder) registerFuncs() {
	b.eventMiddleware = b.defaultWrapEvent
	b.mb.RegisterEventFunc(RenameContainerDialogEvent, b.renameContainerDialog)
	b.mb.RegisterEventFunc(RenameContainerFromDialogEvent, b.renameContainerFromDialog)
	b.editor.RegisterEventFunc(ShowSortedContainerDrawerEvent, b.eventMiddleware(b.showSortedContainerDrawer))
	b.editor.RegisterEventFunc(AddContainerEvent, b.eventMiddleware(b.addContainer))
	b.editor.RegisterEventFunc(DeleteContainerConfirmationEvent, b.eventMiddleware(b.deleteContainerConfirmation))
	b.editor.RegisterEventFunc(DeleteContainerEvent, b.eventMiddleware(b.deleteContainer))
	b.editor.RegisterEventFunc(MoveContainerEvent, b.eventMiddleware(b.moveContainer))
	b.editor.RegisterEventFunc(MoveUpDownContainerEvent, b.eventMiddleware(b.moveUpDownContainer))
	b.editor.RegisterEventFunc(ToggleContainerVisibilityEvent, b.eventMiddleware(b.toggleContainerVisibility))
	b.editor.RegisterEventFunc(RenameContainerEvent, b.eventMiddleware(b.renameContainer))
	b.editor.RegisterEventFunc(ReloadRenderPageOrTemplateEvent, b.reloadRenderPageOrTemplate)
	b.editor.RegisterEventFunc(ReloadRenderPageOrTemplateBodyEvent, b.reloadRenderPageOrTemplateBody)
	b.editor.RegisterEventFunc(MarkAsSharedContainerEvent, b.eventMiddleware(b.markAsSharedContainer))
	b.editor.RegisterEventFunc(ContainerPreviewEvent, b.eventMiddleware(b.containerPreview))
	b.editor.RegisterEventFunc(ReplicateContainerEvent, b.eventMiddleware(b.replicateContainer))
	b.editor.RegisterEventFunc(EditContainerEvent, b.eventMiddleware(b.editContainer))
	b.editor.RegisterEventFunc(UpdateContainerEvent, b.eventMiddleware(b.updateContainer))
	b.preview = web.Page(b.previewContent)
}

func (b *ModelBuilder) setPageBuilderModel(obj interface{}, ctx *web.EventContext) {
	ctx.WithContextValue(pageBuilderModelKey{}, obj)
}

func (b *ModelBuilder) pageBuilderModel(ctx *web.EventContext) (obj interface{}, err error) {
	obj = ctx.ContextValue(pageBuilderModelKey{})
	if obj == nil {
		obj = b.mb.NewModel()
		pageID, pageVersion, locale := b.getPrimaryColumnValuesBySlug(ctx)
		if pageID == 0 {
			return
		}
		g := b.db.Where("id = ? ", pageID)
		if locale != "" {
			g.Where("locale_code = ?", locale)
		}
		if pageVersion != "" {
			g.Where("version = ?", pageVersion)
		}
		if err = g.First(obj).Error; err != nil {
			return
		}
		b.setPageBuilderModel(obj, ctx)
	}
	return
}

func (b *ModelBuilder) defaultWrapEvent(in web.EventFunc) web.EventFunc {
	return func(ctx *web.EventContext) (r web.EventResponse, err error) {
		var (
			obj  interface{}
			msgr = i18n.MustGetModuleMessages(ctx.R, I18nPageBuilderKey, Messages_en_US).(*Messages)
		)
		if obj, err = b.pageBuilderModel(ctx); err != nil {
			return
		}
		if p, ok := obj.(publish.StatusInterface); ok {
			if p.EmbedStatus().Status == publish.StatusOnline || p.EmbedStatus().Status == publish.StatusOffline {
				presets.ShowMessage(&r, msgr.TheResourceCanNotBeModified, ColorError)
				web.AppendRunScripts(&r, web.Plaid().Reload().Go())
				return
			}
		}
		return in(ctx)
	}
}

func (b *ModelBuilder) showSortedContainerDrawer(ctx *web.EventContext) (r web.EventResponse, err error) {
	var body h.HTMLComponent
	if body, err = b.renderContainersSortedList(ctx); err != nil {
		return
	}
	r.UpdatePortals = append(r.UpdatePortals, &web.PortalUpdate{Name: pageBuilderLayerContainerPortal, Body: body})
	return
}

func (b *ModelBuilder) renderContainersSortedList(ctx *web.EventContext) (r h.HTMLComponent, err error) {
	var (
		cons                        []*Container
		status                      = ctx.Param(paramStatus)
		isReadonly                  = status != publish.StatusDraft && b.tb == nil
		pageID, pageVersion, locale = b.getPrimaryColumnValuesBySlug(ctx)
		msgr                        = i18n.MustGetModuleMessages(ctx.R, I18nPageBuilderKey, Messages_en_US).(*Messages)
		pMsgr                       = i18n.MustGetModuleMessages(ctx.R, presets.CoreI18nModuleKey, Messages_en_US).(*presets.Messages)
	)
	wc := map[string]interface{}{
		"page_model_name": b.name,
		"page_id":         pageID,
		"page_version":    pageVersion,
	}
	if locale != "" {
		wc[l10n.SlugLocaleCode] = locale
	}
	err = b.db.Order("display_order ASC").Where(wc).Find(&cons).Error
	if err != nil {
		return
	}

	var sorterData ContainerSorter
	sorterData.Items = []ContainerSorterItem{}

	for i, c := range cons {
		vicon := "mdi-eye"
		if c.Hidden {
			vicon = "mdi-eye-off"
		}

		sorterData.Items = append(sorterData.Items,
			ContainerSorterItem{
				Index:           i,
				Label:           inflection.Plural(strcase.ToKebab(c.ModelName)),
				ModelName:       c.ModelName,
				ModelID:         strconv.Itoa(int(c.ModelID)),
				DisplayName:     c.DisplayName,
				ContainerID:     strconv.Itoa(int(c.ID)),
				URL:             b.builder.ContainerByName(c.ModelName).mb.Info().ListingHref(),
				Shared:          c.Shared,
				VisibilityIcon:  vicon,
				ParamID:         c.PrimarySlug(),
				Locale:          locale,
				Hidden:          c.Hidden,
				ContainerDataID: fmt.Sprintf(`%s_%s_%s`, inflection.Plural(strcase.ToKebab(c.ModelName)), strconv.Itoa(int(c.ModelID)), c.PrimarySlug()),
			},
		)
	}
	pushState := web.Plaid().PushState(true).MergeQuery(true).
		Query(paramContainerDataID, web.Var(`element.container_data_id`))
	var clickColumnEvent string
	if !isReadonly {
		pushState.Query(paramContainerID, web.Var("element.param_id"))
		clickColumnEvent = fmt.Sprintf(`vars.%s=element.container_data_id;`, paramContainerDataID) +
			web.Plaid().
				EventFunc(EditContainerEvent).
				MergeQuery(true).
				Query(paramContainerDataID, web.Var("element.container_data_id")).
				Query(presets.ParamOverlay, actions.Content).
				Query(presets.ParamPortalName, pageBuilderRightContentPortal).
				Go() + ";" + pushState.RunPushState() +
			";" + scrollToContainer(fmt.Sprintf(`element.container_data_id`))
	}
	renameEvent := web.Plaid().
		EventFunc(RenameContainerEvent).Query(paramStatus, status).Query(paramContainerID, web.Var("element.param_id")).Go()

	// container functions
	containerOperations := h.Div(
		VChip().Text(msgr.Shared).Color(ColorPrimary).Size(SizeXSmall).Attr("v-if", "element.shared"),
		VMenu(
			web.Slot(
				VBtn("").Children(
					VIcon("mdi-dots-horizontal"),
				).Attr("v-bind", "props").Attr("@click", clickColumnEvent).Variant(VariantText).Size(SizeSmall),
			).Name("activator").Scope("{ props }"),
			VList(
				VListItem(h.Text(msgr.Rename)).PrependIcon("mdi-pencil").Attr("@click",
					"element.editShow=!element.editShow",
				),
				VListItem(h.Text(fmt.Sprintf("{{element.hidden?%q:%q}}", msgr.Show, msgr.Hide))).Attr(":prepend-icon", "element.visibility_icon").Attr("@click",
					web.Plaid().
						EventFunc(ToggleContainerVisibilityEvent).
						Query(paramContainerID, web.Var("element.param_id")).
						Query(paramStatus, status).
						Go(),
				),
				VListItem(h.Text(msgr.Copy)).PrependIcon("mdi-content-copy").Attr("@click",
					web.Plaid().
						EventFunc(ReplicateContainerEvent).
						Query(paramContainerID, web.Var("element.param_id")).
						Query(paramStatus, ctx.Param(paramStatus)).
						Go(),
				),
				VListItem(h.Text(pMsgr.Delete)).PrependIcon("mdi-delete").Attr("@click",
					web.Plaid().
						EventFunc(DeleteContainerConfirmationEvent).
						Query(paramContainerID, web.Var("element.param_id")).
						Query(paramContainerName, web.Var("element.display_name")).
						Query(paramStatus, status).
						Go(),
				),
				VListItem(h.Text(msgr.MarkAsShared)).PrependIcon("mdi-share").Attr("@click",
					web.Plaid().
						EventFunc(MarkAsSharedContainerEvent).
						Query(paramContainerID, web.Var("element.param_id")).
						Go(),
				).Attr("v-if", "!element.shared"),
			),
		),
	).Attr("v-show", "!element.editShow")
	r = web.Scope(
		VSheet(
			VList(
				vx.VXDraggable().ItemKey("model_id").Handle(".handle").Attr("v-model", "sortLocals.items").Animation(300).
					Attr("@end", web.Plaid().
						URL(ctx.R.URL.Path).
						EventFunc(MoveContainerEvent).
						Queries(ctx.R.Form).
						FieldValue(paramMoveResult, web.Var("JSON.stringify(sortLocals.items)")).
						Go()).Children(
					h.Template(
						h.Div(
							VHover(
								web.Slot(
									VListItem(
										web.Slot(
											h.If(!isReadonly,
												VBtn("").Variant(VariantText).Icon("mdi-drag").Class("my-2 ml-1 mr-1").Attr(":class", `element.hidden?"":"handle"`),
											),
										).Name("prepend"),
										VListItemTitle(
											VListItem(
												web.Scope(
													vx.VXField().Autofocus(true).
														Attr(":hide-details", "true").
														Attr("v-model", fmt.Sprintf("form.%s", paramDisplayName)).
														Attr("v-if", "element.editShow").
														Attr("@blur", "element.editShow=false;"+renameEvent).
														Attr("@keyup.enter", renameEvent),
													VListItemTitle(h.Text("{{element.display_name}}")).Attr("v-if", "!element.editShow"),
												).VSlot("{form}").FormInit("{ DisplayName:element.display_name }"),
											),
										),
										web.Slot(
											h.If(!isReadonly,
												containerOperations,
											),
										).Name("append"),
									).Attr(":variant", fmt.Sprintf(` element.hidden &&!isHovering && !element.editShow?%q:%q`, VariantPlain, VariantText)).
										Attr(":class", fmt.Sprintf(`element.container_data_id==vars.%s && !element.hidden?"bg-%s":""`, paramContainerDataID, ColorPrimaryLighten2)).
										Attr("v-bind", "props", "@click", clickColumnEvent).
										Attr(web.VAssign("vars",
											fmt.Sprintf(`{%s:%q}`, paramContainerDataID, ctx.Param(paramContainerDataID)))...),
								).Name("default").Scope("{ isHovering, props }"),
							),
							VDivider(),
						).Attr(":data-container-id", "element.container_data_id"),
					).Attr("#item", " { element } "),
				),
			),
		).Class("px-4 overflow-y-auto").MaxHeight("86vh").Attr("v-on-mounted", fmt.Sprintf(`({ el, window }) => {
      locals.__pageBuilderLeftContentKeepScroll = (container_data_id) => {
			if (container_data_id){
				const container = el.querySelector("div[data-container-id='" + container_data_id + "']")
				if (container){
               		 el.scrollTop = container.offsetTop;
					return
				}
			}
            const scrollTop = locals.__pageBuilderLeftContentScrollTop;
            window.setTimeout(() => {
                el.scrollTop = scrollTop;
            }, 0)
        }
    el.__handleScroll = (event) => {
        locals.__pageBuilderLeftContentScrollTop = event.target.scrollTop;
    }
    el.addEventListener('scroll', el.__handleScroll)
}`)).
			Attr("v-on-unmounted", `({el}) => {
				el.removeEventListener('scroll', el.__handleScroll);
						}`),
		VBtn("").Children(
			web.Slot(
				VIcon("mdi-plus-circle-outline"),
			).Name(VSlotPrepend),
			h.Span(msgr.AddContainer).Class("ml-5"),
		).BaseColor(ColorPrimary).Variant(VariantText).Class(W100, "pl-14", "justify-start").
			Height(50).Attr("v-on-mounted", fmt.Sprintf(`()=>{
			if (!!locals.__pageBuilderLeftContentKeepScroll &&locals.__pageBuilderLeftContentKeepScrollFlag) {
       		 	locals.__pageBuilderLeftContentKeepScroll(%q);
             }
			locals.__pageBuilderLeftContentKeepScrollFlag=true;
			}`, ctx.Param(paramContainerDataID))).
			Attr(":disabled", "vars.__pageBuilderAddContainerBtnDisabled").
			Attr("@click", appendVirtualElement()+web.Plaid().PushState(true).ClearMergeQuery([]string{paramContainerID}).RunPushState()+";vars.containerPreview=false;vars.overlay=true;vars.overlayEl.refs.overlay.showByElement($event)"),
	).Init(h.JSONString(sorterData)).VSlot("{ locals:sortLocals,form }")
	return
}

func (b *ModelBuilder) addContainer(ctx *web.EventContext) (r web.EventResponse, err error) {
	var (
		modelName                   = ctx.Param(paramModelName)
		sharedContainer             = ctx.Param(paramSharedContainer)
		modelID                     = ctx.ParamAsInt(paramModelID)
		containerID                 = ctx.Param(paramContainerID)
		newContainerID              string
		pageID, pageVersion, locale = b.getPrimaryColumnValuesBySlug(ctx)
	)

	if sharedContainer == "true" {
		newContainerID, err = b.addSharedContainerToPage(pageID, containerID, pageVersion, locale, modelName, uint(modelID))
	} else {
		var newModelId uint
		newModelId, newContainerID, err = b.addContainerToPage(ctx, pageID, containerID, pageVersion, locale, modelName)
		modelID = int(newModelId)
	}
	cb := b.builder.ContainerByName(modelName)
	containerDataId := cb.getContainerDataID(modelID, newContainerID)
	web.AppendRunScripts(&r,
		web.Plaid().PushState(true).MergeQuery(true).
			Query(paramContainerDataID, containerDataId).
			Query(paramContainerID, newContainerID).RunPushState(),
		web.Plaid().EventFunc(ShowSortedContainerDrawerEvent).Query(paramContainerDataID, containerDataId).
			Query(paramStatus, ctx.Param(paramStatus)).Go(),
		web.Plaid().EventFunc(ReloadRenderPageOrTemplateBodyEvent).Query(paramContainerDataID, containerDataId).Go(),
		web.Plaid().EventFunc(EditContainerEvent).MergeQuery(true).Query(paramContainerDataID, containerDataId).Go(),
		"vars.emptyIframe=false;",
	)
	return
}

func (b *ModelBuilder) moveContainer(ctx *web.EventContext) (r web.EventResponse, err error) {
	moveResult := ctx.R.FormValue(paramMoveResult)

	var result []ContainerSorterItem
	err = json.Unmarshal([]byte(moveResult), &result)
	if err != nil {
		return
	}
	err = b.db.Transaction(func(tx *gorm.DB) (inerr error) {
		for i, r := range result {
			if inerr = tx.Model(&Container{}).Where("id = ? AND locale_code = ?", r.ContainerID, r.Locale).Update("display_order", i+1).Error; inerr != nil {
				return
			}
		}
		return
	})
	web.AppendRunScripts(&r,
		web.Plaid().PushState(true).
			EventFunc(ReloadRenderPageOrTemplateBodyEvent).
			AfterScript(
				web.Plaid().
					Form(nil).
					EventFunc(ShowSortedContainerDrawerEvent).
					MergeQuery(true).
					Query(paramStatus,
						ctx.Param(paramStatus)).
					Go()).
			MergeQuery(true).Go(),
	)
	return
}

func (b *ModelBuilder) moveUpDownContainer(ctx *web.EventContext) (r web.EventResponse, err error) {
	var (
		container    Container
		preContainer Container
		paramID      = ctx.R.FormValue(paramContainerID)
		direction    = ctx.R.FormValue(paramMoveDirection)
		cs           = container.PrimaryColumnValuesBySlug(paramID)
		containerID  = cs[presets.ParamID]
		locale       = cs[l10n.SlugLocaleCode]
	)

	err = b.db.Transaction(func(tx *gorm.DB) (inerr error) {
		if inerr = tx.Where("id = ? AND locale_code = ?", containerID, locale).First(&container).Error; inerr != nil {
			return
		}
		g := tx.Model(&Container{}).Where("page_id = ? AND page_version = ? AND locale_code = ? ", container.PageID, container.PageVersion, container.LocaleCode)
		if direction == EventUp {
			g = g.Where("display_order < ? ", container.DisplayOrder).Order(" display_order desc ")
		} else {
			g = g.Where("display_order > ? ", container.DisplayOrder).Order(" display_order asc ")
		}
		g.First(&preContainer)
		if preContainer.ID <= 0 {
			return
		}
		if inerr = tx.Model(&Container{}).Where("id = ? AND locale_code = ?", containerID, locale).Update("display_order", preContainer.DisplayOrder).Error; inerr != nil {
			return
		}
		if inerr = tx.Model(&Container{}).Where("id = ? AND locale_code = ?", preContainer.ID, preContainer.LocaleCode).Update("display_order", container.DisplayOrder).Error; inerr != nil {
			return
		}
		return
	})
	web.AppendRunScripts(&r,
		web.Plaid().EventFunc(ReloadRenderPageOrTemplateBodyEvent).MergeQuery(true).Go(),
		web.Plaid().EventFunc(ShowSortedContainerDrawerEvent).MergeQuery(true).Query(paramStatus, ctx.Param(paramStatus)).Go(),
	)
	return
}

func (b *ModelBuilder) toggleContainerVisibility(ctx *web.EventContext) (r web.EventResponse, err error) {
	var container Container
	var (
		paramID     = ctx.R.FormValue(paramContainerID)
		cs          = container.PrimaryColumnValuesBySlug(paramID)
		containerID = cs[presets.ParamID]
		locale      = cs[l10n.SlugLocaleCode]
	)

	err = b.db.Exec("UPDATE page_builder_containers SET hidden = NOT(coalesce(hidden,FALSE)) WHERE id = ? AND locale_code = ?", containerID, locale).Error

	web.AppendRunScripts(&r,
		web.Plaid().
			EventFunc(ReloadRenderPageOrTemplateBodyEvent).
			MergeQuery(true).
			Go(),
		web.Plaid().
			EventFunc(ShowSortedContainerDrawerEvent).
			MergeQuery(true).
			Query(paramStatus, ctx.Param(paramStatus)).
			Go(),
	)
	return
}

func (b *ModelBuilder) deleteContainerConfirmation(ctx *web.EventContext) (r web.EventResponse, err error) {
	var (
		containerID   = ctx.R.FormValue(paramContainerID)
		containerName = ctx.R.FormValue(paramContainerName)
		msgr          = i18n.MustGetModuleMessages(ctx.R, I18nPageBuilderKey, Messages_en_US).(*Messages)
		pMsgr         = presets.MustGetMessages(ctx.R)
	)

	r.UpdatePortals = append(r.UpdatePortals, &web.PortalUpdate{
		Name: presets.DeleteConfirmPortalName,
		Body: web.Scope(
			vx.VXDialog(h.Text(msgr.AreWantDeleteContainer(containerName))).
				Title(msgr.ModalTitleConfirm).
				CancelText(pMsgr.Cancel).
				OkText(pMsgr.Delete).
				Attr("@click:ok", web.Plaid().
					EventFunc(DeleteContainerEvent).
					Query(paramContainerID, containerID).
					Query(paramStatus, ctx.Param(paramStatus)).
					ThenScript("locals.deleteConfirmation=false").
					Go()).
				Attr("v-model", "locals.deleteConfirmation"),
		).VSlot(`{ locals  }`).Init(`{deleteConfirmation: true}`),
	})

	return
}

func (b *ModelBuilder) deleteContainer(ctx *web.EventContext) (r web.EventResponse, err error) {
	var (
		container              Container
		pageID, pageVersion, _ = b.getPrimaryColumnValuesBySlug(ctx)
		cs                     = container.PrimaryColumnValuesBySlug(ctx.Param(paramContainerID))
		containerID            = cs[presets.ParamID]
		locale                 = cs[l10n.SlugLocaleCode]
		count                  int64
	)
	if err = b.db.Transaction(func(tx *gorm.DB) (dbErr error) {
		if dbErr = tx.Delete(&Container{}, "id = ? AND locale_code = ?", containerID, locale).Error; err != nil {
			return
		}
		return tx.Model(&Container{}).Where("page_id = ? and page_version = ? and locale_code = ? and page_model_name = ?", pageID, pageVersion, locale, b.name).Count(&count).Error
	}); err != nil {
		return
	}

	web.AppendRunScripts(&r,
		web.Plaid().PushState(true).ClearMergeQuery([]string{paramContainerID, paramContainerDataID}).RunPushState(),
		web.Plaid().EventFunc(ReloadRenderPageOrTemplateBodyEvent).Go(),
		web.Plaid().EventFunc(ShowSortedContainerDrawerEvent).Query(paramStatus, ctx.Param(paramStatus)).Go(),
		web.Plaid().EventFunc(EditContainerEvent).Go(),
		fmt.Sprintf("vars.emptyIframe=%v", count == 0),
	)
	return
}

func (b *ModelBuilder) renameContainerDialog(ctx *web.EventContext) (r web.EventResponse, err error) {
	var (
		paramID  = ctx.R.FormValue(paramContainerID)
		name     = ctx.R.FormValue(paramContainerName)
		msgr     = i18n.MustGetModuleMessages(ctx.R, I18nPageBuilderKey, Messages_en_US).(*Messages)
		pMsgr    = presets.MustGetMessages(ctx.R)
		okAction = web.Plaid().
<<<<<<< HEAD
			EventFunc(RenameContainerEvent).Query(paramContainerID, paramID).Go()
=======
				URL(b.mb.Info().ListingHref()).
				ThenScript("locals.renameDialog=false").
				EventFunc(RenameContainerFromDialogEvent).Query(paramContainerID, paramID).Go()
>>>>>>> 76cf122c
		portalName = dialogPortalName
	)

	if ctx.R.FormValue("portal") == "presets" {
		portalName = presets.DialogPortalName
	}
	r.UpdatePortals = append(r.UpdatePortals, &web.PortalUpdate{
		Name: portalName,
		Body: web.Scope(
			VDialog(
				VCard(
					VCardTitle(h.Text(msgr.Rename)),
					VCardText(
						VTextField().Attr(web.VField("DisplayName", name)...).Variant(FieldVariantUnderlined),
					),
					VCardActions(
						VSpacer(),
						VBtn(pMsgr.Cancel).
							Variant(VariantFlat).
							Class("ml-2").
							On("click", "locals.renameDialog = false"),

						VBtn(pMsgr.OK).
							Color(ColorPrimary).
							Variant(VariantFlat).
							Theme(ThemeDark).
							Attr("@click", okAction),
					),
				),
			).MaxWidth("400px").
				Attr("v-model", "locals.renameDialog"),
		).Init("{renameDialog:true}").VSlot("{locals}"),
	})
	return
}

func (b *ModelBuilder) renderContainerHover(cb *ContainerBuilder, ctx *web.EventContext, msgr *Messages) h.HTMLComponent {
	containerName := cb.name
	if b.builder.ps.GetI18n() != nil {
		containerName = i18n.T(ctx.R, presets.ModelsI18nModuleKey, cb.name)
	}
	addContainerEvent := web.Plaid().EventFunc(AddContainerEvent).
		MergeQuery(true).
		BeforeScript("pLocals.creating=true").
		Query(paramModelName, cb.name).
		Query(paramStatus, ctx.Param(paramStatus)).
		ThenScript("vars.overlay=false;xLocals.add=true").
		Go()
	return VHover(
		web.Slot(
			web.Scope(
				VListItem(
					VListItemTitle(h.Text(containerName)),
					web.Slot(VBtn(msgr.Add).Color(ColorPrimary).Size(SizeSmall).Attr("v-if", "isHovering")).Name(VSlotAppend),
				).Attr("v-bind", "props", ":active", "isHovering").
					Class("cursor-pointer").
					Attr("@click", fmt.Sprintf(`if (isHovering &&!pLocals.creating){%s}`, addContainerEvent)).
					ActiveColor(ColorPrimary),
			).VSlot("{ locals: pLocals }").Init(`{ creating : false }`),
		).Name("default").Scope(`{isHovering, props }`),
	).Attr("@update:model-value", fmt.Sprintf(`(val)=>{if (val){%s} }`,
		web.Plaid().EventFunc(ContainerPreviewEvent).
			Query(paramModelName, cb.name).
			Go(),
	))
}

<<<<<<< HEAD
=======
func (b *ModelBuilder) renderSharedContainerHover(displayName, modelName string, modelID uint, ctx *web.EventContext, msgr *Messages) h.HTMLComponent {
	addContainerEvent := web.Plaid().EventFunc(AddContainerEvent).
		MergeQuery(true).
		BeforeScript("pLocals.creating=true").
		Query(paramModelName, modelName).
		Query(paramModelID, modelID).
		Query(paramSharedContainer, "true").
		Query(paramStatus, ctx.Param(paramStatus)).
		ThenScript("vars.overlay=false;xLocals.add=true").
		Go()
	return VHover(
		web.Slot(
			web.Scope(
				VListItem(
					VListItemTitle(h.Text(displayName)),
					web.Slot(VBtn(msgr.Add).Color(ColorPrimary).Size(SizeSmall).Attr("v-if", "isHovering")).Name(VSlotAppend),
				).Attr("v-bind", "props", ":active", "isHovering").
					Class("cursor-pointer").
					Attr("@click", fmt.Sprintf(`if (isHovering &&!pLocals.creating){%s}`, addContainerEvent)).
					ActiveColor(ColorPrimary),
			).VSlot("{ locals: pLocals }").Init(`{ creating : false }`),
		).Name("default").Scope(`{isHovering, props }`),
	).Attr("@update:model-value", fmt.Sprintf(`(val)=>{if (val){%s} }`,
		web.Plaid().EventFunc(ContainerPreviewEvent).
			Query(paramModelName, modelName).
			Query(paramModelID, modelID).
			Query(paramSharedContainer, "true").
			Go(),
	))
}

>>>>>>> 76cf122c
func (b *ModelBuilder) renderContainersList(ctx *web.EventContext) (component h.HTMLComponent) {
	var (
		msgr         = i18n.MustGetModuleMessages(ctx.R, I18nPageBuilderKey, Messages_en_US).(*Messages)
		_, _, locale = b.getPrimaryColumnValuesBySlug(ctx)
	)
	var (
		containers        []h.HTMLComponent
		groupsNames       []string
		containerBuilders []*ContainerBuilder
	)
	containerBuilders = b.getContainerBuilders()
	if b.builder.disabledNormalContainersGroup {
		for _, cb := range containerBuilders {
<<<<<<< HEAD

=======
>>>>>>> 76cf122c
			containers = append(containers,
				b.renderContainerHover(cb, ctx, msgr),
			)
		}
	} else {
		sort.Slice(containerBuilders, func(i, j int) bool {
			return containerBuilders[i].group != "" && containerBuilders[j].group == ""
		})
		groupContainers := utils.GroupBySlice[*ContainerBuilder, string](containerBuilders, func(builder *ContainerBuilder) string {
			return builder.group
		})
		for _, group := range groupContainers {
			if len(group) == 0 {
				break
			}
			groupName := group[0].group

			if b.builder.ps.GetI18n() != nil && groupName != "" {
				groupName = i18n.T(ctx.R, presets.ModelsI18nModuleKey, groupName)
			}
			if groupName == "" {
				groupName = msgr.Others
			}
			if b.builder.expendContainers {
				groupsNames = append(groupsNames, groupName)
			}
			var listItems []h.HTMLComponent
			for _, builder := range group {
				listItems = append(listItems,
					b.renderContainerHover(builder, ctx, msgr),
				)
			}
			containers = append(containers, VListGroup(
				web.Slot(
					VListItem(
						VListItemTitle(
							h.Text(groupName),
						),
					).Attr("v-bind", "props"),
				).Name("activator").Scope(" { props}"),
				h.Components(listItems...),
			).Value(groupName))
		}
	}

	var (
		cons      []*Container
		listItems []h.HTMLComponent
	)

	b.db.Select("display_name,model_name,model_id").Where("shared = true AND locale_code = ? and page_model_name = ? ", locale, b.name).Group("display_name,model_name,model_id").Find(&cons)

	for _, con := range cons {
		listItems = append(listItems, b.renderSharedContainerHover(con.DisplayName, con.ModelName, con.ModelID, ctx, msgr))
	}
	containers = append(containers, VListGroup(
		web.Slot(
			VListItem(
				VListItemTitle(h.Text(msgr.Shared)),
			).Attr("v-bind", "props"),
		).Name("activator").Scope(" {  props }"),
		h.Components(listItems...),
	).Value(msgr.Shared))

	component = VList(containers...).Opened(groupsNames)
	return
}

func (b *ModelBuilder) renameContainerFromDialog(ctx *web.EventContext) (r web.EventResponse, err error) {
	var container Container
	var (
		paramID     = ctx.R.FormValue(paramContainerID)
		cs          = container.PrimaryColumnValuesBySlug(paramID)
		containerID = cs[presets.ParamID]
		locale      = cs[l10n.SlugLocaleCode]
		name        = ctx.R.FormValue(paramDisplayName)
		pMsgr       = i18n.MustGetModuleMessages(ctx.R, presets.CoreI18nModuleKey, Messages_en_US).(*presets.Messages)
	)
	err = b.db.First(&container, "id = ? AND locale_code = ?  ", containerID, locale).Error
	if err != nil {
		return
	}
	if container.Shared {
		err = b.db.Model(&Container{}).Where("model_name = ? AND model_id = ? AND locale_code = ?", container.ModelName, container.ModelID, locale).Update("display_name", name).Error
		if err != nil {
			return
		}
	} else {
		err = b.db.Model(&Container{}).Where("id = ? AND locale_code = ?", containerID, locale).Update("display_name", name).Error
		if err != nil {
			return
		}

	}
	web.AppendRunScripts(&r, web.Plaid().MergeQuery(true).Go(), fmt.Sprintf(` setTimeout(function(){ %s }, 200)`,
		presets.ShowSnackbarScript(pMsgr.SuccessfullyUpdated, ColorSuccess)))
	return
}

func (b *ModelBuilder) renameContainer(ctx *web.EventContext) (r web.EventResponse, err error) {
	var container Container
	var (
		paramID     = ctx.R.FormValue(paramContainerID)
		cs          = container.PrimaryColumnValuesBySlug(paramID)
		containerID = cs[presets.ParamID]
		locale      = cs[l10n.SlugLocaleCode]
		name        = ctx.R.FormValue(paramDisplayName)
	)
	err = b.db.First(&container, "id = ? AND locale_code = ?  ", containerID, locale).Error
	if err != nil {
		return
	}
	if container.Shared {
		err = b.db.Model(&Container{}).Where("model_name = ? AND model_id = ? AND locale_code = ?", container.ModelName, container.ModelID, locale).Update("display_name", name).Error
		if err != nil {
			return
		}
	} else {
		err = b.db.Model(&Container{}).Where("id = ? AND locale_code = ?", containerID, locale).Update("display_name", name).Error
		if err != nil {
			return
		}
	}
	web.AppendRunScripts(&r,
		web.Plaid().EventFunc(ShowSortedContainerDrawerEvent).MergeQuery(true).Query(paramStatus, ctx.Param(paramStatus)).Go(),
		web.Plaid().EventFunc(ReloadRenderPageOrTemplateBodyEvent).MergeQuery(true).Go(),
	)
	return
}

func (b *ModelBuilder) reloadRenderPageOrTemplate(ctx *web.EventContext) (r web.EventResponse, err error) {
	var body h.HTMLComponent

	if body, err = b.renderPageOrTemplate(ctx, true, true, false); err != nil {
		return
	}
	r.UpdatePortals = append(r.UpdatePortals, &web.PortalUpdate{Name: editorPreviewContentPortal, Body: body})
	return
}

func (b *ModelBuilder) containerPreview(ctx *web.EventContext) (r web.EventResponse, err error) {
	var previewContainer h.HTMLComponent
	var (
		ID, _, locale = b.getPrimaryColumnValuesBySlug(ctx)
		obj           = b.mb.NewModel()
	)
	if err = b.db.First(&obj, ID).Error; err != nil {
		return
	}
	var body h.HTMLComponent
	if !b.builder.previewContainer {
		containerBuilder := b.builder.ContainerByName(ctx.Param(paramModelName))
		cover := containerBuilder.cover
		if cover == "" {
			cover = path.Join(b.builder.prefix, b.builder.imagesPrefix, strings.ReplaceAll(containerBuilder.name, " ", "")+".svg")
		}
		body = VImg().Src(cover).Width("100%").Height(200)
	} else {
		previewContainer, err = b.renderPreviewContainer(ctx, obj, locale, false, true)
		if err != nil {
			return
		}
		iframe := b.renderScrollIframe(h.Components(previewContainer), ctx, obj, locale, false, true, false)
		iframeBody := h.MustString(iframe, ctx.R.Context())
		body = h.Div(
			h.Iframe().Attr(":srcdoc", h.JSONString(iframeBody)).
				Attr("@load", `const iframe= $event.target;iframe.style.height=iframe.contentWindow.document.documentElement.scrollHeight+"px"`).
				Attr("frameborder", "0").Style("width:100%"),
		).
			Style("pointer-events: none;transform-origin: 0 0; transform:scale(0.25);width:400%;height:400%")

	}
	r.UpdatePortals = append(r.UpdatePortals, &web.PortalUpdate{
		Name: addContainerDialogContentPortal,
		Body: VCard(body).MaxHeight(200).Elevation(0).Flat(true).Tile(true).Color(ColorGreyLighten3),
	})
	r.RunScript = "vars.containerPreview = true"
	return
}

func (b *ModelBuilder) replicateContainer(ctx *web.EventContext) (r web.EventResponse, err error) {
	var (
		container      Container
		cs             = container.PrimaryColumnValuesBySlug(ctx.Param(paramContainerID))
		containerID    = cs[presets.ParamID]
		locale         = cs[l10n.SlugLocaleCode]
		containerMb    *ContainerBuilder
		modelID        int
		newContainerID string
	)
	if err = b.db.Transaction(func(tx *gorm.DB) (dbErr error) {
		if dbErr = tx.Where("id = ? AND locale_code = ?", containerID, locale).First(&container).Error; dbErr != nil {
			return
		}
		containerMb = b.builder.ContainerByName(container.ModelName)
		model := containerMb.NewModel()
		if container.Shared {
			container.Shared = false
			// presets.ShowMessage(&r, "", ColorWarning)
		}
		container.ID = 0
		if dbErr = tx.First(&model, container.ModelID).Error; dbErr != nil {
			return
		}
		if dbErr = reflectutils.Set(model, "ID", uint(0)); dbErr != nil {
			return
		}
		ctx.WithContextValue(gorm2op.CtxKeyDB{}, tx)
		defer ctx.WithContextValue(gorm2op.CtxKeyDB{}, nil)
		if dbErr = containerMb.Editing().Creating().Saver(model, "", ctx); dbErr != nil {
			return
		}
		if dbErr = withLocale(
			b.builder,
			tx.Model(&Container{}).
				Where("page_id = ? and page_version = ? and page_model_name = ? and display_order > ? ", container.PageID, container.PageVersion, container.PageModelName, container.DisplayOrder),
			locale,
		).
			UpdateColumn("display_order", gorm.Expr("display_order + ? ", 1)).Error; dbErr != nil {
			return
		}
		container.DisplayOrder += 1
		container.ModelID = reflectutils.MustGet(model, "ID").(uint)
		modelID = int(container.ModelID)
		container.Hidden = false
		if dbErr = tx.Save(&container).Error; dbErr != nil {
			return
		}
		newContainerID = container.PrimarySlug()
		return
	}); err != nil {
		return
	}
	cb := b.builder.ContainerByName(container.ModelName)
	containerDataId := cb.getContainerDataID(modelID, newContainerID)
	web.AppendRunScripts(&r,
		web.Plaid().PushState(true).MergeQuery(true).
			Query(paramContainerDataID, containerDataId).
			Query(paramContainerID, newContainerID).RunPushState(),
		web.Plaid().EventFunc(ShowSortedContainerDrawerEvent).Query(paramContainerDataID, containerDataId).
			Query(paramStatus, ctx.Param(paramStatus)).Go(),
		web.Plaid().EventFunc(ReloadRenderPageOrTemplateBodyEvent).Query(paramContainerDataID, containerDataId).Go(),
		web.Plaid().EventFunc(EditContainerEvent).MergeQuery(true).Query(containerDataId, containerDataId).Go(),
	)
	return
}

func (b *ModelBuilder) editContainer(ctx *web.EventContext) (r web.EventResponse, err error) {
	data := strings.Split(ctx.Param(paramContainerDataID), "_")
	if len(data) != 4 {
		r.UpdatePortals = append(r.UpdatePortals, &web.PortalUpdate{
			Name: pageBuilderRightContentPortal,
			Body: b.builder.emptyEdit(ctx),
		})
		return
	}
	r.RunScript = web.Plaid().URL(b.builder.prefix+"/"+data[0]).
		EventFunc(actions.Edit).
		Query(presets.ParamID, data[1]).
		Query(presets.ParamPortalName, pageBuilderRightContentPortal).
		Query(presets.ParamOverlay, actions.Content).
		Query(paramDevice, cmp.Or(ctx.Param(paramDevice), b.builder.defaultDevice)).
		Go()
	return
}

func (b *ModelBuilder) updateContainer(ctx *web.EventContext) (r web.EventResponse, err error) {
	var (
		containerUri = ctx.Param(paramContainerUri)
		containerID  = ctx.Param(paramContainerID)
	)
	r.RunScript = web.Plaid().URL(containerUri).
		EventFunc(actions.Update).
		Query(presets.ParamID, containerID).
		Query(presets.ParamPortalName, pageBuilderRightContentPortal).
		ThenScript(
			web.Plaid().EventFunc(ReloadRenderPageOrTemplateBodyEvent).
				Query(paramStatus, ctx.Param(paramStatus)).MergeQuery(true).
				Query(paramIsUpdate, true).Go()).
		Query(presets.ParamOverlay, actions.Content).
		Go()
	return
}

func (b *ModelBuilder) reloadRenderPageOrTemplateBody(ctx *web.EventContext) (r web.EventResponse, err error) {
	var (
		data []byte
		body h.HTMLComponent
	)

	if body, err = b.renderPageOrTemplate(ctx, true, true, true); err != nil {
		return
	}
	if data, err = body.MarshalHTML(ctx.R.Context()); err != nil {
		return
	}
	web.AppendRunScripts(&r,
		web.Emit(b.notifIframeBodyUpdated(),
			notifIframeBodyUpdatedPayload{
				Body:            string(data),
				ContainerDataID: ctx.Param(paramContainerDataID),
				IsUpdate:        ctx.Param(paramIsUpdate) == "true",
			},
		),
	)
	return
}

func (b *ModelBuilder) notifIframeBodyUpdated() string {
	return fmt.Sprintf("pageBuilder_notifIframeBodyUpdated_%v", b.name)
}

type notifIframeBodyUpdatedPayload struct {
	Body            string `json:"body"`
	ContainerDataID string `json:"containerDataID"`
	IsUpdate        bool   `json:"isUpdate"`
}<|MERGE_RESOLUTION|>--- conflicted
+++ resolved
@@ -500,13 +500,9 @@
 		msgr     = i18n.MustGetModuleMessages(ctx.R, I18nPageBuilderKey, Messages_en_US).(*Messages)
 		pMsgr    = presets.MustGetMessages(ctx.R)
 		okAction = web.Plaid().
-<<<<<<< HEAD
-			EventFunc(RenameContainerEvent).Query(paramContainerID, paramID).Go()
-=======
 				URL(b.mb.Info().ListingHref()).
 				ThenScript("locals.renameDialog=false").
 				EventFunc(RenameContainerFromDialogEvent).Query(paramContainerID, paramID).Go()
->>>>>>> 76cf122c
 		portalName = dialogPortalName
 	)
 
@@ -574,8 +570,6 @@
 	))
 }
 
-<<<<<<< HEAD
-=======
 func (b *ModelBuilder) renderSharedContainerHover(displayName, modelName string, modelID uint, ctx *web.EventContext, msgr *Messages) h.HTMLComponent {
 	addContainerEvent := web.Plaid().EventFunc(AddContainerEvent).
 		MergeQuery(true).
@@ -607,7 +601,6 @@
 	))
 }
 
->>>>>>> 76cf122c
 func (b *ModelBuilder) renderContainersList(ctx *web.EventContext) (component h.HTMLComponent) {
 	var (
 		msgr         = i18n.MustGetModuleMessages(ctx.R, I18nPageBuilderKey, Messages_en_US).(*Messages)
@@ -621,10 +614,6 @@
 	containerBuilders = b.getContainerBuilders()
 	if b.builder.disabledNormalContainersGroup {
 		for _, cb := range containerBuilders {
-<<<<<<< HEAD
-
-=======
->>>>>>> 76cf122c
 			containers = append(containers,
 				b.renderContainerHover(cb, ctx, msgr),
 			)
