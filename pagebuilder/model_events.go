package pagebuilder

import (
	"cmp"
	"encoding/json"
	"errors"
	"fmt"
	"log"
	"path"
	"sort"
	"strconv"
	"strings"

	"github.com/iancoleman/strcase"
	"github.com/jinzhu/inflection"
	"github.com/qor5/web/v3"
	"github.com/qor5/x/v3/i18n"
	. "github.com/qor5/x/v3/ui/vuetify"
	vx "github.com/qor5/x/v3/ui/vuetifyx"
	"github.com/sunfmin/reflectutils"
	h "github.com/theplant/htmlgo"
	"gorm.io/gorm"

	"github.com/qor5/admin/v3/l10n"
	"github.com/qor5/admin/v3/presets"
	"github.com/qor5/admin/v3/presets/actions"
	"github.com/qor5/admin/v3/presets/gorm2op"
	"github.com/qor5/admin/v3/publish"
	"github.com/qor5/admin/v3/utils"
)

type pageBuilderModelKey struct{}

func (b *ModelBuilder) registerFuncs() {
	b.eventMiddleware = b.defaultWrapEvent
	b.preview = web.Page(b.previewContent)
}

func (b *ModelBuilder) registerCustomFuncs() {
	b.editor.RegisterEventFunc(ShowSortedContainerDrawerEvent, b.eventMiddleware(b.showSortedContainerDrawer))
	b.editor.RegisterEventFunc(AddContainerEvent, b.eventMiddleware(b.addContainer))
	b.editor.RegisterEventFunc(DeleteContainerConfirmationEvent, b.eventMiddleware(b.deleteContainerConfirmation))
	b.editor.RegisterEventFunc(DeleteContainerEvent, b.eventMiddleware(b.deleteContainer))
	b.editor.RegisterEventFunc(MoveContainerEvent, b.eventMiddleware(b.moveContainer))
	b.editor.RegisterEventFunc(MoveUpDownContainerEvent, b.eventMiddleware(b.moveUpDownContainer))
	b.editor.RegisterEventFunc(ToggleContainerVisibilityEvent, b.eventMiddleware(b.toggleContainerVisibility))
	b.editor.RegisterEventFunc(RenameContainerEvent, b.eventMiddleware(b.renameContainer))
	b.editor.RegisterEventFunc(ReloadRenderPageOrTemplateEvent, b.reloadRenderPageOrTemplate)
	b.editor.RegisterEventFunc(ReloadRenderPageOrTemplateBodyEvent, b.reloadRenderPageOrTemplateBody)
	b.editor.RegisterEventFunc(MarkAsSharedContainerEvent, b.eventMiddleware(b.markAsSharedContainer))
	b.editor.RegisterEventFunc(ContainerPreviewEvent, b.eventMiddleware(b.containerPreview))
	b.editor.RegisterEventFunc(ReplicateContainerEvent, b.eventMiddleware(b.replicateContainer))
	b.editor.RegisterEventFunc(EditContainerEvent, b.eventMiddleware(b.editContainer))
	b.editor.RegisterEventFunc(UpdateContainerEvent, b.eventMiddleware(b.updateContainer))
	b.editor.RegisterEventFunc(ReloadAddContainersListEvent, b.eventMiddleware(b.reloadAddContainersList))

	preview := web.Page(b.previewContent)
	preview.Wrap(func(in web.PageFunc) web.PageFunc {
		return func(ctx *web.EventContext) (r web.PageResponse, err error) {
			defer func() {
				if v := recover(); v != nil {
					if render, ok := v.(presets.PageRenderIface); ok {
						if rerr, ok := v.(error); ok {
							log.Printf("catch previewrender err: %+v", rerr)
						}
						r, err = render.Render(ctx)
						return
					}
					panic(v)
				}
			}()
			return in(ctx)
		}
	})
	b.preview = preview
}

func (b *ModelBuilder) setPageBuilderModel(obj interface{}, ctx *web.EventContext) {
	ctx.WithContextValue(pageBuilderModelKey{}, obj)
}

func (b *ModelBuilder) pageBuilderModel(ctx *web.EventContext) (obj interface{}, err error) {
	obj = ctx.ContextValue(pageBuilderModelKey{})
	if obj == nil {
		obj = b.mb.NewModel()
		pageID, pageVersion, locale := b.getPrimaryColumnValuesBySlug(ctx)
		if pageID == 0 {
			return
		}
		g := b.db.Where("id = ? ", pageID)
		if locale != "" {
			g.Where("locale_code = ?", locale)
		}
		if pageVersion != "" {
			g.Where("version = ?", pageVersion)
		}
		err = g.First(obj).Error
		if errors.Is(err, gorm.ErrRecordNotFound) {
			panic(presets.ErrNotFound(err.Error()))
			return
		} else if err != nil {
			return
		}
		b.setPageBuilderModel(obj, ctx)
	}
	return
}

func (b *ModelBuilder) defaultWrapEvent(in web.EventFunc) web.EventFunc {
	return func(ctx *web.EventContext) (r web.EventResponse, err error) {
		var (
			obj  interface{}
			msgr = i18n.MustGetModuleMessages(ctx.R, I18nPageBuilderKey, Messages_en_US).(*Messages)
		)
		if obj, err = b.pageBuilderModel(ctx); err != nil {
			return
		}
		if p, ok := obj.(publish.StatusInterface); ok {
			if p.EmbedStatus().Status == publish.StatusOnline || p.EmbedStatus().Status == publish.StatusOffline {
				presets.ShowMessage(&r, msgr.TheResourceCanNotBeModified, ColorError)
				web.AppendRunScripts(&r, web.Plaid().Reload().Go())
				return
			}
		}
		return in(ctx)
	}
}

func (b *ModelBuilder) showSortedContainerDrawer(ctx *web.EventContext) (r web.EventResponse, err error) {
	var body h.HTMLComponent
	if body, err = b.renderContainersSortedList(ctx); err != nil {
		return
	}
	r.UpdatePortals = append(r.UpdatePortals, &web.PortalUpdate{Name: pageBuilderLayerContainerPortal, Body: body})
	return
}

func (b *ModelBuilder) renderContainersSortedList(ctx *web.EventContext) (r h.HTMLComponent, err error) {
	var (
		cons                        []*Container
		status                      = ctx.Param(paramStatus)
		isReadonly                  = status != publish.StatusDraft && !b.isTemplate
		pageID, pageVersion, locale = b.getPrimaryColumnValuesBySlug(ctx)
		msgr                        = i18n.MustGetModuleMessages(ctx.R, I18nPageBuilderKey, Messages_en_US).(*Messages)
		pMsgr                       = i18n.MustGetModuleMessages(ctx.R, presets.CoreI18nModuleKey, Messages_en_US).(*presets.Messages)
	)
	wc := map[string]interface{}{
		"page_model_name": b.name,
		"page_id":         pageID,
		"page_version":    pageVersion,
	}
	if locale != "" {
		wc[l10n.SlugLocaleCode] = locale
	}
	err = b.db.Order("display_order ASC").Where(wc).Find(&cons).Error
	if err != nil {
		return
	}

	var sorterData ContainerSorter
	sorterData.Items = []ContainerSorterItem{}

	for i, c := range cons {
		vicon := "mdi-eye"
		if c.Hidden {
			vicon = "mdi-eye-off"
		}
		sorterData.Items = append(sorterData.Items,
			ContainerSorterItem{
				Index:           i,
				Label:           inflection.Plural(strcase.ToKebab(c.ModelName)),
				ModelName:       c.ModelName,
				ModelID:         strconv.Itoa(int(c.ModelID)),
				DisplayName:     c.DisplayName,
				ContainerID:     strconv.Itoa(int(c.ID)),
				URL:             b.builder.ContainerByName(c.ModelName).mb.Info().ListingHref(),
				Shared:          c.Shared,
				VisibilityIcon:  vicon,
				ParamID:         c.PrimarySlug(),
				Locale:          locale,
				Hidden:          c.Hidden,
				ContainerDataID: fmt.Sprintf(`%s_%s_%s`, inflection.Plural(strcase.ToKebab(c.ModelName)), strconv.Itoa(int(c.ModelID)), c.PrimarySlug()),
			},
		)
	}
	pushState := web.Plaid().PushState(true).MergeQuery(true).
		Query(paramContainerDataID, web.Var(`element.container_data_id`))
	var clickColumnEvent string
	if !isReadonly {
		pushState.Query(paramContainerID, web.Var("element.param_id"))
		clickColumnEvent = fmt.Sprintf(`vars.%s=element.container_data_id;`, paramContainerDataID) +
			web.Plaid().
				EventFunc(EditContainerEvent).
				MergeQuery(true).
				Query(paramContainerDataID, web.Var("element.container_data_id")).
				Query(presets.ParamOverlay, actions.Content).
				Query(presets.ParamPortalName, pageBuilderRightContentPortal).
				Go() + ";" + pushState.RunPushState() +
			";" + scrollToContainer(fmt.Sprintf(`element.container_data_id`))
	}
	renameEvent := web.Plaid().
		EventFunc(RenameContainerEvent).Query(paramStatus, status).Query(paramContainerID, web.Var("element.param_id")).Go()

	// container functions
	containerOperations := h.Div(
		VChip().Text(msgr.Shared).Color(ColorPrimary).Size(SizeXSmall).Attr("v-if", "element.shared"),
		VMenu(
			web.Slot(
				VBtn("").Children(
					VIcon("mdi-dots-horizontal"),
				).Attr("v-bind", "props").Attr("@click", clickColumnEvent).Variant(VariantText).Size(SizeSmall),
			).Name("activator").Scope("{ props }"),
			VList(
				VListItem(h.Text(msgr.Rename)).PrependIcon("mdi-pencil").Attr("@click",
					"element.editShow=!element.editShow",
				),
				VListItem(h.Text(fmt.Sprintf("{{element.hidden?%q:%q}}", msgr.Show, msgr.Hide))).Attr(":prepend-icon", "element.visibility_icon").Attr("@click",
					web.Plaid().
						EventFunc(ToggleContainerVisibilityEvent).
						Query(paramContainerID, web.Var("element.param_id")).
						Query(paramStatus, status).
						Go(),
				),
				VListItem(h.Text(msgr.Copy)).PrependIcon("mdi-content-copy").Attr("@click",
					web.Plaid().
						EventFunc(ReplicateContainerEvent).
						Query(paramContainerID, web.Var("element.param_id")).
						Query(paramStatus, ctx.Param(paramStatus)).
						Go(),
				),
				VListItem(h.Text(pMsgr.Delete)).PrependIcon("mdi-delete").Attr("@click",
					web.Plaid().
						EventFunc(DeleteContainerConfirmationEvent).
						Query(paramContainerID, web.Var("element.param_id")).
						Query(paramContainerName, web.Var("element.display_name")).
						Query(paramStatus, status).
						Go(),
				),
				h.If(!b.builder.disabledShared,
					VListItem(h.Text(msgr.MarkAsShared)).PrependIcon("mdi-share").Attr("@click",
						web.Plaid().
							EventFunc(MarkAsSharedContainerEvent).
							Query(paramContainerID, web.Var("element.param_id")).
							Go(),
					).Attr("v-if", "!element.shared"),
				),
			),
		),
	).Attr("v-show", "!element.editShow")
	r = web.Scope(
		VSheet(
			VList(
				vx.VXDraggable().ItemKey("model_id").Handle(".handle").Attr("v-model", "sortLocals.items").Animation(300).
					Attr("@end", web.Plaid().
						URL(ctx.R.URL.Path).
						EventFunc(MoveContainerEvent).
						Queries(ctx.R.Form).
						FieldValue(paramMoveResult, web.Var("JSON.stringify(sortLocals.items)")).
						Go()).Children(
					h.Template(
						h.Div(
							VHover(
								web.Slot(
									VListItem(
										web.Slot(
											h.If(!isReadonly,
												VBtn("").Variant(VariantText).Icon("mdi-drag").Class("my-2 ml-1 mr-1").Attr(":class", `element.hidden?"":"handle"`),
											),
										).Name("prepend"),
										VListItemTitle(
											VListItem(
												web.Scope(
													vx.VXField().Autofocus(true).
														Attr(":hide-details", "true").
														Attr("v-model", fmt.Sprintf("form.%s", paramDisplayName)).
														Attr("v-if", "element.editShow").
														Attr("@blur", "element.editShow=false;"+renameEvent).
														Attr("@keyup.enter", renameEvent),
													VListItemTitle(h.Text("{{element.display_name}}")).Attr("v-if", "!element.editShow"),
												).VSlot("{form}").FormInit("{ DisplayName:element.display_name }"),
											),
										),
										web.Slot(
											h.If(!isReadonly,
												containerOperations,
											),
										).Name("append"),
									).Attr(":variant", fmt.Sprintf(` element.hidden &&!isHovering && !element.editShow?%q:%q`, VariantPlain, VariantText)).
										Attr(":class", fmt.Sprintf(`element.container_data_id==vars.%s && !element.hidden?"bg-%s":""`, paramContainerDataID, ColorPrimaryLighten2)).
										Attr("v-bind", "props", "@click", clickColumnEvent).
										Attr(web.VAssign("vars",
											fmt.Sprintf(`{%s:%q}`, paramContainerDataID, ctx.Param(paramContainerDataID)))...),
								).Name("default").Scope("{ isHovering, props }"),
							),
							VDivider(),
						).Attr(":data-container-id", "element.container_data_id"),
					).Attr("#item", " { element } "),
				),
			),
		).Class("px-4 overflow-y-auto").MaxHeight("86vh").Attr("v-on-mounted", fmt.Sprintf(`({ el, window }) => {
      locals.__pageBuilderLeftContentKeepScroll = (container_data_id) => {
			if (container_data_id){
				const container = el.querySelector("div[data-container-id='" + container_data_id + "']")
				if (container){
               		 el.scrollTop = container.offsetTop;
					return
				}
			}
            const scrollTop = locals.__pageBuilderLeftContentScrollTop;
            window.setTimeout(() => {
                el.scrollTop = scrollTop;
            }, 0)
        }
    el.__handleScroll = (event) => {
        locals.__pageBuilderLeftContentScrollTop = event.target.scrollTop;
    }
    el.addEventListener('scroll', el.__handleScroll)
}`)).
			Attr("v-on-unmounted", `({el}) => {
				el.removeEventListener('scroll', el.__handleScroll);
						}`),
		VBtn("").Children(
			web.Slot(
				VIcon("mdi-plus-circle-outline"),
			).Name(VSlotPrepend),
			h.Span(msgr.AddContainer).Class("ml-5"),
		).BaseColor(ColorPrimary).Variant(VariantText).Class(W100, "pl-14", "justify-start").
			Height(50).Attr("v-on-mounted", fmt.Sprintf(`()=>{
			if (!!locals.__pageBuilderLeftContentKeepScroll &&locals.__pageBuilderLeftContentKeepScrollFlag) {
       		 	locals.__pageBuilderLeftContentKeepScroll(%q);
             }
			locals.__pageBuilderLeftContentKeepScrollFlag=true;
			}`, ctx.Param(paramContainerDataID))).
			Attr(":disabled", "vars.__pageBuilderAddContainerBtnDisabled").
			Attr("@click", appendVirtualElement()+web.Plaid().PushState(true).ClearMergeQuery([]string{paramContainerID}).RunPushState()+";vars.containerPreview=false;vars.overlay=true;vars.overlayEl.refs.overlay.showByElement($event)"),
	).Init(h.JSONString(sorterData)).VSlot("{ locals:sortLocals,form }")
	return
}

func (b *ModelBuilder) addContainer(ctx *web.EventContext) (r web.EventResponse, err error) {
	var (
		modelName                   = ctx.Param(paramModelName)
		sharedContainer             = ctx.Param(paramSharedContainer)
		modelID                     = ctx.ParamAsInt(paramModelID)
		containerID                 = ctx.Param(paramContainerID)
		newContainerID              string
		pageID, pageVersion, locale = b.getPrimaryColumnValuesBySlug(ctx)
	)

	if sharedContainer == "true" {
		newContainerID, err = b.addSharedContainerToPage(pageID, containerID, pageVersion, locale, modelName, uint(modelID))
	} else {
		var newModelId uint
		newModelId, newContainerID, err = b.addContainerToPage(ctx, pageID, containerID, pageVersion, locale, modelName)
		modelID = int(newModelId)
	}
	cb := b.builder.ContainerByName(modelName)
	containerDataId := cb.getContainerDataID(modelID, newContainerID)
	web.AppendRunScripts(&r,
		web.Plaid().PushState(true).MergeQuery(true).
			Query(paramContainerDataID, containerDataId).
			Query(paramContainerID, newContainerID).RunPushState(),
		web.Plaid().EventFunc(ShowSortedContainerDrawerEvent).Query(paramContainerDataID, containerDataId).
			Query(paramStatus, ctx.Param(paramStatus)).Go(),
		web.Plaid().EventFunc(ReloadRenderPageOrTemplateBodyEvent).Query(paramContainerDataID, containerDataId).Go(),
		web.Plaid().EventFunc(EditContainerEvent).MergeQuery(true).Query(paramContainerDataID, containerDataId).Go(),
		"vars.emptyIframe=false;",
	)
	return
}

func (b *ModelBuilder) moveContainer(ctx *web.EventContext) (r web.EventResponse, err error) {
	moveResult := ctx.R.FormValue(paramMoveResult)

	var result []ContainerSorterItem
	err = json.Unmarshal([]byte(moveResult), &result)
	if err != nil {
		return
	}
	err = b.db.Transaction(func(tx *gorm.DB) (inerr error) {
		for i, r := range result {
			if inerr = tx.Model(&Container{}).Where("id = ? AND locale_code = ?", r.ContainerID, r.Locale).Update("display_order", i+1).Error; inerr != nil {
				return
			}
		}
		return
	})
	web.AppendRunScripts(&r,
		web.Plaid().PushState(true).
			EventFunc(ReloadRenderPageOrTemplateBodyEvent).
			AfterScript(
				web.Plaid().
					Form(nil).
					EventFunc(ShowSortedContainerDrawerEvent).
					MergeQuery(true).
					Query(paramStatus,
						ctx.Param(paramStatus)).
					Go()).
			MergeQuery(true).Go(),
	)
	return
}

func (b *ModelBuilder) moveUpDownContainer(ctx *web.EventContext) (r web.EventResponse, err error) {
	var (
		container    Container
		preContainer Container
		paramID      = ctx.R.FormValue(paramContainerID)
		direction    = ctx.R.FormValue(paramMoveDirection)
		cs           = container.PrimaryColumnValuesBySlug(paramID)
		containerID  = cs[presets.ParamID]
		locale       = cs[l10n.SlugLocaleCode]
	)

	err = b.db.Transaction(func(tx *gorm.DB) (inerr error) {
		if inerr = tx.Where("id = ? AND locale_code = ?", containerID, locale).First(&container).Error; inerr != nil {
			return
		}
		g := tx.Model(&Container{}).Where("page_id = ? AND page_version = ? AND locale_code = ? ", container.PageID, container.PageVersion, container.LocaleCode)
		if direction == EventUp {
			g = g.Where("display_order < ? ", container.DisplayOrder).Order(" display_order desc ")
		} else {
			g = g.Where("display_order > ? ", container.DisplayOrder).Order(" display_order asc ")
		}
		g.First(&preContainer)
		if preContainer.ID <= 0 {
			return
		}
		if inerr = tx.Model(&Container{}).Where("id = ? AND locale_code = ?", containerID, locale).Update("display_order", preContainer.DisplayOrder).Error; inerr != nil {
			return
		}
		if inerr = tx.Model(&Container{}).Where("id = ? AND locale_code = ?", preContainer.ID, preContainer.LocaleCode).Update("display_order", container.DisplayOrder).Error; inerr != nil {
			return
		}
		return
	})
	web.AppendRunScripts(&r,
		web.Plaid().EventFunc(ReloadRenderPageOrTemplateBodyEvent).MergeQuery(true).Go(),
		web.Plaid().EventFunc(ShowSortedContainerDrawerEvent).MergeQuery(true).Query(paramStatus, ctx.Param(paramStatus)).Go(),
	)
	return
}

func (b *ModelBuilder) toggleContainerVisibility(ctx *web.EventContext) (r web.EventResponse, err error) {
	var container Container
	var (
		paramID     = ctx.R.FormValue(paramContainerID)
		cs          = container.PrimaryColumnValuesBySlug(paramID)
		containerID = cs[presets.ParamID]
		locale      = cs[l10n.SlugLocaleCode]
	)

	err = b.db.Exec("UPDATE page_builder_containers SET hidden = NOT(coalesce(hidden,FALSE)) WHERE id = ? AND locale_code = ?", containerID, locale).Error

	web.AppendRunScripts(&r,
		web.Plaid().
			EventFunc(ReloadRenderPageOrTemplateBodyEvent).
			MergeQuery(true).
			Go(),
		web.Plaid().
			EventFunc(ShowSortedContainerDrawerEvent).
			MergeQuery(true).
			Query(paramStatus, ctx.Param(paramStatus)).
			Go(),
	)
	return
}

func (b *ModelBuilder) deleteContainerConfirmation(ctx *web.EventContext) (r web.EventResponse, err error) {
	var (
		containerID   = ctx.R.FormValue(paramContainerID)
		containerName = ctx.R.FormValue(paramContainerName)
		msgr          = i18n.MustGetModuleMessages(ctx.R, I18nPageBuilderKey, Messages_en_US).(*Messages)
		pMsgr         = presets.MustGetMessages(ctx.R)
	)

	r.UpdatePortals = append(r.UpdatePortals, &web.PortalUpdate{
		Name: presets.DeleteConfirmPortalName,
		Body: web.Scope(
			vx.VXDialog(h.Text(msgr.AreWantDeleteContainer(containerName))).
				Title(msgr.ModalTitleConfirm).
				CancelText(pMsgr.Cancel).
				OkText(pMsgr.Delete).
				Attr("@click:ok", web.Plaid().
					EventFunc(DeleteContainerEvent).
					Query(paramContainerID, containerID).
					Query(paramStatus, ctx.Param(paramStatus)).
					ThenScript("locals.deleteConfirmation=false").
					Go()).
				Attr("v-model", "locals.deleteConfirmation"),
		).VSlot(`{ locals  }`).Init(`{deleteConfirmation: true}`),
	})

	return
}

func (b *ModelBuilder) deleteContainer(ctx *web.EventContext) (r web.EventResponse, err error) {
	var (
		container              Container
		pageID, pageVersion, _ = b.getPrimaryColumnValuesBySlug(ctx)
		cs                     = container.PrimaryColumnValuesBySlug(ctx.Param(paramContainerID))
		containerID            = cs[presets.ParamID]
		locale                 = cs[l10n.SlugLocaleCode]
		count                  int64
	)
	if err = b.db.Transaction(func(tx *gorm.DB) (dbErr error) {
		if dbErr = tx.Delete(&Container{}, "id = ? AND locale_code = ?", containerID, locale).Error; err != nil {
			return
		}
		return tx.Model(&Container{}).Where("page_id = ? and page_version = ? and locale_code = ? and page_model_name = ?", pageID, pageVersion, locale, b.name).Count(&count).Error
	}); err != nil {
		return
	}

	web.AppendRunScripts(&r,
		web.Plaid().PushState(true).ClearMergeQuery([]string{paramContainerID, paramContainerDataID}).RunPushState(),
		web.Plaid().EventFunc(ReloadRenderPageOrTemplateBodyEvent).Go(),
		web.Plaid().EventFunc(ShowSortedContainerDrawerEvent).Query(paramStatus, ctx.Param(paramStatus)).Go(),
		web.Plaid().EventFunc(EditContainerEvent).Go(),
		fmt.Sprintf("vars.emptyIframe=%v", count == 0),
	)
	return
}

func (b *Builder) renameContainerDialog(ctx *web.EventContext) (r web.EventResponse, err error) {
	var (
		paramID  = ctx.R.FormValue(paramContainerID)
		name     = ctx.R.FormValue(paramContainerName)
		msgr     = i18n.MustGetModuleMessages(ctx.R, I18nPageBuilderKey, Messages_en_US).(*Messages)
		pMsgr    = presets.MustGetMessages(ctx.R)
		okAction = web.Plaid().
<<<<<<< HEAD
			URL(b.mb.Info().ListingHref()).
			ThenScript("locals.renameDialog=false").
			EventFunc(RenameContainerFromDialogEvent).Query(paramContainerID, paramID).Go()
=======
				ThenScript("locals.renameDialog=false").
				EventFunc(RenameContainerFromDialogEvent).Query(paramContainerID, paramID).Go()
>>>>>>> 4933e69f
		portalName = dialogPortalName
	)

	if ctx.R.FormValue("portal") == "presets" {
		portalName = presets.DialogPortalName
	}
	r.UpdatePortals = append(r.UpdatePortals, &web.PortalUpdate{
		Name: portalName,
		Body: web.Scope(
			VDialog(
				VCard(
					VCardTitle(h.Text(msgr.Rename)),
					VCardText(
						VTextField().Attr(web.VField("DisplayName", name)...).Variant(FieldVariantUnderlined),
					),
					VCardActions(
						VSpacer(),
						VBtn(pMsgr.Cancel).
							Variant(VariantFlat).
							Class("ml-2").
							On("click", "locals.renameDialog = false"),

						VBtn(pMsgr.OK).
							Color(ColorPrimary).
							Variant(VariantFlat).
							Theme(ThemeDark).
							Attr("@click", okAction),
					),
				),
			).MaxWidth("400px").
				Attr("v-model", "locals.renameDialog"),
		).Init("{renameDialog:true}").VSlot("{locals}"),
	})
	return
}

func (b *ModelBuilder) renderContainerHover(cb *ContainerBuilder, ctx *web.EventContext, msgr *Messages) h.HTMLComponent {
	containerName := cb.name
	if b.builder.pb.GetI18n() != nil {
		containerName = i18n.T(ctx.R, presets.ModelsI18nModuleKey, cb.name)
	}
	addContainerEvent := web.Plaid().EventFunc(AddContainerEvent).
		MergeQuery(true).
		BeforeScript("pLocals.creating=true").
		Query(paramModelName, cb.name).
		Query(paramStatus, ctx.Param(paramStatus)).
		ThenScript("vars.overlay=false;xLocals.add=true").
		Go()
	return VHover(
		web.Slot(
			web.Scope(
				VListItem(
					VListItemTitle(h.Text(containerName)),
					web.Slot(VBtn(msgr.Add).Color(ColorPrimary).Size(SizeSmall).Attr("v-if", "isHovering")).Name(VSlotAppend),
				).Attr("v-bind", "props", ":active", "isHovering").
					Class("cursor-pointer").
					Attr("@click", fmt.Sprintf(`if (isHovering &&!pLocals.creating){%s}`, addContainerEvent)).
					Color(ColorPrimary),
			).VSlot("{ locals: pLocals }").Init(`{ creating : false }`),
		).Name("default").Scope(`{isHovering, props }`),
	).Attr("@update:model-value", fmt.Sprintf(`(val)=>{if (val){%s} }`,
		web.Plaid().EventFunc(ContainerPreviewEvent).
			Query(paramModelName, cb.name).
			Go(),
	))
}

func (b *ModelBuilder) renderSharedContainerHover(displayName, modelName string, modelID uint, ctx *web.EventContext, msgr *Messages) h.HTMLComponent {
	addContainerEvent := web.Plaid().EventFunc(AddContainerEvent).
		MergeQuery(true).
		BeforeScript("pLocals.creating=true").
		Query(paramModelName, modelName).
		Query(paramModelID, modelID).
		Query(paramSharedContainer, "true").
		Query(paramStatus, ctx.Param(paramStatus)).
		ThenScript("vars.overlay=false;xLocals.add=true").
		Go()
	return VHover(
		web.Slot(
			web.Scope(
				VListItem(
					VListItemTitle(h.Text(displayName)),
					web.Slot(VBtn(msgr.Add).Color(ColorPrimary).Size(SizeSmall).Attr("v-if", "isHovering")).Name(VSlotAppend),
				).Attr("v-bind", "props", ":active", "isHovering").
					Class("cursor-pointer").
					Attr("@click", fmt.Sprintf(`if (isHovering &&!pLocals.creating){%s}`, addContainerEvent)).
					Color(ColorPrimary),
			).VSlot("{ locals: pLocals }").Init(`{ creating : false }`),
		).Name("default").Scope(`{isHovering, props }`),
	).Attr("@update:model-value", fmt.Sprintf(`(val)=>{if (val){%s} }`,
		web.Plaid().EventFunc(ContainerPreviewEvent).
			Query(paramModelName, modelName).
			Query(paramModelID, modelID).
			Query(paramSharedContainer, "true").
			Go(),
	))
}

func (b *ModelBuilder) renderContainersList(ctx *web.EventContext) (component h.HTMLComponent) {
	var (
		msgr         = i18n.MustGetModuleMessages(ctx.R, I18nPageBuilderKey, Messages_en_US).(*Messages)
		_, _, locale = b.getPrimaryColumnValuesBySlug(ctx)
	)
	var (
		containers        []h.HTMLComponent
		groupsNames       []string
		containerBuilders []*ContainerBuilder
	)
	containerBuilders = b.getContainerBuilders()
	if b.builder.disabledNormalContainersGroup {
		for _, cb := range containerBuilders {
			containers = append(containers,
				b.renderContainerHover(cb, ctx, msgr),
			)
		}
	} else {
		sort.Slice(containerBuilders, func(i, j int) bool {
			return containerBuilders[i].group != "" && containerBuilders[j].group == ""
		})
		groupContainers := utils.GroupBySlice[*ContainerBuilder, string](containerBuilders, func(builder *ContainerBuilder) string {
			return builder.group
		})
		for _, group := range groupContainers {
			if len(group) == 0 {
				break
			}
			groupName := group[0].group

			if b.builder.pb.GetI18n() != nil && groupName != "" {
				groupName = i18n.T(ctx.R, presets.ModelsI18nModuleKey, groupName)
			}
			if groupName == "" {
				groupName = msgr.Others
			}
			if b.builder.expendContainers {
				groupsNames = append(groupsNames, groupName)
			}
			var listItems []h.HTMLComponent
			for _, builder := range group {
				listItems = append(listItems,
					b.renderContainerHover(builder, ctx, msgr),
				)
			}
			containers = append(containers, VListGroup(
				web.Slot(
					VListItem(
						VListItemTitle(
							h.Text(groupName),
						),
					).Attr("v-bind", "props"),
				).Name("activator").Scope(" { props}"),
				h.Components(listItems...),
			).Value(groupName))
		}
	}

	var (
		cons      []*Container
		listItems []h.HTMLComponent
	)

	b.db.Select("display_name,model_name,model_id").Where("shared = true AND locale_code = ?  ", locale).Group("display_name,model_name,model_id").Find(&cons)

	for _, con := range cons {
		listItems = append(listItems, b.renderSharedContainerHover(con.DisplayName, con.ModelName, con.ModelID, ctx, msgr))
	}
	containers = append(containers, VListGroup(
		web.Slot(
			VListItem(
				VListItemTitle(h.Text(msgr.Shared)),
			).Attr("v-bind", "props"),
		).Name("activator").Scope(" {  props }"),
		h.Components(listItems...),
	).Value(msgr.Shared))

	component = VList(containers...).Opened(groupsNames)
	return
}

func (b *Builder) renameContainerFromDialog(ctx *web.EventContext) (r web.EventResponse, err error) {
	var container Container
	var (
		paramID     = ctx.R.FormValue(paramContainerID)
		cs          = container.PrimaryColumnValuesBySlug(paramID)
		containerID = cs[presets.ParamID]
		locale      = cs[l10n.SlugLocaleCode]
		name        = ctx.R.FormValue(paramDisplayName)
		pMsgr       = i18n.MustGetModuleMessages(ctx.R, presets.CoreI18nModuleKey, Messages_en_US).(*presets.Messages)
	)
	err = b.db.First(&container, "id = ? AND locale_code = ?  ", containerID, locale).Error
	if err != nil {
		return
	}
	if container.Shared {
		err = b.db.Model(&Container{}).Where("model_name = ? AND model_id = ? AND locale_code = ?", container.ModelName, container.ModelID, locale).Update("display_name", name).Error
		if err != nil {
			return
		}
	} else {
		err = b.db.Model(&Container{}).Where("id = ? AND locale_code = ?", containerID, locale).Update("display_name", name).Error
		if err != nil {
			return
		}

	}
	web.AppendRunScripts(&r, web.Plaid().MergeQuery(true).Go(), fmt.Sprintf(` setTimeout(function(){ %s }, 200)`,
		presets.ShowSnackbarScript(pMsgr.SuccessfullyUpdated, ColorSuccess)))
	return
}

func (b *ModelBuilder) renameContainer(ctx *web.EventContext) (r web.EventResponse, err error) {
	var container Container
	var (
		paramID     = ctx.R.FormValue(paramContainerID)
		cs          = container.PrimaryColumnValuesBySlug(paramID)
		containerID = cs[presets.ParamID]
		locale      = cs[l10n.SlugLocaleCode]
		name        = ctx.R.FormValue(paramDisplayName)
	)
	err = b.db.First(&container, "id = ? AND locale_code = ?  ", containerID, locale).Error
	if err != nil {
		return
	}
	if container.Shared {
		err = b.db.Model(&Container{}).Where("model_name = ? AND model_id = ? AND locale_code = ?", container.ModelName, container.ModelID, locale).Update("display_name", name).Error
		if err != nil {
			return
		}
	} else {
		err = b.db.Model(&Container{}).Where("id = ? AND locale_code = ?", containerID, locale).Update("display_name", name).Error
		if err != nil {
			return
		}
	}
	web.AppendRunScripts(&r,
		fmt.Sprintf("vars.__pageBuilderRightContentTitle=%q", name),
		web.Plaid().EventFunc(ShowSortedContainerDrawerEvent).MergeQuery(true).Query(paramStatus, ctx.Param(paramStatus)).Go(),
		web.Plaid().EventFunc(ReloadRenderPageOrTemplateBodyEvent).MergeQuery(true).Go(),
	)
	return
}

func (b *ModelBuilder) reloadRenderPageOrTemplate(ctx *web.EventContext) (r web.EventResponse, err error) {
	var body h.HTMLComponent

	if body, err = b.renderPageOrTemplate(ctx, true, true, false); err != nil {
		return
	}
	r.UpdatePortals = append(r.UpdatePortals, &web.PortalUpdate{Name: editorPreviewContentPortal, Body: body})
	return
}

func (b *ModelBuilder) containerPreview(ctx *web.EventContext) (r web.EventResponse, err error) {
	var previewContainer h.HTMLComponent
	var (
		ID, _, locale = b.getPrimaryColumnValuesBySlug(ctx)
		obj           = b.mb.NewModel()
	)
	if err = b.db.First(&obj, ID).Error; err != nil {
		return
	}
	var body h.HTMLComponent
	if !b.builder.previewContainer {
		containerBuilder := b.builder.ContainerByName(ctx.Param(paramModelName))
		cover := containerBuilder.cover
		if cover == "" {
			cover = path.Join(b.builder.prefix, b.builder.imagesPrefix, strings.ReplaceAll(containerBuilder.name, " ", "")+".svg")
		}
		body = VImg().Src(cover).Width("100%").Height(200)
	} else {
		previewContainer, err = b.renderPreviewContainer(ctx, obj, locale, false, true)
		if err != nil {
			return
		}
		iframe := b.renderScrollIframe(h.Components(previewContainer), ctx, obj, locale, false, true, false)
		iframeBody := h.MustString(iframe, ctx.R.Context())
		body = h.Div(
			h.Iframe().Attr(":srcdoc", h.JSONString(iframeBody)).
				Attr("@load", `const iframe= $event.target;iframe.style.height=iframe.contentWindow.document.documentElement.scrollHeight+"px"`).
				Attr("frameborder", "0").Style("width:100%"),
		).
			Style("pointer-events: none;transform-origin: 0 0; transform:scale(0.25);width:400%;height:400%")

	}
	r.UpdatePortals = append(r.UpdatePortals, &web.PortalUpdate{
		Name: addContainerDialogContentPortal,
		Body: VCard(body).MaxHeight(200).Elevation(0).Flat(true).Tile(true).Color(ColorGreyLighten3),
	})
	r.RunScript = "vars.containerPreview = true"
	return
}

func (b *ModelBuilder) replicateContainer(ctx *web.EventContext) (r web.EventResponse, err error) {
	var (
		container      Container
		cs             = container.PrimaryColumnValuesBySlug(ctx.Param(paramContainerID))
		containerID    = cs[presets.ParamID]
		locale         = cs[l10n.SlugLocaleCode]
		containerMb    *ContainerBuilder
		modelID        int
		newContainerID string
	)
	if err = b.db.Transaction(func(tx *gorm.DB) (dbErr error) {
		if dbErr = tx.Where("id = ? AND locale_code = ?", containerID, locale).First(&container).Error; dbErr != nil {
			return
		}
		containerMb = b.builder.ContainerByName(container.ModelName)
		model := containerMb.NewModel()
		if container.Shared {
			container.Shared = false
			// presets.ShowMessage(&r, "", ColorWarning)
		}
		container.ID = 0
		if dbErr = tx.First(&model, container.ModelID).Error; dbErr != nil {
			return
		}
		if dbErr = reflectutils.Set(model, "ID", uint(0)); dbErr != nil {
			return
		}
		ctx.WithContextValue(gorm2op.CtxKeyDB{}, tx)
		defer ctx.WithContextValue(gorm2op.CtxKeyDB{}, nil)
		if dbErr = containerMb.Editing().Creating().Saver(model, "", ctx); dbErr != nil {
			return
		}
		if dbErr = withLocale(
			b.builder,
			tx.Model(&Container{}).
				Where("page_id = ? and page_version = ? and page_model_name = ? and display_order > ? ", container.PageID, container.PageVersion, container.PageModelName, container.DisplayOrder),
			locale,
		).
			UpdateColumn("display_order", gorm.Expr("display_order + ? ", 1)).Error; dbErr != nil {
			return
		}
		container.DisplayOrder += 1
		container.ModelID = reflectutils.MustGet(model, "ID").(uint)
		modelID = int(container.ModelID)
		container.Hidden = false
		if dbErr = tx.Save(&container).Error; dbErr != nil {
			return
		}
		newContainerID = container.PrimarySlug()
		return
	}); err != nil {
		return
	}
	cb := b.builder.ContainerByName(container.ModelName)
	containerDataId := cb.getContainerDataID(modelID, newContainerID)
	web.AppendRunScripts(&r,
		web.Plaid().PushState(true).MergeQuery(true).
			Query(paramContainerDataID, containerDataId).
			Query(paramContainerID, newContainerID).RunPushState(),
		web.Plaid().EventFunc(ShowSortedContainerDrawerEvent).Query(paramContainerDataID, containerDataId).
			Query(paramStatus, ctx.Param(paramStatus)).Go(),
		web.Plaid().EventFunc(ReloadRenderPageOrTemplateBodyEvent).Query(paramContainerDataID, containerDataId).Go(),
		web.Plaid().EventFunc(EditContainerEvent).MergeQuery(true).Query(containerDataId, containerDataId).Go(),
	)
	return
}

func (b *ModelBuilder) editContainer(ctx *web.EventContext) (r web.EventResponse, err error) {
	data := strings.Split(ctx.Param(paramContainerDataID), "_")
	if len(data) <= 2 {
		r.UpdatePortals = append(r.UpdatePortals, &web.PortalUpdate{
			Name: pageBuilderRightContentPortal,
			Body: b.builder.emptyEdit(ctx),
		})
		return
	}
	r.RunScript = web.Plaid().
		URL("/"+strings.TrimLeft(path.Join(b.builder.pb.GetURIPrefix(), data[0]), "/")).
		EventFunc(actions.Edit).
		Query(presets.ParamID, data[1]).
		Query(presets.ParamPortalName, pageBuilderRightContentPortal).
		Query(presets.ParamOverlay, actions.Content).
		Query(paramDevice, cmp.Or(ctx.Param(paramDevice), b.builder.defaultDevice)).
		Go()
	return
}

func (b *ModelBuilder) updateContainer(ctx *web.EventContext) (r web.EventResponse, err error) {
	var (
		containerUri = ctx.Param(paramContainerUri)
		containerID  = ctx.Param(paramContainerID)
	)
	r.RunScript = web.Plaid().URL(containerUri).
		EventFunc(actions.Update).
		Query(presets.ParamID, containerID).
		Query(presets.ParamPortalName, pageBuilderRightContentPortal).
		ThenScript(
			web.Plaid().EventFunc(ReloadRenderPageOrTemplateBodyEvent).
				Query(paramStatus, ctx.Param(paramStatus)).MergeQuery(true).
				Query(paramIsUpdate, true).Go()).
		Query(presets.ParamOverlay, actions.Content).
		Go()
	return
}

func (b *ModelBuilder) reloadRenderPageOrTemplateBody(ctx *web.EventContext) (r web.EventResponse, err error) {
	var (
		data []byte
		body h.HTMLComponent
	)

	if body, err = b.renderPageOrTemplate(ctx, true, true, true); err != nil {
		return
	}
	if data, err = body.MarshalHTML(ctx.R.Context()); err != nil {
		return
	}
	iframeEventName := ctx.Param(paramIframeEventName)
	if iframeEventName == "" {
		iframeEventName = updateBodyEventName
	}
	web.AppendRunScripts(&r,
		web.Emit(b.notifIframeBodyUpdated(),
			notifIframeBodyUpdatedPayload{
				Body:            string(data),
				ContainerDataID: ctx.Param(paramContainerDataID),
				IsUpdate:        ctx.Param(paramIsUpdate) == "true",
				EventName:       iframeEventName,
			},
		),
	)
	return
}

func (b *ModelBuilder) reloadAddContainersList(ctx *web.EventContext) (r web.EventResponse, err error) {
	r.UpdatePortals = append(r.UpdatePortals, &web.PortalUpdate{
		Name: pageBuilderAddContainersPortal,
		Body: b.renderContainersList(ctx),
	})
	return
}

func (b *ModelBuilder) notifIframeBodyUpdated() string {
	return fmt.Sprintf("pageBuilder_notifIframeBodyUpdated_%v", b.name)
}

type notifIframeBodyUpdatedPayload struct {
	Body            string `json:"body"`
	ContainerDataID string `json:"containerDataID"`
	IsUpdate        bool   `json:"isUpdate"`
	EventName       string `json:"eventName"`
}<|MERGE_RESOLUTION|>--- conflicted
+++ resolved
@@ -529,14 +529,8 @@
 		msgr     = i18n.MustGetModuleMessages(ctx.R, I18nPageBuilderKey, Messages_en_US).(*Messages)
 		pMsgr    = presets.MustGetMessages(ctx.R)
 		okAction = web.Plaid().
-<<<<<<< HEAD
-			URL(b.mb.Info().ListingHref()).
-			ThenScript("locals.renameDialog=false").
-			EventFunc(RenameContainerFromDialogEvent).Query(paramContainerID, paramID).Go()
-=======
 				ThenScript("locals.renameDialog=false").
 				EventFunc(RenameContainerFromDialogEvent).Query(paramContainerID, paramID).Go()
->>>>>>> 4933e69f
 		portalName = dialogPortalName
 	)
 
@@ -946,10 +940,6 @@
 	if data, err = body.MarshalHTML(ctx.R.Context()); err != nil {
 		return
 	}
-	iframeEventName := ctx.Param(paramIframeEventName)
-	if iframeEventName == "" {
-		iframeEventName = updateBodyEventName
-	}
 	web.AppendRunScripts(&r,
 		web.Emit(b.notifIframeBodyUpdated(),
 			notifIframeBodyUpdatedPayload{
