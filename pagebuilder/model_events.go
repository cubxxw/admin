--- conflicted
+++ resolved
@@ -151,7 +151,7 @@
 				ParamID:         c.PrimarySlug(),
 				Locale:          locale,
 				Hidden:          c.Hidden,
-				ContainerDataID: fmt.Sprintf(`%s_%s__%s`, inflection.Plural(strcase.ToKebab(c.ModelName)), strconv.Itoa(int(c.ModelID)), c.PrimarySlug()),
+				ContainerDataID: fmt.Sprintf(`%s_%s_%s`, inflection.Plural(strcase.ToKebab(c.ModelName)), strconv.Itoa(int(c.ModelID)), c.PrimarySlug()),
 			},
 		)
 	}
@@ -861,21 +861,6 @@
 }
 
 func (b *ModelBuilder) editContainer(ctx *web.EventContext) (r web.EventResponse, err error) {
-<<<<<<< HEAD
-	dataId := strings.Split(ctx.Param(paramContainerDataID), "__")
-	if len(dataId) == 2 {
-		data := strings.Split(dataId[0], "_")
-		if len(data) == 2 {
-			r.RunScript = web.Plaid().URL(b.builder.prefix+"/"+data[0]).
-				EventFunc(actions.Edit).
-				Query(presets.ParamID, data[1]).
-				Query(presets.ParamPortalName, pageBuilderRightContentPortal).
-				Query(presets.ParamOverlay, actions.Content).
-				Query(paramDevice, cmp.Or(ctx.Param(paramDevice), b.builder.defaultDevice)).
-				Go()
-			return
-		}
-=======
 	data := strings.Split(ctx.Param(paramContainerDataID), "_")
 	if len(data) <= 2 {
 		r.UpdatePortals = append(r.UpdatePortals, &web.PortalUpdate{
@@ -883,12 +868,14 @@
 			Body: b.builder.emptyEdit(ctx),
 		})
 		return
->>>>>>> 1788a180
-	}
-	r.UpdatePortals = append(r.UpdatePortals, &web.PortalUpdate{
-		Name: pageBuilderRightContentPortal,
-		Body: b.builder.emptyEdit(ctx),
-	})
+	}
+	r.RunScript = web.Plaid().URL(b.builder.prefix+"/"+data[0]).
+		EventFunc(actions.Edit).
+		Query(presets.ParamID, data[1]).
+		Query(presets.ParamPortalName, pageBuilderRightContentPortal).
+		Query(presets.ParamOverlay, actions.Content).
+		Query(paramDevice, cmp.Or(ctx.Param(paramDevice), b.builder.defaultDevice)).
+		Go()
 	return
 }
 
