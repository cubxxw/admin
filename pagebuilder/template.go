--- conflicted
+++ resolved
@@ -145,24 +145,22 @@
 
 func (b *TemplateBuilder) selectedTemplate(ctx *web.EventContext) h.HTMLComponent {
 	var (
-		msgr        = i18n.MustGetModuleMessages(ctx.R, I18nPageBuilderKey, Messages_en_US).(*Messages)
-		template    = b.tm.mb.NewModel()
-		selectID    = ctx.Param(ParamTemplateSelectedID)
-		err         error
-		name        string
+		msgr     = i18n.MustGetModuleMessages(ctx.R, I18nPageBuilderKey, Messages_en_US).(*Messages)
+		template = b.tm.mb.NewModel()
+		selectID = ctx.Param(ParamTemplateSelectedID)
+		err      error
+		name     string
 		previewHref string
+
 	)
 	if selectID != "" {
 		if err = utils.PrimarySluggerWhere(b.builder.db, template, selectID).First(template).Error; err != nil {
 			panic(err)
 		}
-<<<<<<< HEAD
-		name, _ = b.getTemplateNameDescription(template, ctx)
-		previewHref = b.tm.PreviewHref(ctx, selectID)
-=======
 		p := template.(*Template)
 		name = p.Name
->>>>>>> 42a98d6e
+		previewHref = b.tm.PreviewHref(ctx, selectID)
+
 	}
 	return h.Div(
 		h.Div(
@@ -173,7 +171,6 @@
 			PrependIcon("mdi-cached").
 			Attr("@click",
 				web.Plaid().
-					URL(b.tm.mb.Info().ListingHref()).
 					Query(templateSelectedID, selectID).
 					Query(presets.ParamOverlay, actions.Dialog).
 					EventFunc(actions.OpenListingDialog).Go()),
