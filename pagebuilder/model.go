package pagebuilder

import (
	"database/sql"
	"encoding/json"
	"errors"
	"fmt"
	"net/http"
	"net/url"
	"path"
	"reflect"
	"sort"
	"strconv"
	"strings"

	"github.com/qor5/admin/v3/presets/gorm2op"

	"github.com/sunfmin/reflectutils"

	"github.com/qor5/admin/v3/utils"

	"github.com/iancoleman/strcase"
	"github.com/jinzhu/inflection"
	"github.com/qor5/admin/v3/l10n"
	"github.com/qor5/admin/v3/presets"
	"github.com/qor5/admin/v3/presets/actions"
	"github.com/qor5/admin/v3/publish"

	"github.com/qor5/web/v3"
	"github.com/qor5/x/v3/i18n"
	. "github.com/qor5/x/v3/ui/vuetify"
	h "github.com/theplant/htmlgo"
	"gorm.io/gorm"
)

type (
	ModelBuilder struct {
		name    string
		mb      *presets.ModelBuilder
		editor  *presets.ModelBuilder
		db      *gorm.DB
		builder *Builder
		preview http.Handler
	}
)

func (b *ModelBuilder) registerFuncs() {
	b.editor.RegisterEventFunc(ShowSortedContainerDrawerEvent, b.showSortedContainerDrawer)
	b.editor.RegisterEventFunc(AddContainerEvent, b.addContainer)
	b.editor.RegisterEventFunc(DeleteContainerConfirmationEvent, b.deleteContainerConfirmation)
	b.editor.RegisterEventFunc(DeleteContainerEvent, b.deleteContainer)
	b.editor.RegisterEventFunc(MoveContainerEvent, b.moveContainer)
	b.editor.RegisterEventFunc(MoveUpDownContainerEvent, b.moveUpDownContainer)
	b.editor.RegisterEventFunc(ToggleContainerVisibilityEvent, b.toggleContainerVisibility)
	b.editor.RegisterEventFunc(RenameContainerDialogEvent, b.renameContainerDialog)
	b.editor.RegisterEventFunc(RenameContainerEvent, b.renameContainer)
	b.editor.RegisterEventFunc(ReloadRenderPageOrTemplateEvent, b.reloadRenderPageOrTemplate)
	b.editor.RegisterEventFunc(MarkAsSharedContainerEvent, b.markAsSharedContainer)
	b.preview = web.Page(b.previewContent)
}

func (b *ModelBuilder) showSortedContainerDrawer(ctx *web.EventContext) (r web.EventResponse, err error) {
	var body h.HTMLComponent
	if body, err = b.renderContainersSortedList(ctx); err != nil {
		return
	}
	r.UpdatePortals = append(r.UpdatePortals, &web.PortalUpdate{Name: pageBuilderLayerContainerPortal, Body: body})
	return
}

func (b *ModelBuilder) renderContainersSortedList(ctx *web.EventContext) (r h.HTMLComponent, err error) {
	var (
		cons                        []*Container
		status                      = ctx.R.FormValue(paramStatus)
		isReadonly                  = status != publish.StatusDraft
		pageID, pageVersion, locale = b.getPrimaryColumnValuesBySlug(ctx)
	)
	wc := map[string]interface{}{
		"page_model_name": b.name,
		"page_id":         pageID,
		"page_version":    pageVersion,
	}
	if locale != "" {
		wc["locale_code"] = locale
	}
	err = b.db.Order("display_order ASC").Where(wc).Find(&cons).Error
	if err != nil {
		return
	}

	var sorterData ContainerSorter
	sorterData.Items = []ContainerSorterItem{}
	for i, c := range cons {
		vicon := "mdi-eye"
		if c.Hidden {
			vicon = "mdi-eye-off"
		}
		displayName := i18n.T(ctx.R, presets.ModelsI18nModuleKey, c.DisplayName)

		sorterData.Items = append(sorterData.Items,
			ContainerSorterItem{
				Index:           i,
				Label:           inflection.Plural(strcase.ToKebab(c.ModelName)),
				ModelName:       c.ModelName,
				ModelID:         strconv.Itoa(int(c.ModelID)),
				DisplayName:     displayName,
				ContainerID:     strconv.Itoa(int(c.ID)),
				URL:             b.builder.ContainerByName(c.ModelName).mb.Info().ListingHref(),
				Shared:          c.Shared,
				VisibilityIcon:  vicon,
				ParamID:         c.PrimarySlug(),
				Locale:          locale,
				Hidden:          c.Hidden,
				ContainerDataID: fmt.Sprintf(`%s_%s`, inflection.Plural(strcase.ToKebab(c.ModelName)), strconv.Itoa(int(c.ModelID))),
			},
		)
	}
	pushState := web.Plaid().PushState(true).MergeQuery(true).
		Query(paramContainerDataID, web.Var(`element.label+"_"+element.model_id`))
	var clickColumnEvent string
	if !isReadonly {
		pushState.Query(paramContainerID, web.Var("element.param_id"))
		clickColumnEvent = fmt.Sprintf(`vars.%s=element.container_data_id;`, paramContainerDataID) +
			web.Plaid().
				URL(web.Var(fmt.Sprintf(`"%s/"+element.label`, b.builder.prefix))).
				EventFunc(actions.Edit).
				Query(presets.ParamOverlay, actions.Content).
				Query(presets.ParamPortalName, pageBuilderRightContentPortal).
				Query(presets.ParamID, web.Var("element.model_id")).
				Go() + ";" + pushState.RunPushState() +
			";" + scrollToContainer(fmt.Sprintf(`element.label+"_"+element.model_id`))
	}
	r = web.Scope(
		VSheet(
			VList(
				h.Tag("vx-draggable").
					Attr("item-key", "model_id").
					Attr("v-model", "sortLocals.items", "handle", ".handle", "animation", "300").
					Attr("@end", web.Plaid().
						URL(ctx.R.URL.Path).
						EventFunc(MoveContainerEvent).
						Queries(ctx.R.Form).
						FieldValue(paramMoveResult, web.Var("JSON.stringify(sortLocals.items)")).
						Go()).Children(
					h.Template(
						h.Div(
							VHover(
								web.Slot(
									VListItem(
										web.Slot(
											h.If(!isReadonly,
												VBtn("").Variant(VariantText).Icon("mdi-drag").Class("my-2 ml-1 mr-1").Attr(":class", `element.hidden?"":"handle"`),
											),
										).Name("prepend"),
										VListItemTitle(
											VListItem(
												web.Scope(
													VTextField().HideDetails(true).Density(DensityCompact).Color(ColorPrimary).Autofocus(true).Variant(FieldVariantOutlined).
														Attr("v-model", fmt.Sprintf("form.%s", paramsDisplayName)).
														Attr("v-if", "element.editShow").
														Attr("@blur", "element.editShow=false").
														Attr("@keyup.enter", web.Plaid().
															URL(fmt.Sprintf("%s/%s/editors", b.builder.prefix, b.name)).
															EventFunc(RenameContainerEvent).Query(paramStatus, status).Query(paramContainerID, web.Var("element.param_id")).Go()),
													VListItemTitle(h.Text("{{element.display_name}}")).Attr(":style", "[element.shared ? {'color':'green'}:{}]").Attr("v-if", "!element.editShow"),
												).VSlot("{form}").FormInit("{ DisplayName:element.display_name }"),
											),
										),
										web.Slot(
											h.If(!isReadonly,
												h.Div(
													VBtn("").Variant(VariantText).Icon("mdi-pencil").Attr("@click",
														"element.editShow=!element.editShow",
													).Attr("v-show", "!element.editShow && !element.hidden && isHovering"),
													VBtn("").Variant(VariantText).Attr(":icon", "element.visibility_icon").Size(SizeSmall).Attr("@click",
														web.Plaid().
															EventFunc(ToggleContainerVisibilityEvent).
															Query(paramContainerID, web.Var("element.param_id")).
															Query(paramStatus, status).
															Go(),
													).Attr("v-show", "!element.editShow && (element.hidden || isHovering)"),
													VBtn("").Variant(VariantText).Icon("mdi-delete").Attr("@click",
														web.Plaid().
															URL(ctx.R.URL.Path).
															EventFunc(DeleteContainerConfirmationEvent).
															Query(paramContainerID, web.Var("element.param_id")).
															Query(paramContainerName, web.Var("element.display_name")).
															Go(),
													).Attr("v-show", "!element.editShow && !element.hidden && isHovering"),
												),
											),
										).Name("append"),
									).Attr(":variant", fmt.Sprintf(` element.hidden &&!isHovering && !element.editShow?"%s":"%s"`, VariantPlain, VariantText)).
										Attr(":class", fmt.Sprintf(`element.container_data_id==vars.%s?"bg-%s":""`, paramContainerDataID, ColorPrimaryLighten2)).
										Attr("v-bind", "props", "@click", clickColumnEvent).
										Attr(web.VAssign("vars",
											fmt.Sprintf(`{%s:"%s"}`, paramContainerDataID, ctx.Param(paramContainerDataID)))...),
								).Name("default").Scope("{ isHovering, props }"),
							),
							VDivider(),
						),
					).Attr("#item", " { element } "),
				),
			),
		).Class("pa-4 pt-2"),
	).Init(h.JSONString(sorterData)).VSlot("{ locals:sortLocals,form }")
	return
}

func (b *ModelBuilder) addContainer(ctx *web.EventContext) (r web.EventResponse, err error) {
	var (
		modelName       = ctx.Param(paramModelName)
		sharedContainer = ctx.Param(paramSharedContainer)
		modelID         = ctx.ParamAsInt(paramModelID)
		containerID     = ctx.Param(paramContainerID)
		newContainerID  string

		pageID, pageVersion, locale = b.getPrimaryColumnValuesBySlug(ctx)
	)

	if sharedContainer == "true" {
		newContainerID, err = b.addSharedContainerToPage(pageID, containerID, pageVersion, locale, modelName, uint(modelID))
	} else {
		var newModelId uint
		newModelId, newContainerID, err = b.addContainerToPage(pageID, containerID, pageVersion, locale, modelName)
		modelID = int(newModelId)
	}
	cb := b.builder.ContainerByName(modelName)
	r.RunScript = fmt.Sprintf(`vars.%s="%s";`, paramContainerDataID, cb.getContainerDataID(modelID)) +
		web.Plaid().PushState(true).MergeQuery(true).
			Query(paramContainerDataID, cb.getContainerDataID(modelID)).
			Query(paramContainerID, newContainerID).RunPushState() +
		";" + web.Plaid().
		EventFunc(ReloadRenderPageOrTemplateEvent).
		MergeQuery(true).
		Query(paramContainerDataID, cb.getContainerDataID(modelID)).
		Query(paramContainerID, newContainerID).
		Go() + ";" +
		web.Plaid().
			URL(fmt.Sprintf(`%s/%s`, b.builder.prefix, inflection.Plural(strcase.ToKebab(cb.name)))).
			EventFunc(actions.Edit).
			Query(presets.ParamPortalName, pageBuilderRightContentPortal).
			Query(presets.ParamOverlay, actions.Content).
			Query(presets.ParamID, modelID).
			Go()

	return
}

func (b *ModelBuilder) moveContainer(ctx *web.EventContext) (r web.EventResponse, err error) {
	moveResult := ctx.R.FormValue(paramMoveResult)

	var result []ContainerSorterItem
	err = json.Unmarshal([]byte(moveResult), &result)
	if err != nil {
		return
	}
	err = b.db.Transaction(func(tx *gorm.DB) (inerr error) {
		for i, r := range result {
			if inerr = tx.Model(&Container{}).Where("id = ? AND locale_code = ?", r.ContainerID, r.Locale).Update("display_order", i+1).Error; inerr != nil {
				return
			}
		}
		return
	})
	ctx.R.Form.Del(paramMoveResult)
	r.RunScript = web.Plaid().URL(ctx.R.URL.Path).EventFunc(ReloadRenderPageOrTemplateEvent).Form(nil).Queries(ctx.R.Form).Go()
	return
}

func (b *ModelBuilder) moveUpDownContainer(ctx *web.EventContext) (r web.EventResponse, err error) {
	var (
		container    Container
		preContainer Container
	)
	paramID := ctx.R.FormValue(paramContainerID)
	direction := ctx.R.FormValue(paramMoveDirection)

	cs := container.PrimaryColumnValuesBySlug(paramID)
	containerID := cs["id"]
	locale := cs["locale_code"]

	err = b.db.Transaction(func(tx *gorm.DB) (inerr error) {
		if inerr = tx.Where("id = ? AND locale_code = ?", containerID, locale).First(&container).Error; inerr != nil {
			return
		}
		g := tx.Model(&Container{}).Where("page_id = ? AND page_version = ? AND locale_code = ? ", container.PageID, container.PageVersion, container.LocaleCode)
		if direction == EventUp {
			g = g.Where("display_order < ? ", container.DisplayOrder).Order(" display_order desc ")
		} else {
			g = g.Where("display_order > ? ", container.DisplayOrder).Order(" display_order asc ")
		}
		g.First(&preContainer)
		if preContainer.ID <= 0 {
			return
		}
		if inerr = tx.Model(&Container{}).Where("id = ? AND locale_code = ?", containerID, locale).Update("display_order", preContainer.DisplayOrder).Error; inerr != nil {
			return
		}
		if inerr = tx.Model(&Container{}).Where("id = ? AND locale_code = ?", preContainer.ID, preContainer.LocaleCode).Update("display_order", container.DisplayOrder).Error; inerr != nil {
			return
		}
		return
	})
	r.RunScript = web.Plaid().EventFunc(ReloadRenderPageOrTemplateEvent).MergeQuery(true).Go()
	return
}

func (b *ModelBuilder) toggleContainerVisibility(ctx *web.EventContext) (r web.EventResponse, err error) {
	var container Container
	var (
		paramID     = ctx.R.FormValue(paramContainerID)
		cs          = container.PrimaryColumnValuesBySlug(paramID)
		containerID = cs["id"]
		locale      = cs["locale_code"]
	)

	err = b.db.Exec("UPDATE page_builder_containers SET hidden = NOT(coalesce(hidden,FALSE)) WHERE id = ? AND locale_code = ?", containerID, locale).Error
	r.RunScript = web.Plaid().
		EventFunc(ReloadRenderPageOrTemplateEvent).
		MergeQuery(true).
		Go() +
		";" +
		web.Plaid().
			EventFunc(ShowSortedContainerDrawerEvent).
			Query(paramStatus, ctx.Param(paramStatus)).
			Go()
	return
}

func (b *ModelBuilder) deleteContainerConfirmation(ctx *web.EventContext) (r web.EventResponse, err error) {
	var (
		containerID   = ctx.R.FormValue(paramContainerID)
		containerName = ctx.R.FormValue(paramContainerName)
	)

	r.UpdatePortals = append(r.UpdatePortals, &web.PortalUpdate{
		Name: presets.DeleteConfirmPortalName,
		Body: web.Scope(
			VDialog(
				VCard(
					VCardTitle(h.Text(fmt.Sprintf("Are you sure you want to delete %s?", containerName))),
					VCardActions(
						VSpacer(),
						VBtn("Cancel").
							Variant(VariantFlat).
							Class("ml-2").
							Attr("@click", "locals.deleteConfirmation = false"),

						VBtn("Delete").
							Color("primary").
							Variant(VariantFlat).
							Theme(ThemeDark).
							Attr("@click", web.Plaid().
								EventFunc(DeleteContainerEvent).
								Query(paramContainerID, containerID).
								Go()),
					),
				),
			).MaxWidth("600px").
				Attr("v-model", "locals.deleteConfirmation"),
		).VSlot(`{ locals  }`).Init(`{deleteConfirmation: true}`),
	})

	return
}

func (b *ModelBuilder) deleteContainer(ctx *web.EventContext) (r web.EventResponse, err error) {
	var container Container
	cs := container.PrimaryColumnValuesBySlug(ctx.Param(paramContainerID))
	containerID := cs["id"]
	locale := cs["locale_code"]

	err = b.db.Delete(&Container{}, "id = ? AND locale_code = ?", containerID, locale).Error
	if err != nil {
		return
	}
	r.RunScript = web.Plaid().PushState(true).ClearMergeQuery([]string{paramContainerID, paramContainerDataID}).Go()
	return
}

func (b *ModelBuilder) renameContainerDialog(ctx *web.EventContext) (r web.EventResponse, err error) {
	paramID := ctx.R.FormValue(paramContainerID)
	name := ctx.R.FormValue(paramContainerName)
	okAction := web.Plaid().
		URL(fmt.Sprintf("%s/%s/editors", b.builder.prefix, b.name)).
		EventFunc(RenameContainerEvent).Query(paramContainerID, paramID).Go()
	portalName := dialogPortalName
	if ctx.R.FormValue("portal") == "presets" {
		portalName = presets.DialogPortalName
	}
	r.UpdatePortals = append(r.UpdatePortals, &web.PortalUpdate{
		Name: portalName,
		Body: web.Scope(
			VDialog(
				VCard(
					VCardTitle(h.Text("Rename")),
					VCardText(
						VTextField().Attr(web.VField("DisplayName", name)...).Variant(FieldVariantUnderlined),
					),
					VCardActions(
						VSpacer(),
						VBtn("Cancel").
							Variant(VariantFlat).
							Class("ml-2").
							On("click", "locals.renameDialog = false"),

						VBtn("OK").
							Color("primary").
							Variant(VariantFlat).
							Theme(ThemeDark).
							Attr("@click", okAction),
					),
				),
			).MaxWidth("400px").
				Attr("v-model", "locals.renameDialog"),
		).Init("{renameDialog:true}").VSlot("{locals}"),
	})
	return
}

func (b *ModelBuilder) renderContainersList(ctx *web.EventContext) (component h.HTMLComponent) {
	var (
		msgr         = i18n.MustGetModuleMessages(ctx.R, I18nPageBuilderKey, Messages_en_US).(*Messages)
		_, _, locale = b.getPrimaryColumnValuesBySlug(ctx)
	)
	var (
		containers        []h.HTMLComponent
		groupsNames       []string
		containerBuilders []*ContainerBuilder
	)
	containerBuilders = b.getContainerBuilders()
	sort.Slice(containerBuilders, func(i, j int) bool {
		return containerBuilders[i].group != "" && containerBuilders[j].group == ""
	})
	groupContainers := utils.GroupBySlice[*ContainerBuilder, string](containerBuilders, func(builder *ContainerBuilder) string {
		return builder.group
	})
	for _, group := range groupContainers {
		if len(group) == 0 {
			break
		}
		groupName := group[0].group
		if groupName == "" {
			groupName = "Others"
		}
		if b.builder.expendContainers {
			groupsNames = append(groupsNames, groupName)
		}
		var listItems []h.HTMLComponent
		for _, builder := range group {
			cover := builder.cover
			if cover == "" {
				cover = path.Join(b.builder.prefix, b.builder.imagesPrefix, strings.ReplaceAll(builder.name, " ", "")+".svg")
			}
			containerName := i18n.T(ctx.R, presets.ModelsI18nModuleKey, builder.name)
			listItems = append(listItems,
				VListItem(
					VListItemTitle(h.Text(containerName)),
					VListItemSubtitle(VImg().Src(cover).Height(100)).Class("border-xl mt-2"),
				).Attr("@click",
					web.Plaid().EventFunc(AddContainerEvent).
						MergeQuery(true).
						Query(paramModelName, builder.name).
						Query(paramContainerName, builder.name).
						Go(),
				))
		}
		containers = append(containers, VListGroup(
			web.Slot(
				VListItem(
					VListItemTitle(
						h.Text(groupName),
					).Class("text-body-1"),
				).Attr("v-bind", "props"),
			).Name("activator").Scope(" { props}"),
			h.Components(listItems...),
		).Value(groupName))
	}

	var cons []*Container

	b.db.Select("display_name,model_name,model_id").Where("shared = true AND locale_code = ? and page_model_name = ? ", locale, b.name).Group("display_name,model_name,model_id").Find(&cons)
	sort.Slice(cons, func(i, j int) bool {
		return b.builder.ContainerByName(cons[i].ModelName).group != "" && b.builder.ContainerByName(cons[j].ModelName).group == ""
	})
	for _, group := range utils.GroupBySlice[*Container, string](cons, func(builder *Container) string {
		return b.builder.ContainerByName(builder.ModelName).group
	}) {
		if len(group) == 0 {
			break
		}
		groupName := msgr.Shared

		if b.builder.expendContainers {
			groupsNames = append(groupsNames, groupName)
		}
		var listItems []h.HTMLComponent
		for _, builder := range group {
			c := b.builder.ContainerByName(builder.ModelName)
			cover := c.cover
			if cover == "" {
				cover = path.Join(b.builder.prefix, b.builder.imagesPrefix, strings.ReplaceAll(c.name, " ", "")+".svg")
			}
			containerName := i18n.T(ctx.R, presets.ModelsI18nModuleKey, c.name)
			listItems = append(listItems,
				VListItem(
					VListItemTitle(h.Text(containerName)),
					VListItemSubtitle(VImg().Src(cover).Height(100)).Class("border-xl mt-2").
						Attr("@click", web.Plaid().
							EventFunc(AddContainerEvent).
							MergeQuery(true).
							Query(paramContainerName, builder.ModelName).
							Query(paramModelName, builder.ModelName).
							Query(paramModelID, builder.ModelID).
							Query(paramSharedContainer, "true").
							Go()),
				).Value(containerName))
		}

		containers = append(containers, VListGroup(
			web.Slot(
				VListItem(
					VListItemTitle(h.Text(groupName)),
				).Attr("v-bind", "props").Class("text-body-1"),
			).Name("activator").Scope(" {  props }"),
			h.Components(listItems...),
		).Value(groupName))
	}
	component = VList(containers...).Opened(groupsNames)
	return
}

func (b *ModelBuilder) renameContainer(ctx *web.EventContext) (r web.EventResponse, err error) {
	var container Container
	var (
		paramID     = ctx.R.FormValue(paramContainerID)
		cs          = container.PrimaryColumnValuesBySlug(paramID)
		containerID = cs["id"]
		locale      = cs["locale_code"]
		name        = ctx.R.FormValue(paramsDisplayName)
	)
	err = b.db.First(&container, "id = ? AND locale_code = ?  ", containerID, locale).Error
	if err != nil {
		return
	}
	if container.Shared {
		err = b.db.Model(&Container{}).Where("model_name = ? AND model_id = ? AND locale_code = ?", container.ModelName, container.ModelID, locale).Update("display_name", name).Error
		if err != nil {
			return
		}
	} else {
		err = b.db.Model(&Container{}).Where("id = ? AND locale_code = ?", containerID, locale).Update("display_name", name).Error
		if err != nil {
			return
		}
	}

	r.RunScript = web.Plaid().EventFunc(ShowSortedContainerDrawerEvent).Query(paramStatus, ctx.Param(paramStatus)).Go() + ";" +
		web.Plaid().EventFunc(ReloadRenderPageOrTemplateEvent).MergeQuery(true).Go()
	return
}

func (b *ModelBuilder) reloadRenderPageOrTemplate(ctx *web.EventContext) (r web.EventResponse, err error) {
	var body h.HTMLComponent
	obj := b.mb.NewModel()

	if body, err = b.renderPageOrTemplate(ctx, obj, true); err != nil {
		return
	}
<<<<<<< HEAD
	r.UpdatePortals = append(r.UpdatePortals, &web.PortalUpdate{Name: editorPreviewContentPortal, Body: body})
=======

	r.UpdatePortals = append(r.UpdatePortals, &web.PortalUpdate{
		Name: editorPreviewContentPortal,
		Body: h.Div(body).Attr(web.VAssign("vars", "{el:$}")...),
	})

>>>>>>> 403f52a0
	return
}

func (b *ModelBuilder) getContainerBuilders() (cons []*ContainerBuilder) {
	for _, builder := range b.builder.containerBuilders {
		if builder.modelBuilder == nil || b.mb == builder.modelBuilder {
			cons = append(cons, builder)
		}
	}
	return
}

func (b *ModelBuilder) setName() {
	b.name = b.getModelName(b.mb)
}

func (b *ModelBuilder) getModelName(mb *presets.ModelBuilder) string {
	modelType := reflect.TypeOf(mb.NewModel())
	modelstr := modelType.String()
	modelName := modelstr[strings.LastIndex(modelstr, ".")+1:]
	return inflection.Plural(strcase.ToKebab(modelName))
}

func (b *ModelBuilder) addSharedContainerToPage(pageID int, containerID, pageVersion, locale, modelName string, modelID uint) (newContainerID string, err error) {
	var c Container
	err = b.db.First(&c, "model_name = ? AND model_id = ? AND shared = true and page_model_name = ? ", modelName, modelID, b.name).Error
	if err != nil {
		return
	}
	var (
		maxOrder     sql.NullFloat64
		displayOrder float64
	)
	err = b.db.Model(&Container{}).Select("MAX(display_order)").
		Where("page_id = ? and page_version = ? and locale_code = ? and page_model_name = ?", pageID, pageVersion, locale, b.name).Scan(&maxOrder).Error
	if err != nil {
		return
	}
	err = b.db.Model(&Container{}).Select("MAX(display_order)").
		Where("page_id = ? and page_version = ? and locale_code = ? and page_model_name = ? ", pageID, pageVersion, locale, b.name).Scan(&maxOrder).Error
	if err != nil {
		return
	}
	if containerID != "" {
		var lastContainer Container
		cs := lastContainer.PrimaryColumnValuesBySlug(containerID)
		if dbErr := b.db.Where("id = ? AND locale_code = ? and page_model_name = ? ", cs["id"], locale, b.name).First(&lastContainer).Error; dbErr == nil {
			displayOrder = lastContainer.DisplayOrder
			if err = b.db.Model(&Container{}).Where("page_id = ? and page_version = ? and locale_code = ? and page_model_name = ? and display_order > ? ", pageID, pageVersion, locale, b.name, displayOrder).
				UpdateColumn("display_order", gorm.Expr("display_order + ? ", 1)).Error; err != nil {
				return
			}
		}

	} else {
		displayOrder = maxOrder.Float64
	}
	container := Container{
		PageID:        uint(pageID),
		PageVersion:   pageVersion,
		ModelName:     modelName,
		PageModelName: b.name,
		DisplayName:   c.DisplayName,
		ModelID:       modelID,
		Shared:        true,
		DisplayOrder:  displayOrder + 1,
		Locale: l10n.Locale{
			LocaleCode: locale,
		},
	}
	err = b.db.Create(&container).Error
	if err != nil {
		return
	}
	containerID = container.PrimarySlug()

	return
}
func withLocale(builder *Builder, wh *gorm.DB, locale string) *gorm.DB {
	if builder.l10n == nil {
		return wh
	}
	return wh.Where("locale_code = ?", locale)
}

func (b *ModelBuilder) addContainerToPage(pageID int, containerID, pageVersion, locale, modelName string) (modelID uint, newContainerID string, err error) {
	model := b.builder.ContainerByName(modelName).NewModel()
	var dc DemoContainer
	b.db.Where("model_name = ? AND locale_code = ?", modelName, locale).First(&dc)
	if dc.ID != 0 && dc.ModelID != 0 {
		b.db.Where("id = ?", dc.ModelID).First(model)
		reflectutils.Set(model, "ID", uint(0))
	}
	err = b.db.Create(model).Error
	if err != nil {
		return
	}

	var (
		maxOrder     sql.NullFloat64
		displayOrder float64
	)
	wh := b.db.Model(&Container{}).Select("MAX(display_order)").
		Where("page_id = ? and page_version = ? and page_model_name = ? ", pageID, pageVersion, b.name)

	err = withLocale(b.builder, wh, locale).Scan(&maxOrder).Error
	if err != nil {
		return
	}
	if containerID != "" {
		var lastContainer Container
		cs := lastContainer.PrimaryColumnValuesBySlug(containerID)
		if dbErr := b.db.Where("id = ? AND locale_code = ? and page_model_name = ?", cs["id"], locale, b.name).First(&lastContainer).Error; dbErr == nil {
			displayOrder = lastContainer.DisplayOrder
			if err = withLocale(
				b.builder,
				b.db.Model(&Container{}).
					Where("page_id = ? and page_version = ? and page_model_name = ? and display_order > ? ", pageID, pageVersion, b.name, displayOrder),
				locale,
			).
				UpdateColumn("display_order", gorm.Expr("display_order + ? ", 1)).Error; err != nil {
				return
			}
		}

	} else {
		displayOrder = maxOrder.Float64
	}
	modelID = reflectutils.MustGet(model, "ID").(uint)
	container := Container{
		PageID:        uint(pageID),
		PageVersion:   pageVersion,
		ModelName:     modelName,
		PageModelName: b.name,
		DisplayName:   modelName,
		ModelID:       modelID,
		DisplayOrder:  displayOrder + 1,
		Locale: l10n.Locale{
			LocaleCode: locale,
		},
	}
	err = b.db.Create(&container).Error
	newContainerID = container.PrimarySlug()
	return
}

func (b *ModelBuilder) pageContent(ctx *web.EventContext, obj interface{}) (r web.PageResponse, err error) {
	var body h.HTMLComponent

	if body, err = b.renderPageOrTemplate(ctx, obj, true); err != nil {
		return
	}
	r.Body = web.Portal(
		body,
	).Name(editorPreviewContentPortal)
	return
}

func (b *ModelBuilder) getPrimaryColumnValuesBySlug(ctx *web.EventContext) (pageID int, pageVersion string, locale string) {
	var (
		ps map[string]string

		obj = b.mb.NewModel()
	)
	if p, ok := obj.(PrimarySlugInterface); ok {
		ps = p.PrimaryColumnValuesBySlug(ctx.Param(presets.ParamID))
	}
	pageVersion = ps[publish.SlugVersion]
	locale = ps[l10n.SlugLocaleCode]
	pageIDi, _ := strconv.ParseInt(ps["id"], 10, 64)
	pageID = int(pageIDi)
	return
}

func (b *ModelBuilder) renderPageOrTemplate(ctx *web.EventContext, obj interface{}, isEditor bool) (r h.HTMLComponent, err error) {
	var (
		isTpl                       = ctx.R.FormValue(paramsTpl) != ""
		status                      = publish.StatusDraft
		pageID, pageVersion, locale = b.getPrimaryColumnValuesBySlug(ctx)
	)
	if isTpl {
		tpl := &Template{}
		if err = b.db.First(tpl, "id = ? and locale_code = ?", pageID, pageVersion).Error; err != nil {
			return
		}
		p := tpl.Page()
		pageVersion = p.Version.Version
	} else {
		g := b.db.Where("id = ? and version = ?", pageID, pageVersion)
		if locale != "" {
			g.Where("locale_code = ?", locale)
		}
		if err = g.First(obj).Error; err != nil {
			return
		}
	}
	if p, ok := obj.(l10n.LocaleInterface); ok {
		locale = p.EmbedLocale().LocaleCode
	}
	var isReadonly bool
	if p, ok := obj.(publish.StatusInterface); ok {
		status = p.EmbedStatus().Status
	}
	if status != publish.StatusDraft && isEditor {
		isReadonly = true
	}
	var comps []h.HTMLComponent
	comps, err = b.renderContainers(ctx, pageID, pageVersion, locale, isEditor, isReadonly)
	if err != nil {
		return
	}

	r = h.Components(comps...)
	if b.builder.pageLayoutFunc != nil {
		var seoTags h.HTMLComponent
		if b.builder.seoBuilder != nil {
			seoTags = b.builder.seoBuilder.Render(obj, ctx.R)
		}
		input := &PageLayoutInput{
			LocaleCode: locale,
			IsEditor:   isEditor,
			IsPreview:  !isEditor,
			SeoTags:    seoTags,
		}

		if isEditor {
			input.EditorCss = append(input.EditorCss, h.RawHTML(`<link rel="stylesheet" href="https://fonts.googleapis.com/icon?family=Material+Icons">`))
			input.EditorCss = append(input.EditorCss, h.Style(`
			.wrapper-shadow{
			  position: relative;
			  width: 100%;	
			}
			.inner-shadow {
			  position: absolute;
			  width: 100%;
			  height: 100%;
			  opacity: 0;
			  top: 0;
			  left: 0;
			  box-shadow: 3px 3px 0 0px #3E63DD inset, -3px 3px 0 0px #3E63DD inset;
			}
			
			
			.editor-add {
			  width: 100%;
			  position: absolute;
			  z-index: 9998;
			  opacity: 0;
			  text-align: center;
			}
			
			.editor-add div {
			  width: 100%;
			  background-color: #3E63DD;
			  height: 3px;
			}
			
			.editor-add button {
			  width: 32px;
			  cursor: pointer;
              height: 32px;	
			  color: #FFFFFF;
			  background-color: #3E63DD;
			  pointer-event: none;
              position: absolute;
              bottom: -14px;
              padding: 4px 0 4px 0;
			}
			.wrapper-shadow:hover {
			  cursor: pointer;
			}
			
			.wrapper-shadow:hover .editor-add {
			  opacity: 1;
			}
			
			.wrapper-shadow:hover .editor-add div {
			  height: 6px;
			}
			
			.editor-bar {
			  position: absolute;
			  z-index: 9999;
			  width: 32%;
			  height: 32px;	
			  opacity: 0;
              display: flex;
			  align-items: center;	
			  background-color: #3E63DD;
			  justify-content: space-between;
			}
   			.editor-bar-buttons{
              height: 24px;
			}
			.editor-bar button {
			  color: #FFFFFF;
			  cursor: pointer;
			  background-color: #3E63DD; 
              height: 24px;	
			}
			
			.editor-bar h6 {
			  color: #FFFFFF;
			  margin-left: 4px;	
			}
			
			.highlight .editor-bar {
			  opacity: 1;
			}
			
			.highlight .editor-add {
			  opacity: 1;
			}
			
			.highlight .inner-shadow {
			  opacity: 1;
			}
`))
		}
		if f := ctx.R.Context().Value(ContainerToPageLayoutKey); f != nil {
			pl, ok := f.(*PageLayoutInput)
			if ok {
				input.FreeStyleCss = append(input.FreeStyleCss, pl.FreeStyleCss...)
				input.FreeStyleTopJs = append(input.FreeStyleTopJs, pl.FreeStyleTopJs...)
				input.FreeStyleBottomJs = append(input.FreeStyleBottomJs, pl.FreeStyleBottomJs...)
				input.Hreflang = pl.Hreflang
			}
		}

		if isEditor {
			iframeHeightCookie, _ := ctx.R.Cookie(iframeHeightName)
			iframeValue := "1000px"
			if iframeHeightCookie != nil {
				iframeValue = iframeHeightCookie.Value
			}
			// use newCtx to avoid inserting page head to head outside of iframe
			newCtx := &web.EventContext{
				R:        ctx.R,
				Injector: &web.PageInjector{},
			}
			r = b.builder.pageLayoutFunc(h.Components(comps...), input, newCtx)
			newCtx.Injector.HeadHTMLComponent("style", b.builder.pageStyle, true)
			r = h.HTMLComponents{
				h.RawHTML("<!DOCTYPE html>\n"),
				h.Tag("html").Children(
					h.Head(
						newCtx.Injector.GetHeadHTMLComponent(),
					),
					h.Body(
						h.Div(
							r,
						).Id("app").Attr("v-cloak", true),
						newCtx.Injector.GetTailHTMLComponent(),
					).Class("front"),
				).Attr(newCtx.Injector.HTMLLangAttrs()...),
			}
			_, width := b.builder.getDevice(ctx)
			scrollIframe := h.Tag("vx-scroll-iframe").Attr(
				":srcdoc", h.JSONString(h.MustString(r, ctx.R.Context())),
				"iframe-height", iframeValue,
				"iframe-height-name", iframeHeightName,
				":width", "vars.vxScrollIframeWidth",
				":container-data-id", fmt.Sprintf(`vars.containerTab=="%s"?"%s":""`, EditorTabAdd, ctx.Param(paramContainerDataID)),
				"ref", "scrollIframe").
				Attr(web.VAssign("vars",
					fmt.Sprintf(`{vxScrollIframeWidth:"%s",hasContainer:%v,el:$}`, width, len(comps)))...)
			r = scrollIframe
			if !isReadonly && len(comps) == 0 {
				r = h.Components(
					scrollIframe.Attr("v-show", fmt.Sprintf(`vars.containerTab=="%s"`, EditorTabAdd)),
					h.Div(
						h.RawHTML(defaultContainerEmptyIcon),
						h.Div(h.Text("Please add your elements first")),
					).Style("display:flex;justify-content:center;align-items:center;flex-direction:column;height:80vh").
						Attr("v-show", fmt.Sprintf(`vars.containerTab!="%s"`, EditorTabAdd)),
				)
				return
			}

		} else {
			r = b.builder.pageLayoutFunc(h.Components(comps...), input, ctx)
			ctx.Injector.HeadHTMLComponent("style", b.builder.pageStyle, true)
		}
	}

	return
}

func (b *ModelBuilder) renderContainers(ctx *web.EventContext, pageID int, pageVersion string, locale string, isEditor bool, isReadonly bool) (r []h.HTMLComponent, err error) {
	var cons []*Container
	err = withLocale(
		b.builder,
		b.db.
			Order("display_order ASC").
			Where("page_id = ? AND page_version = ? and page_model_name = ? ", pageID, pageVersion, b.name),
		locale,
	).
		Find(&cons).Error
	if err != nil {
		return
	}
	device, _ := b.builder.getDevice(ctx)
	cbs := b.builder.getContainerBuilders(cons)
	for i, ec := range cbs {
		if ec.container.Hidden {
			continue
		}
		obj := ec.builder.NewModel()
		err = b.db.FirstOrCreate(obj, "id = ?", ec.container.ModelID).Error
		if err != nil {
			return
		}
		displayName := i18n.T(ctx.R, presets.ModelsI18nModuleKey, ec.container.DisplayName)
		input := RenderInput{
			IsEditor:    isEditor,
			IsReadonly:  isReadonly,
			Device:      device,
			ContainerId: ec.container.PrimarySlug(),
			DisplayName: displayName,
		}
		pure := ec.builder.renderFunc(obj, &input, ctx)

		r = append(r, b.builder.containerWrapper(pure.(*h.HTMLTagBuilder), ctx, isEditor, isReadonly, i == 0, i == len(cbs)-1,
			ec.builder.getContainerDataID(int(ec.container.ModelID)), ec.container.ModelName, &input))
	}

	return
}

func (b *ModelBuilder) previewContent(ctx *web.EventContext) (r web.PageResponse, err error) {
	obj := b.mb.NewModel()
	r.Body, err = b.renderPageOrTemplate(ctx, obj, false)
	if err != nil {
		return
	}
	if p, ok := obj.(PageTitleInterface); ok {
		r.PageTitle = p.GetTitle()
	}
	return
}

func (b *ModelBuilder) markAsSharedContainer(ctx *web.EventContext) (r web.EventResponse, err error) {
	var container Container
	paramID := ctx.R.FormValue(paramContainerID)
	cs := container.PrimaryColumnValuesBySlug(paramID)
	containerID := cs["id"]
	locale := cs["locale_code"]

	err = b.db.Model(&Container{}).Where("id = ? AND locale_code = ?", containerID, locale).Update("shared", true).Error
	if err != nil {
		return
	}
	r.PushState = web.Location(url.Values{})
	return
}

func (b *ModelBuilder) copyContainersToNewPageVersion(db *gorm.DB, pageID int, locale, oldPageVersion, newPageVersion string) (err error) {
	return b.copyContainersToAnotherPage(db, pageID, oldPageVersion, locale, pageID, newPageVersion, locale)
}

func (b *ModelBuilder) copyContainersToAnotherPage(db *gorm.DB, pageID int, pageVersion, locale string, toPageID int, toPageVersion, toPageLocale string) (err error) {
	var cons []*Container
	err = db.Order("display_order ASC").Find(&cons, "page_id = ? AND page_version = ? AND locale_code = ? and page_model_name =? ", pageID, pageVersion, locale, b.name).Error
	if err != nil {
		return
	}

	for _, c := range cons {
		newModelID := c.ModelID
		if !c.Shared {
			model := b.builder.ContainerByName(c.ModelName).NewModel()
			if err = db.First(model, "id = ?", c.ModelID).Error; err != nil {
				return
			}
			if err = reflectutils.Set(model, "ID", uint(0)); err != nil {
				return
			}
			if err = db.Create(model).Error; err != nil {
				return
			}
			newModelID = reflectutils.MustGet(model, "ID").(uint)
		}

		if err = db.Create(&Container{
			PageID:        uint(toPageID),
			PageVersion:   toPageVersion,
			PageModelName: b.name,
			ModelName:     c.ModelName,
			DisplayName:   c.DisplayName,
			ModelID:       newModelID,
			DisplayOrder:  c.DisplayOrder,
			Shared:        c.Shared,
			Locale: l10n.Locale{
				LocaleCode: toPageLocale,
			},
		}).Error; err != nil {
			return
		}
	}
	return
}

func (b *ModelBuilder) localizeContainersToAnotherPage(db *gorm.DB, pageID int, pageVersion, locale string, toPageID int, toPageVersion, toPageLocale string) (err error) {
	var cons []*Container
	err = db.Order("display_order ASC").
		Where("page_id = ? AND page_version = ? AND locale_code = ? and page_model_name = ? ", pageID, pageVersion, locale, b.name).
		Find(&cons).Error
	if err != nil {
		return
	}

	for _, c := range cons {
		newModelID := c.ModelID
		newDisplayName := c.DisplayName
		if !c.Shared {
			model := b.builder.ContainerByName(c.ModelName).NewModel()
			if err = db.First(model, "id = ?", c.ModelID).Error; err != nil {
				return
			}
			if err = reflectutils.Set(model, "ID", uint(0)); err != nil {
				return
			}
			if err = db.Create(model).Error; err != nil {
				return
			}
			newModelID = reflectutils.MustGet(model, "ID").(uint)
		} else {
			var count int64
			var sharedCon Container
			if err = db.Where("model_name = ? AND localize_from_model_id = ? AND locale_code = ? AND shared = ? and page_model_name = ? ",
				c.ModelName, c.ModelID, toPageLocale, true, b.name).
				First(&sharedCon).Count(&count).Error; err != nil && !errors.Is(err, gorm.ErrRecordNotFound) {
				return
			}

			if count == 0 {
				model := b.builder.ContainerByName(c.ModelName).NewModel()
				if err = db.First(model, "id = ?", c.ModelID).Error; err != nil {
					return
				}
				if err = reflectutils.Set(model, "ID", uint(0)); err != nil {
					return
				}
				if err = db.Create(model).Error; err != nil {
					return
				}
				newModelID = reflectutils.MustGet(model, "ID").(uint)
			} else {
				newModelID = sharedCon.ModelID
				newDisplayName = sharedCon.DisplayName
			}
		}

		var newCon Container
		err = db.Order("display_order ASC").Find(&newCon, "id = ? AND locale_code = ?", c.ID, toPageLocale).Error
		if err != nil {
			return
		}

		newCon.ID = c.ID
		newCon.PageID = uint(toPageID)
		newCon.PageVersion = toPageVersion
		newCon.ModelName = c.ModelName
		newCon.DisplayName = newDisplayName
		newCon.ModelID = newModelID
		newCon.DisplayOrder = c.DisplayOrder
		newCon.Shared = c.Shared
		newCon.LocaleCode = toPageLocale
		newCon.LocalizeFromModelID = c.ModelID
		newCon.PageModelName = b.name

		if err = db.Save(&newCon).Error; err != nil {
			return
		}
	}
	return
}

func (b *ModelBuilder) configDuplicate(mb *presets.ModelBuilder) {
	eb := mb.Editing().Creating()
	eb.SaveFunc(func(obj interface{}, id string, ctx *web.EventContext) (err error) {
		if p, ok := obj.(*Page); ok {
			if p.Slug != "" {
				p.Slug = path.Clean(p.Slug)
			}
			funcName := ctx.R.FormValue(web.EventFuncIDName)
			if funcName == publish.EventDuplicateVersion {
				var fromPage Page
				eb.Fetcher(&fromPage, ctx.Param(presets.ParamID), ctx)
				p.SEO = fromPage.SEO
			}
		}
		var (
			pageID                             int
			version, localeCode, parentVersion string
		)
		if id != "" {
			ctx.R.Form.Set(presets.ParamID, id)
			pageID, _, _ = b.getPrimaryColumnValuesBySlug(ctx)
		}
		locale, _ := l10n.IsLocalizableFromContext(ctx.R.Context())

		if p, ok := obj.(publish.VersionInterface); ok {
			parentVersion = p.EmbedVersion().ParentVersion
			version = p.EmbedVersion().Version
		}
		if p, ok := obj.(l10n.LocaleInterface); ok {
			if p.EmbedLocale().LocaleCode == "" {
				reflectutils.Set(obj, "LocaleCode", locale)
			}
			localeCode = p.EmbedLocale().LocaleCode
		}
		err = b.db.Transaction(func(tx *gorm.DB) (inerr error) {
			if inerr = gorm2op.DataOperator(tx).Save(obj, id, ctx); inerr != nil {
				return
			}
			if strings.Contains(ctx.R.RequestURI, publish.EventDuplicateVersion) {
				if inerr = b.copyContainersToNewPageVersion(tx, pageID, localeCode, parentVersion, version); inerr != nil {
					return
				}
				return
			}

			if v := ctx.R.FormValue(templateSelectedID); v != "" {
				var tplID int
				tplID, inerr = strconv.Atoi(v)
				if inerr != nil {
					return
				}
				if b.builder.l10n == nil {
					localeCode = ""
				}
				if inerr = b.copyContainersToAnotherPage(tx, tplID, templateVersion, localeCode, pageID, version, localeCode); inerr != nil {
					panic(inerr)
				}
			}
			if b.builder.l10n != nil && strings.Contains(ctx.R.RequestURI, l10n.DoLocalize) {
				fromID := ctx.R.Context().Value(l10n.FromID).(string)
				fromVersion := ctx.R.Context().Value(l10n.FromVersion).(string)
				fromLocale := ctx.R.Context().Value(l10n.FromLocale).(string)

				var fromIDInt int
				fromIDInt, err = strconv.Atoi(fromID)
				if err != nil {
					return
				}
				if p, ok := obj.(*Page); ok {
					if inerr = b.builder.localizeCategory(tx, p.CategoryID, fromLocale, locale); inerr != nil {
						panic(inerr)
					}
				}
				if inerr = b.localizeContainersToAnotherPage(tx, fromIDInt, fromVersion, fromLocale, pageID, version, localeCode); inerr != nil {
					panic(inerr)
				}
				return
			}
			return
		})

		return err
	})
}<|MERGE_RESOLUTION|>--- conflicted
+++ resolved
@@ -568,16 +568,7 @@
 	if body, err = b.renderPageOrTemplate(ctx, obj, true); err != nil {
 		return
 	}
-<<<<<<< HEAD
 	r.UpdatePortals = append(r.UpdatePortals, &web.PortalUpdate{Name: editorPreviewContentPortal, Body: body})
-=======
-
-	r.UpdatePortals = append(r.UpdatePortals, &web.PortalUpdate{
-		Name: editorPreviewContentPortal,
-		Body: h.Div(body).Attr(web.VAssign("vars", "{el:$}")...),
-	})
-
->>>>>>> 403f52a0
 	return
 }
 
@@ -656,6 +647,7 @@
 
 	return
 }
+
 func withLocale(builder *Builder, wh *gorm.DB, locale string) *gorm.DB {
 	if builder.l10n == nil {
 		return wh
@@ -731,7 +723,7 @@
 		return
 	}
 	r.Body = web.Portal(
-		body,
+		h.Div(body).Attr(web.VAssign("vars", "{el:$}")...),
 	).Name(editorPreviewContentPortal)
 	return
 }
@@ -789,7 +781,6 @@
 	if err != nil {
 		return
 	}
-
 	r = h.Components(comps...)
 	if b.builder.pageLayoutFunc != nil {
 		var seoTags h.HTMLComponent
@@ -861,7 +852,7 @@
 			.editor-bar {
 			  position: absolute;
 			  z-index: 9999;
-			  width: 32%;
+			  width: 30%;
 			  height: 32px;	
 			  opacity: 0;
               display: flex;
@@ -910,6 +901,7 @@
 		if isEditor {
 			iframeHeightCookie, _ := ctx.R.Cookie(iframeHeightName)
 			iframeValue := "1000px"
+			_ = iframeValue
 			if iframeHeightCookie != nil {
 				iframeValue = iframeHeightCookie.Value
 			}
