package pagebuilder

import (
	"fmt"
	"html/template"
	"net/http"
	"path"
	"reflect"
	"strconv"
	"strings"

	"github.com/goplaid/web"
	"github.com/goplaid/x/perm"
	"github.com/goplaid/x/presets"
	"github.com/goplaid/x/presets/actions"
	"github.com/goplaid/x/presets/gorm2op"
	. "github.com/goplaid/x/vuetify"
	"github.com/qor/qor5/publish"
	"github.com/qor/qor5/publish/views"
	h "github.com/theplant/htmlgo"
	"gorm.io/gorm"
)

type RenderInput struct {
	IsEditor bool
	Device   string
}

type RenderFunc func(obj interface{}, input *RenderInput, ctx *web.EventContext) h.HTMLComponent

type PageLayoutFunc func(body h.HTMLComponent, input *PageLayoutInput, ctx *web.EventContext) h.HTMLComponent

type PageLayoutInput struct {
	Page              *Page
	SeoTags           template.HTML
	CanonicalLink     template.HTML
	StructuredData    template.HTML
	FreeStyleCss      []string
	FreeStyleTopJs    []string
	FreeStyleBottomJs []string
	Header            h.HTMLComponent
	Footer            h.HTMLComponent
	IsEditor          bool
	IsPreview         bool
	Locale            string
}

type Builder struct {
	prefix            string
	wb                *web.Builder
	db                *gorm.DB
	containerBuilders []*ContainerBuilder
	ps                *presets.Builder
	pageStyle         h.HTMLComponent
	pageLayoutFunc    PageLayoutFunc
	preview           http.Handler
	images            http.Handler
	imagesPrefix      string
}

const (
	openTemplateDialogEvent = "openTemplateDialogEvent"
	selectTemplateEvent     = "selectTemplateEvent"
)

func New(db *gorm.DB) *Builder {
	err := db.AutoMigrate(
		&Page{},
		&Template{},
		&Container{},
		&DemoContainer{},
	)

	if err != nil {
		panic(err)
	}

	r := &Builder{
		db:     db,
		wb:     web.New(),
		prefix: "/page_builder",
	}

	r.ps = presets.New().
		BrandTitle("Page Builder").
		DataOperator(gorm2op.DataOperator(db)).
		URIPrefix(r.prefix).
		LayoutFunc(r.pageEditorLayout).
		ExtraAsset("/vue-shadow-dom.js", "text/javascript", ShadowDomComponentsPack())

	type Editor struct {
	}
	r.ps.Model(&Editor{}).
		Detailing().
		PageFunc(r.Editor)
	r.ps.GetWebBuilder().RegisterEventFunc(AddContainerDialogEvent, r.AddContainerDialog)
	r.ps.GetWebBuilder().RegisterEventFunc(AddContainerEvent, r.AddContainer)
	r.ps.GetWebBuilder().RegisterEventFunc(DeleteContainerEvent, r.DeleteContainer)
	r.ps.GetWebBuilder().RegisterEventFunc(MoveContainerEvent, r.MoveContainer)
	r.ps.GetWebBuilder().RegisterEventFunc(MarkAsSharedContainerEvent, r.MarkAsSharedContainerEvent)
	r.ps.GetWebBuilder().RegisterEventFunc(RenameDialogEvent, r.RenameDialogEvent)
	r.ps.GetWebBuilder().RegisterEventFunc(RenameContainerEvent, r.RenameContainerEvent)
	r.preview = r.ps.GetWebBuilder().Page(r.Preview)
	return r
}

func (b *Builder) Prefix(v string) (r *Builder) {
	b.ps.URIPrefix(v)
	b.prefix = v
	return b
}

func (b *Builder) PageStyle(v h.HTMLComponent) (r *Builder) {
	b.pageStyle = v
	return b
}

func (b *Builder) PageLayout(v PageLayoutFunc) (r *Builder) {
	b.pageLayoutFunc = v
	return b
}

func (b *Builder) Images(v http.Handler, imagesPrefix string) (r *Builder) {
	b.images = v
	b.imagesPrefix = imagesPrefix
	return b
}

func (b *Builder) GetPresetsBuilder() (r *presets.Builder) {
	return b.ps
}

func (b *Builder) Configure(pb *presets.Builder, db *gorm.DB) (pm *presets.ModelBuilder) {
	pm = pb.Model(&Page{})
	pm.Listing("ID", "Title", "Slug")
	pm.RegisterEventFunc(openTemplateDialogEvent, openTemplateDialog(db))
	pm.RegisterEventFunc(selectTemplateEvent, selectTemplate(db))

	// list.Field("ID").ComponentFunc(func(obj interface{}, field *presets.FieldContext, ctx *web.EventContext) h.HTMLComponent {
	//	p := obj.(*Page)
	//	return h.Td(
	//		h.A().Children(
	//			h.Text(fmt.Sprintf("Editor for %d", p.ID)),
	//		).Href(fmt.Sprintf("%s/editors/%d?version=%s", b.prefix, p.ID, p.GetVersion())).
	//			Target("_blank"),
	//		VIcon("open_in_new").Size(16).Class("ml-1"),
	//	)
	// })

	eb := pm.Editing("Status", "Schedule", "Title", "Slug", "TemplateSelection", "EditContainer")

	eb.Field("TemplateSelection").ComponentFunc(func(obj interface{}, field *presets.FieldContext, ctx *web.EventContext) h.HTMLComponent {
		p := obj.(*Page)
		// Only displayed when create action
		if p.GetStatus() == "" {
			return h.Div(
				web.Portal().Name("TemplateDialog"),
				VRow(
					VCol(
						web.Portal(
							VTextField().Disabled(true).Label("Template ID"),
						).Name("TemplateIDTextField"),
					),
					VCol(
						web.Portal(
							VTextField().Disabled(true).Label("Template Name"),
						).Name("TemplateNameTextField"),
					),
				),
				VRow(
					VCol(
						VBtn("Create From Template").Color("primary").
							Attr("@click", web.Plaid().EventFunc(openTemplateDialogEvent).Go()),
					),
				),
			).Class("my-2").Attr(web.InitContextVars, `{showTemplateDialog: false}`)
		}
		return nil
	})

	eb.Field("EditContainer").ComponentFunc(func(obj interface{}, field *presets.FieldContext, ctx *web.EventContext) h.HTMLComponent {
		p := obj.(*Page)
		if p.GetStatus() == publish.StatusDraft {
			return h.Div(
				VBtn("Edit Containers").
					Target("_blank").
					Href(fmt.Sprintf("%s/editors/%d?version=%s", b.prefix, p.ID, p.GetVersion())).
					Color("secondary"),
			)
		}
		return nil
	})

	eb.SaveFunc(func(obj interface{}, id string, ctx *web.EventContext) (err error) {
		p := obj.(*Page)

		err = db.Transaction(func(tx *gorm.DB) (inerr error) {
			if inerr = gorm2op.DataOperator(tx).Save(obj, id, ctx); inerr != nil {
				return
			}

			if strings.Contains(ctx.R.RequestURI, views.SaveNewVersionEvent) {
				if inerr = b.copyContainersToNewPageVersion(tx, int(p.ID), p.ParentVersion, p.GetVersion()); inerr != nil {
					return
				}
				return
			}

			if v := ctx.R.FormValue("TemplateSelectionID"); v != "" {
				var tplID int
				tplID, inerr = strconv.Atoi(v)
				if inerr != nil {
					return
				}
				if inerr = b.copyContainersToAnotherPage(tx, tplID, templateVersion, int(p.ID), p.GetVersion()); inerr != nil {
					return
				}
			}
			return
		})

		return
	})

	b.configSharedContainer(pb, db)
<<<<<<< HEAD
	b.configDemoContainer(pb, db)
=======
	b.configTemplate(pb, db)
>>>>>>> ccacf898
	return
}

func selectTemplate(db *gorm.DB) web.EventFunc {
	return func(ctx *web.EventContext) (er web.EventResponse, err error) {
		templateSelectionID := ctx.R.FormValue("TemplateSelectionID")

		tpl := Template{}
		isBlank := true
		if templateSelectionID != "0" {
			if err = db.Model(&Template{}).Where("id = ?", templateSelectionID).First(&tpl).Error; err != nil {
				panic(err)
			}
			isBlank = false
		}

		var ID string
		var Name string
		if isBlank {
			ID = ""
			Name = "Blank"
		} else {
			ID = strconv.Itoa(int(tpl.ID))
			Name = tpl.Name
		}

		er.UpdatePortals = append(er.UpdatePortals, &web.PortalUpdate{
			Name: "TemplateIDTextField",
			Body: VTextField().Disabled(true).Label("Template ID").Value(ID),
		})
		er.UpdatePortals = append(er.UpdatePortals, &web.PortalUpdate{
			Name: "TemplateNameTextField",
			Body: VTextField().Disabled(true).Label("Template Name").Value(Name),
		})

		return
	}
}

func openTemplateDialog(db *gorm.DB) web.EventFunc {
	return func(ctx *web.EventContext) (er web.EventResponse, err error) {
		msgr := presets.MustGetMessages(ctx.R)
		tpls := []*Template{}

		if err := db.Model(&Template{}).Find(&tpls).Error; err != nil {
			panic(err)
		}

		var tplHTMLComponents []h.HTMLComponent

		if len(tpls) == 0 {
			tplHTMLComponents = append(tplHTMLComponents,
				h.Div(h.Text(msgr.ListingNoRecordToShow)).Class("text-center grey--text text--darken-2"),
			)
		} else {
			tplHTMLComponents = append(tplHTMLComponents,
				getTplColComponent(&Template{
					Model: gorm.Model{},
					Name:  "Blank",
					Desc:  "New page",
				}, true),
			)
			for _, tpl := range tpls {
				tplHTMLComponents = append(tplHTMLComponents,
					getTplColComponent(tpl, false),
				)
			}
		}

		er.UpdatePortals = append(er.UpdatePortals, &web.PortalUpdate{
			Name: "TemplateDialog",
			Body: VDialog(
				VCard(
					VCardTitle(
						h.Text("Create From Template"),
						VSpacer(),
						VBtn("").Icon(true).
							Children(VIcon("close")).
							Large(true).
							On("click", fmt.Sprintf("vars.showTemplateDialog=false")),
					),
					VCardActions(
						VRow(tplHTMLComponents...).ClassIf("d-none", len(tpls) == 0),
						h.Div(tplHTMLComponents...).ClassIf("d-none", len(tpls) != 0),
					),
					VCardActions(
						VSpacer(),
						VBtn(msgr.Cancel).Attr("@click", "vars.showTemplateDialog=false"),
						VBtn(msgr.OK).Color("primary").
							Attr("@click", fmt.Sprintf("%s;vars.showTemplateDialog=false",
								web.Plaid().EventFunc(selectTemplateEvent).
									Query("TemplateSelectionID", ctx.R.Form).Go()),
							),
					).Class("pb-4"),
				).Tile(true),
			).MaxWidth("80%").
				Attr("v-model", fmt.Sprintf("vars.showTemplateDialog")).
				Attr(web.InitContextVars, fmt.Sprintf(`{showTemplateDialog: false}`)),
		})

		er.VarsScript = `setTimeout(function(){ vars.showTemplateDialog = true }, 100)`
		return
	}
}

func getTplColComponent(tpl *Template, isBlank bool) h.HTMLComponent {
	// Avoid layout errors
	var name string
	var desc string
	if tpl.Name == "" {
		name = "Unnamed"
	} else {
		name = tpl.Name
	}
	if tpl.Desc == "" {
		desc = "Not described"
	} else {
		desc = tpl.Desc
	}

	return VCol(
		VCard(
			h.Div(
				h.Iframe().Src(fmt.Sprintf("./page_builder/preview?id=%d&tpl=1", tpl.ID)).
					Attr("width", "100%", "height", "150", "frameborder", "no").
					Style("transform-origin: left top; transform: scale(1, 1);"),
			),
			VCardTitle(h.Text(name)),
			VCardSubtitle(h.Text(desc)),
			VBtn("Preview").Text(true).XSmall(true).Class("ml-2 mb-4").
				Href(fmt.Sprintf("./page_builder/preview?id=%d&tpl=1", tpl.ID)).
				Target("_blank").Color("primary").ClassIf("d-none", isBlank),
			h.Div(
				h.Input("").Type("radio").Checked(isBlank).
					Value(fmt.Sprintf("%d", tpl.ID)).
					Attr(web.VFieldName("TemplateSelectionID")...).
					Name("TemplateSelectionID").Style("width: 18px; height: 18px"),
			).Class("mr-4 float-right"),
		).Height(280).Class("text-truncate").Outlined(true),
	).Cols(3)
}

func (b *Builder) configSharedContainer(pb *presets.Builder, db *gorm.DB) (pm *presets.ModelBuilder) {
	pm = pb.Model(&Container{}).URIName("shared_containers").Label("Shared Containers")
	listing := pm.Listing("DisplayName").SearchColumns("display_name")
	listing.RowMenu("").Empty()
	// ed := pm.Editing("SelectContainer")
	// ed.Field("SelectContainer").ComponentFunc(func(obj interface{}, field *presets.FieldContext, ctx *web.EventContext) h.HTMLComponent {
	//	var containers []h.HTMLComponent
	//	for _, builder := range b.containerBuilders {
	//		cover := builder.cover
	//		if cover == "" {
	//			cover = path.Join(b.prefix, b.imagesPrefix, strings.ReplaceAll(builder.name, " ", "")+".png")
	//		}
	//		containers = append(containers,
	//			VCol(
	//				VCard(
	//					VImg().Src(cover).Height(200),
	//					VCardActions(
	//						VCardTitle(h.Text(builder.name)),
	//						VSpacer(),
	//						VBtn("Select").
	//							Text(true).
	//							Color("primary").Attr("@click",
	//							web.Plaid().
	//								EventFunc(actions.New).
	//								URL(builder.GetModelBuilder().Info().ListingHref()).
	//								Go()),
	//					),
	//				),
	//			).Cols(6),
	//		)
	//	}
	//	return VSheet(
	//		VContainer(
	//			VRow(
	//				containers...,
	//			),
	//		),
	//	)
	// })
	pb.GetPermission().Policies(
		perm.PolicyFor(perm.Anybody).WhoAre(perm.Denied).ToDo(presets.PermCreate).On("*:shared_containers:*"),
	)
	listing.Field("DisplayName").Label("Name")
	listing.Searcher(sharedContainersearcher(db, pm))
	listing.CellWrapperFunc(func(cell h.MutableAttrHTMLComponent, id string, obj interface{}, dataTableID string) h.HTMLComponent {
		tdbind := cell
		c := obj.(*Container)

		tdbind.SetAttr("@click.self",
			web.Plaid().
				EventFunc(actions.Edit).
				URL(b.ContainerByName(c.Name).GetModelBuilder().Info().ListingHref()).
				Query(presets.ParamID, c.ModelID).
				Go()+fmt.Sprintf(`; vars.currEditingListItemID="%s-%s"`, dataTableID, c.ModelID))

		return tdbind
	})
	return
}
func (b *Builder) configDemoContainer(pb *presets.Builder, db *gorm.DB) (pm *presets.ModelBuilder) {
	pm = pb.Model(&DemoContainer{}).URIName("demo_containers").Label("Demo Containers")

	pm.RegisterEventFunc("addDemoContainer", func(ctx *web.EventContext) (r web.EventResponse, err error) {
		modelID := ctx.QueryAsInt(presets.ParamOverlayUpdateID)
		modelName := ctx.R.FormValue("ModelName")
		db.Where(DemoContainer{ModelName: modelName}).FirstOrCreate(&DemoContainer{
			ModelName: modelName,
			ModelID:   uint(modelID),
		})
		r.Reload = true
		return
	})
	listing := pm.Listing("ModelName").SearchColumns("ModelName")
	listing.Field("ModelName").Label("Name")
	ed := pm.Editing("SelectContainer").ActionsFunc(func(obj interface{}, ctx *web.EventContext) h.HTMLComponent { return nil })
	ed.Field("SelectContainer").ComponentFunc(func(obj interface{}, field *presets.FieldContext, ctx *web.EventContext) h.HTMLComponent {
		var demoContainers []DemoContainer
		db.Find(&demoContainers)

		var containers []h.HTMLComponent
		for _, builder := range b.containerBuilders {
			cover := builder.cover
			if cover == "" {
				cover = path.Join(b.prefix, b.imagesPrefix, strings.ReplaceAll(builder.name, " ", "")+".png")
			}
			c := VCol(
				VCard(
					VImg().Src(cover).Height(200),
					VCardActions(
						VCardTitle(h.Text(builder.name)),
						VSpacer(),
						VBtn("Select").
							Text(true).
							Color("primary").Attr("@click",
							web.Plaid().
								EventFunc(actions.New).
								URL(builder.GetModelBuilder().Info().ListingHref()).
								Query(presets.ParamOverlayAfterUpdateScript, web.POST().Query("ModelName", builder.name).EventFunc("addDemoContainer").Go()).
								Go()),
					),
				),
			).Cols(6)

			var isExists bool
			var modelID uint
			for _, dc := range demoContainers {
				if dc.ModelName == builder.name {
					isExists = true
					modelID = dc.ModelID
					break
				}
			}
			if isExists {
				c = VCol(
					VCard(
						VImg().Src(cover).Height(200),
						VCardActions(
							VCardTitle(h.Text(builder.name)),
							VSpacer(),
							VBtn("Edit").
								Text(true).
								Color("primary").Attr("@click",
								web.Plaid().
									EventFunc(actions.Edit).
									URL(builder.GetModelBuilder().Info().ListingHref()).
									Query(presets.ParamID, fmt.Sprint(modelID)).
									Go()),
						),
					),
				).Cols(6)
			}

			containers = append(containers, c)
		}
		return VSheet(
			VContainer(
				VRow(
					containers...,
				),
			),
		)
	})

	listing.CellWrapperFunc(func(cell h.MutableAttrHTMLComponent, id string, obj interface{}, dataTableID string) h.HTMLComponent {
		tdbind := cell
		c := obj.(*DemoContainer)

		tdbind.SetAttr("@click.self",
			web.Plaid().
				EventFunc(actions.Edit).
				URL(b.ContainerByName(c.ModelName).GetModelBuilder().Info().ListingHref()).
				Query(presets.ParamID, c.ModelID).
				Go()+fmt.Sprintf(`; vars.currEditingListItemID="%s-%s"`, dataTableID, c.ModelID))

		return tdbind
	})
	return
}

func (b *Builder) configTemplate(pb *presets.Builder, db *gorm.DB) (pm *presets.ModelBuilder) {
	pm = pb.Model(&Template{}).URIName("page_templates").Label("Templates")

	pm.Listing("ID", "Name", "Desc")

	eb := pm.Editing("Name", "Desc", "EditContainer")
	eb.Field("EditContainer").ComponentFunc(func(obj interface{}, field *presets.FieldContext, ctx *web.EventContext) h.HTMLComponent {
		m := obj.(*Template)
		if m.ID == 0 {
			return nil
		}
		return h.Div(
			VBtn("Edit Containers").
				Target("_blank").
				Href(fmt.Sprintf("%s/editors/%d?tpl=1", b.prefix, m.ID)).
				Color("secondary"),
		)
	})

	return
}

func sharedContainersearcher(db *gorm.DB, mb *presets.ModelBuilder) presets.SearchFunc {
	return func(obj interface{}, params *presets.SearchParams, ctx *web.EventContext) (r interface{}, totalCount int, err error) {
		ilike := "ILIKE"
		if db.Dialector.Name() == "sqlite" {
			ilike = "LIKE"
		}

		wh := db.Model(obj)
		if len(params.KeywordColumns) > 0 && len(params.Keyword) > 0 {
			var segs []string
			var args []interface{}
			for _, c := range params.KeywordColumns {
				segs = append(segs, fmt.Sprintf("%s %s ?", c, ilike))
				args = append(args, fmt.Sprintf("%%%s%%", params.Keyword))
			}
			wh = wh.Where(strings.Join(segs, " OR "), args...)
		}

		for _, cond := range params.SQLConditions {
			wh = wh.Where(strings.Replace(cond.Query, " ILIKE ", " "+ilike+" ", -1), cond.Args...)
		}

		var c int64
		if err = wh.Select("count(display_name)").Where("shared = true").Group("display_name,name,model_id").Count(&c).Error; err != nil {
			return
		}
		totalCount = int(c)

		if params.PerPage > 0 {
			wh = wh.Limit(int(params.PerPage))
			page := params.Page
			if page == 0 {
				page = 1
			}
			offset := (page - 1) * params.PerPage
			wh = wh.Offset(int(offset))
		}

		if err = wh.Select("display_name,name,model_id").Find(obj).Error; err != nil {
			return
		}
		r = reflect.ValueOf(obj).Elem().Interface()
		return
	}
}

func (b *Builder) ContainerByName(name string) (r *ContainerBuilder) {
	for _, cb := range b.containerBuilders {
		if cb.name == name {
			return cb
		}
	}
	panic(fmt.Sprintf("No container: %s", name))
}

type ContainerBuilder struct {
	builder    *Builder
	name       string
	mb         *presets.ModelBuilder
	model      interface{}
	modelType  reflect.Type
	renderFunc RenderFunc
	cover      string
}

func (b *Builder) RegisterContainer(name string) (r *ContainerBuilder) {
	r = &ContainerBuilder{
		name:    name,
		builder: b,
	}
	b.containerBuilders = append(b.containerBuilders, r)
	return
}

func (b *ContainerBuilder) Model(m interface{}) *ContainerBuilder {
	b.model = m
	b.mb = b.builder.ps.Model(m)

	val := reflect.ValueOf(m)
	if val.Kind() != reflect.Ptr {
		panic("model pointer type required")
	}

	b.modelType = val.Elem().Type()
	return b
}

func (b *ContainerBuilder) GetModelBuilder() *presets.ModelBuilder {
	return b.mb
}

func (b *ContainerBuilder) RenderFunc(v RenderFunc) *ContainerBuilder {
	b.renderFunc = v
	return b
}

func (b *ContainerBuilder) Cover(v string) *ContainerBuilder {
	b.cover = v
	return b
}

func (b *ContainerBuilder) NewModel() interface{} {
	return reflect.New(b.modelType).Interface()
}

func (b *ContainerBuilder) ModelTypeName() string {
	return b.modelType.String()
}

func (b *ContainerBuilder) Editing(vs ...interface{}) *presets.EditingBuilder {
	return b.mb.Editing(vs...)
}

func (b *Builder) ServeHTTP(w http.ResponseWriter, r *http.Request) {
	if strings.Index(r.RequestURI, b.prefix+"/preview") >= 0 {
		b.preview.ServeHTTP(w, r)
		return
	}

	if strings.Index(r.RequestURI, path.Join(b.prefix, b.imagesPrefix)) >= 0 {
		b.images.ServeHTTP(w, r)
		return
	}
	b.ps.ServeHTTP(w, r)
}<|MERGE_RESOLUTION|>--- conflicted
+++ resolved
@@ -223,11 +223,8 @@
 	})
 
 	b.configSharedContainer(pb, db)
-<<<<<<< HEAD
 	b.configDemoContainer(pb, db)
-=======
 	b.configTemplate(pb, db)
->>>>>>> ccacf898
 	return
 }
 
@@ -429,6 +426,7 @@
 	})
 	return
 }
+
 func (b *Builder) configDemoContainer(pb *presets.Builder, db *gorm.DB) (pm *presets.ModelBuilder) {
 	pm = pb.Model(&DemoContainer{}).URIName("demo_containers").Label("Demo Containers")
 
