--- conflicted
+++ resolved
@@ -654,12 +654,7 @@
 
 	sharedContainerM := b.ConfigSharedContainer(pb, db)
 	demoContainerM := b.ConfigDemoContainer(pb, db)
-<<<<<<< HEAD
-	categoryM := b.ConfigCategory(pb, db)
-=======
-	templateM := b.ConfigTemplate(pb, db)
 	categoryM := b.ConfigCategory(pb, db, l10nB)
->>>>>>> f46be473
 
 	if activityB != nil {
 		activityB.RegisterModels(pm, sharedContainerM, demoContainerM, templateM, categoryM)
