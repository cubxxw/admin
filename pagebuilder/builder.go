package pagebuilder

import (
	"context"
	"errors"
	"fmt"
	"net/http"
	"net/url"
	"path"
	"reflect"
	"slices"
	"sort"
	"strings"
	"time"

	"github.com/iancoleman/strcase"
	"github.com/jinzhu/inflection"
	"github.com/qor5/web/v3"
	"github.com/sunfmin/reflectutils"
	h "github.com/theplant/htmlgo"
	"github.com/theplant/relay"
	"golang.org/x/text/language"
	"gorm.io/gorm"

	"github.com/qor5/x/v3/i18n"
	"github.com/qor5/x/v3/perm"
	. "github.com/qor5/x/v3/ui/vuetify"
	vx "github.com/qor5/x/v3/ui/vuetifyx"

	"github.com/qor5/admin/v3/activity"
	"github.com/qor5/admin/v3/l10n"
	"github.com/qor5/admin/v3/media"
	"github.com/qor5/admin/v3/presets"
	"github.com/qor5/admin/v3/presets/actions"
	"github.com/qor5/admin/v3/presets/gorm2op"
	"github.com/qor5/admin/v3/publish"
	"github.com/qor5/admin/v3/richeditor"
	"github.com/qor5/admin/v3/seo"
	"github.com/qor5/admin/v3/tiptap"
	"github.com/qor5/admin/v3/utils"
)

type RenderInput struct {
	IsEditor    bool
	IsReadonly  bool
	Device      string
	ContainerId string
	DisplayName string
	Obj         interface{}
}

type RenderFunc func(obj interface{}, input *RenderInput, ctx *web.EventContext) h.HTMLComponent

type PageLayoutFunc func(body h.HTMLComponent, input *PageLayoutInput, ctx *web.EventContext) h.HTMLComponent

type (
	SubPageTitleFunc func(ctx *web.EventContext) string
	WrapCompFunc     func(comps h.HTMLComponents) h.HTMLComponents
	PageLayoutInput  struct {
		SeoTags           h.HTMLComponent
		CanonicalLink     h.HTMLComponent
		StructuredData    h.HTMLComponent
		FreeStyleCss      []string
		FreeStyleTopJs    []string
		FreeStyleBottomJs []string
		WrapHead          WrapCompFunc
		WrapBody          WrapCompFunc
		Hreflang          map[string]string
		Header            h.HTMLComponent
		Footer            h.HTMLComponent
		IsEditor          bool
		LocaleCode        string
		EditorCss         []h.HTMLComponent
		IsPreview         bool
		Obj               interface{}
	}
)

type Builder struct {
	prefix                        string
	pb                            *presets.Builder
	wb                            *web.Builder
	db                            *gorm.DB
	containerBuilders             []*ContainerBuilder
	models                        []*ModelBuilder
	templateBuilder               *TemplateBuilder
	l10n                          *l10n.Builder
	mediaBuilder                  *media.Builder
	ab                            *activity.Builder
	publisher                     *publish.Builder
	seoBuilder                    *seo.Builder
	pageStyle                     h.HTMLComponent
	pageLayoutFunc                PageLayoutFunc
	subPageTitleFunc              SubPageTitleFunc
	images                        http.Handler
	imagesPrefix                  string
	defaultDevice                 string
	editorBackgroundColor         string
	editorUpdateDifferent         bool
	publishBtnColor               string
	duplicateBtnColor             string
	templateEnabled               bool
	expendContainers              bool
	pageEnabled                   bool
	disabledNormalContainersGroup bool
	previewOpenNewTab             bool
	previewContainer              bool
	disabledShared                bool
	templateInstall               presets.ModelInstallFunc
	pageInstall                   presets.ModelInstallFunc
	categoryInstall               presets.ModelInstallFunc
	devices                       []Device
	fields                        []string
}

const (
	republishRelatedOnlinePagesEvent = "republish_related_online_pages"

	paramOpenFromSharedContainer = "open_from_shared_container"

	PageBuilderPreviewCard = "PageBuilderPreviewCard"
)

func New(prefix string, db *gorm.DB, b *presets.Builder) *Builder {
	return newBuilder(prefix, db, b)
}

func newBuilder(prefix string, db *gorm.DB, b *presets.Builder) *Builder {
	r := &Builder{
		db:                db,
		wb:                web.New(),
		prefix:            prefix,
		defaultDevice:     DeviceComputer,
		publishBtnColor:   "primary",
		duplicateBtnColor: "primary",
		templateEnabled:   true,
		expendContainers:  true,
		pageEnabled:       true,
		previewContainer:  true,
		pb:                b,
	}
	r.templateInstall = r.defaultTemplateInstall
	r.categoryInstall = r.defaultCategoryInstall
	r.pageInstall = r.defaultPageInstall
	r.pageLayoutFunc = defaultPageLayoutFunc
	return r
}

func (b *Builder) Prefix(v string) (r *Builder) {
	b.prefix = v
	return b
}

func (b *Builder) GetURIPrefix() string {
	return b.prefix
}

func (b *Builder) PageStyle(v h.HTMLComponent) (r *Builder) {
	b.pageStyle = v
	return b
}

func (b *Builder) AutoMigrate() (r *Builder) {
	err := AutoMigrate(b.db)
	if err != nil {
		panic(err)
	}
	return b
}

func (b *Builder) WrapPageInstall(w func(presets.ModelInstallFunc) presets.ModelInstallFunc) (r *Builder) {
	b.pageInstall = w(b.pageInstall)
	return b
}

func (b *Builder) WrapTemplateInstall(w func(presets.ModelInstallFunc) presets.ModelInstallFunc) (r *Builder) {
	b.templateInstall = w(b.templateInstall)
	return b
}

func (b *Builder) WrapCategoryInstall(w func(presets.ModelInstallFunc) presets.ModelInstallFunc) (r *Builder) {
	b.categoryInstall = w(b.categoryInstall)
	return b
}

func (b *Builder) PageLayout(v PageLayoutFunc) (r *Builder) {
	b.pageLayoutFunc = v
	return b
}

func AutoMigrate(db *gorm.DB) (err error) {
	if err = db.AutoMigrate(
		&Page{},
		&Template{},
		&Container{},
		&Category{},
		&DemoContainer{},
	); err != nil {
		return
	}
	// https://github.com/go-gorm/sqlite/blob/64917553e84d5482e252c7a0c8f798fb672d7668/ddlmod.go#L16
	// fxxk: newline is not allowed
	err = db.Exec(`
create unique index if not exists uidx_page_builder_demo_containers_model_name_locale_code on page_builder_demo_containers (model_name, locale_code) where deleted_at is null;
`).Error
	return
}

func (b *Builder) WrapPageLayout(warp func(v PageLayoutFunc) PageLayoutFunc) (r *Builder) {
	b.pageLayoutFunc = warp(b.pageLayoutFunc)
	return b
}

func (b *Builder) SubPageTitle(v SubPageTitleFunc) (r *Builder) {
	b.subPageTitleFunc = v
	return b
}

func (b *Builder) L10n(v *l10n.Builder) (r *Builder) {
	b.l10n = v
	return b
}

func (b *Builder) Media(v *media.Builder) (r *Builder) {
	b.mediaBuilder = v
	return b
}

func (b *Builder) Activity(v *activity.Builder) (r *Builder) {
	b.ab = v
	return b
}

func (b *Builder) SEO(v *seo.Builder) (r *Builder) {
	b.seoBuilder = v
	return b
}

func (b *Builder) Publisher(v *publish.Builder) (r *Builder) {
	b.publisher = v
	return b
}

func (b *Builder) GetPageTitle() SubPageTitleFunc {
	if b.subPageTitleFunc == nil {
		b.subPageTitleFunc = defaultSubPageTitle
	}
	return b.subPageTitleFunc
}

func (b *Builder) Images(v http.Handler, imagesPrefix string) (r *Builder) {
	b.images = v
	b.imagesPrefix = imagesPrefix
	return b
}

func (b *Builder) DefaultDevice(v string) (r *Builder) {
	b.defaultDevice = v
	return b
}

func (b *Builder) EditorBackgroundColor(v string) (r *Builder) {
	b.editorBackgroundColor = v
	return b
}

func (b *Builder) EditorUpdateDifferent(v bool) (r *Builder) {
	b.editorUpdateDifferent = v
	return b
}

func (b *Builder) GetPresetsBuilder() (r *presets.Builder) {
	return b.pb
}

func (b *Builder) PublishBtnColor(v string) (r *Builder) {
	b.publishBtnColor = v
	return b
}

func (b *Builder) DuplicateBtnColor(v string) (r *Builder) {
	b.duplicateBtnColor = v
	return b
}

func (b *Builder) TemplateEnabled(v bool) (r *Builder) {
	b.templateEnabled = v
	return b
}

func (b *Builder) PageEnabled(v bool) (r *Builder) {
	b.pageEnabled = v
	return b
}

func (b *Builder) PreviewContainer(v bool) (r *Builder) {
	b.previewContainer = v
	return b
}

func (b *Builder) DisabledShared(v bool) (r *Builder) {
	b.disabledShared = v
	return b
}

func (b *Builder) ExpendContainers(v bool) (r *Builder) {
	b.expendContainers = v
	return b
}

func (b *Builder) PreviewOpenNewTab(v bool) (r *Builder) {
	b.previewOpenNewTab = v
	return b
}

func (b *Builder) DisabledNormalContainersGroup(v bool) (r *Builder) {
	b.disabledNormalContainersGroup = v
	return b
}

func (b *Builder) Model(mb *presets.ModelBuilder) (r *ModelBuilder) {
	r = &ModelBuilder{
		mb:      mb,
		builder: b,
		db:      b.db,
	}
	b.models = append(b.models, r)
	r.setName()
	r.registerFuncs()
	r.configDuplicate(r.mb)
	return r
}

func (b *Builder) ModelInstall(pb *presets.Builder, mb *presets.ModelBuilder) (err error) {
	r := b.Model(mb)
	b.useAllPlugin(mb, r.name)
	// register model editors page
	b.installAsset(pb)
	b.configEditor(r)
	b.configPublish(r)
	b.configDetail(r)
	return nil
}

func (b *Builder) installAsset(pb *presets.Builder) {
	pb.GetI18n().
		RegisterForModule(language.English, I18nPageBuilderKey, Messages_en_US).
		RegisterForModule(language.SimplifiedChinese, I18nPageBuilderKey, Messages_zh_CN).
		RegisterForModule(language.Japanese, I18nPageBuilderKey, Messages_ja_JP)

	pb.ExtraAsset("/redactor.js", "text/javascript", richeditor.JSComponentsPack())
	pb.ExtraAsset("/redactor.css", "text/css", richeditor.CSSComponentsPack())
	pb.ExtraAsset("/tiptap.css", "text/css", tiptap.ThemeGithubCSSComponentsPack())
}

func (b *Builder) configPageSaver(pb *presets.Builder) (mb *presets.ModelBuilder) {
	mb = pb.Model(&Page{})
	eb := mb.Editing()
	eb.WrapSaveFunc(func(in presets.SaveFunc) presets.SaveFunc {
		return func(obj interface{}, id string, ctx *web.EventContext) (err error) {
			p := obj.(*Page)
			if p.Slug != "" {
				p.Slug = path.Clean(p.Slug)
			}
			funcName := ctx.R.FormValue(web.EventFuncIDName)
			if funcName == publish.EventDuplicateVersion {
				var fromPage Page
				eb.Fetcher(&fromPage, ctx.Param(presets.ParamID), ctx)
				p.SEO = fromPage.SEO
			}
			return in(obj, id, ctx)
		}
	})
	return
}

func (b *Builder) Install(pb *presets.Builder) (err error) {
	var r *ModelBuilder

	if b.pageEnabled {
		r = b.Model(b.configPageSaver(pb))
		b.configEditor(r)
		b.installAsset(pb)
		b.configTemplateAndPage(pb, r)
		b.configDetail(r)
		categoryM := pb.Model(&Category{}).URIName("page_categories").Label("Page Categories")
		if err = b.categoryInstall(pb, categoryM); err != nil {
			return
		}
	}
	if b.templateEnabled {
		var pm *presets.ModelBuilder
		if r != nil {
			pm = r.mb
		}
		err = b.templateInstall(pb, pm)
		if err != nil {
			panic(err)
		}

		for _, t := range b.models {
			t.mb.Use(b.templateBuilder)
		}
		pb.Use(b.templateBuilder)
	}
	b.configDemoContainer(pb)
	b.configSharedContainer(pb)
	b.preparePlugins()

	for _, t := range b.containerBuilders {
		t.Install()
	}
	return
}

func (b *Builder) configEditor(m *ModelBuilder) {
	mountedUri := m.mountedUrl()
	m.editor = presets.NewCustomPage(b.pb).Menu(func(ctx *web.EventContext) h.HTMLComponent {
		return nil
	}).Body(func(ctx *web.EventContext) h.HTMLComponent {
		return b.pageEditorLayout(ctx, m)
	}).PageTitleFunc(func(ctx *web.EventContext) string {
		return m.mb.Info().LabelName(ctx, false)
	})
	m.registerCustomFuncs()
	b.pb.HandleCustomPage(mountedUri, m.editor)
}

func (b *Builder) configDetail(m *ModelBuilder) {
	mb := m.mb
	if mb.HasDetailing() {
		dp := mb.Detailing()
		fb := dp.GetField(PageBuilderPreviewCard)
		if fb != nil && fb.GetCompFunc() == nil {
			fb.ComponentFunc(overview(m))
		}
		if b.ab != nil {
			dp.SidePanelFunc(func(obj interface{}, ctx *web.EventContext) h.HTMLComponent {
				return b.ab.MustGetModelBuilder(mb).NewTimelineCompo(ctx, obj, "_side")
			})
		}
	}
}

func (b *Builder) configPublish(r *ModelBuilder) {
	publisher := b.publisher
	if publisher != nil {
		publisher.ContextValueFuncs(r.ContextValueProvider).Activity(b.ab).AfterInstall(func() {
			r.mb.Editing().SidePanelFunc(nil).ActionsFunc(nil).TabsPanels()
		})
	}
}

func (b *Builder) configTemplateAndPage(pb *presets.Builder, r *ModelBuilder) {
	pm := r.mb
	err := b.pageInstall(pb, pm)
	if err != nil {
		panic(err)
	}

	b.configPublish(r)
	b.useAllPlugin(pm, r.name)
	b.seoDisableEditOnline(pm)
	// dp.TabsPanels()
}

func (b *Builder) useAllPlugin(pm *presets.ModelBuilder, pageModelName string) {
	if b.publisher != nil {
		pm.Use(b.publisher)
		objType := reflect.TypeOf(pm.NewModel())
		b.publisher.WrapPublish(func(in publish.PublishFunc) publish.PublishFunc {
			return func(ctx context.Context, record any) (err error) {
				return b.db.Transaction(func(tx *gorm.DB) (innerErr error) {
					if innerErr = in(ctx, record); innerErr != nil {
						return
					}
					if reflect.TypeOf(record) != objType {
						return
					}
					if innerErr = b.updateAllContainersUpdatedTime(tx, pageModelName, record); innerErr != nil {
						return
					}
					return
				})
			}
		})
	}

	if b.ab != nil {
		pm.Use(b.ab)
	}

	if b.seoBuilder != nil {
		pm.Use(b.seoBuilder)
	}

	if b.l10n != nil {
		pm.Use(b.l10n)
	}
}

func (b *Builder) seoDisableEditOnline(pm *presets.ModelBuilder) {
	if !pm.HasDetailing() || pm.Detailing().GetField(seo.SeoDetailFieldName) == nil {
		return
	}
	pm.Detailing().Field(seo.SeoDetailFieldName).GetComponent().(*presets.SectionBuilder).WrapComponentEditBtnFunc(func(in presets.ObjectBoolFunc) presets.ObjectBoolFunc {
		return func(obj interface{}, ctx *web.EventContext) bool {
			var (
				p      = obj.(publish.StatusInterface)
				status = p.EmbedStatus().Status
			)
			return !(status == publish.StatusOnline || status == publish.StatusOffline)
		}
	}).WrapValidator(func(in presets.ValidateFunc) presets.ValidateFunc {
		return func(obj interface{}, ctx *web.EventContext) (err web.ValidationErrors) {
			var (
				p      = obj.(publish.StatusInterface)
				status = p.EmbedStatus().Status
				msgr   = i18n.MustGetModuleMessages(ctx.R, I18nPageBuilderKey, Messages_en_US).(*Messages)
			)
			if status == publish.StatusOnline || status == publish.StatusOffline {
				err.GlobalError(msgr.TheResourceCanNotBeModified)
				return
			}
			return in(obj, ctx)
		}
	})
}

func (b *Builder) preparePlugins() {
	l10nB := b.l10n
	// activityB := b.ab
	if l10nB != nil {
		l10nB.Activity(b.ab)
	}
	seoBuilder := b.seoBuilder
	if seoBuilder != nil {
		seoBuilder.RegisterSEO("Page", &Page{}).RegisterContextVariable(
			"Title",
			func(object interface{}, _ *seo.Setting, _ *http.Request) string {
				if p, ok := object.(*Page); ok {
					return p.Title
				}
				return ""
			},
		)
	}

	if b.mediaBuilder == nil {
		b.mediaBuilder = media.New(b.db)
	}
}

func (b *Builder) configDetailLayoutFunc(
	pb *presets.Builder,
	pm *presets.ModelBuilder,
	db *gorm.DB,
) {
	// change old detail layout
	pm.Detailing().AfterTitleCompFunc(func(obj interface{}, ctx *web.EventContext) h.HTMLComponent {
		return publish.DefaultVersionBar(db)(obj, ctx)
	})
	pm.Detailing().Title(func(ctx *web.EventContext, obj any, style presets.DetailingStyle, defaultTitle string) (title string, titleCompo h.HTMLComponent, err error) {
		title = b.GetPageTitle()(ctx)
		return
	})
}

func versionCount(db *gorm.DB, obj interface{}, id string, localCode string) (count int64) {
	db.Model(obj).Where("id = ? and locale_code = ?", id, localCode).Count(&count)
	return
}

// cats should be ordered by path
func fillCategoryIndentLevels(cats []*Category) {
	for i, cat := range cats {
		if cat.Path == "/" {
			continue
		}
		for j := i - 1; j >= 0; j-- {
			if strings.HasPrefix(cat.Path, cats[j].Path+"/") {
				cat.IndentLevel = cats[j].IndentLevel + 1
				break
			}
		}
	}
}

func (b *Builder) defaultCategoryInstall(pb *presets.Builder, pm *presets.ModelBuilder) (err error) {
	db := b.db

	lb := pm.Listing("Name", "Path", "Description")
	pm.WrapMustGetMessages(func(f func(r *http.Request) *presets.Messages) func(r *http.Request) *presets.Messages {
		return func(r *http.Request) *presets.Messages {
			messages := f(r)
			if b.l10n == nil {
				return messages
			}
			msgr := i18n.MustGetModuleMessages(r, I18nPageBuilderKey, Messages_en_US).(*Messages)
			messages.DeleteConfirmationText = msgr.CategoryDeleteConfirmationText
			return messages
		}
	})
	pm.LabelName(func(evCtx *web.EventContext, singular bool) string {
		msgr := i18n.MustGetModuleMessages(evCtx.R, I18nPageBuilderKey, Messages_en_US).(*Messages)
		if singular {
			return msgr.ModelLabelPageCategory
		}
		return msgr.ModelLabelPageCategories
	})
	lb.WrapColumns(presets.CustomizeColumnLabel(func(evCtx *web.EventContext) (map[string]string, error) {
		msgr := i18n.MustGetModuleMessages(evCtx.R, I18nPageBuilderKey, Messages_en_US).(*Messages)
		return map[string]string{
			"Name":        msgr.ListHeaderName,
			"Path":        msgr.ListHeaderPath,
			"Description": msgr.ListHeaderDescription,
		}, nil
	}))
	lb.WrapSearchFunc(func(in presets.SearchFunc) presets.SearchFunc {
		return func(ctx *web.EventContext, params *presets.SearchParams) (result *presets.SearchResult, err error) {
			result, err = in(ctx, params)
			cats := result.Nodes.([]*Category)
			sort.Slice(cats, func(i, j int) bool {
				return cats[i].Path < cats[j].Path
			})
			fillCategoryIndentLevels(cats)
			return
		}
	})

	lb.Field("Name").ComponentFunc(func(obj interface{}, field *presets.FieldContext, ctx *web.EventContext) h.HTMLComponent {
		cat := obj.(*Category)

		icon := "mdi-folder"
		if cat.IndentLevel != 0 {
			icon = "mdi-file"
		}

		return h.Td(
			h.Div(
				VIcon(icon).Size(SizeSmall).Class("mb-1"),
				h.Text(cat.Name),
			).Style(fmt.Sprintf("padding-left: %dpx;", cat.IndentLevel*32)),
		)
	})

	eb := pm.Editing("Name", "Path", "Description")
	eb.Field("Path").LazyWrapComponentFunc(func(in presets.FieldComponentFunc) presets.FieldComponentFunc {
		return func(obj interface{}, field *presets.FieldContext, ctx *web.EventContext) h.HTMLComponent {
			comp := in(obj, field, ctx)
			if p, ok := comp.(*vx.VXFieldBuilder); ok {
				p.Attr(presets.VFieldError(field.Name, strings.TrimPrefix(field.Value(obj).(string), "/"), field.Errors)...).
					Attr("prefix", "/")
			}
			return comp
		}
	}).SetterFunc(func(obj interface{}, field *presets.FieldContext, ctx *web.EventContext) (err error) {
		m := obj.(*Category)
		m.Path = path.Join("/", m.Path)
		return nil
	})

	eb.DeleteFunc(func(obj interface{}, id string, ctx *web.EventContext) (err error) {
		var (
			cs   = obj.(presets.SlugDecoder).PrimaryColumnValuesBySlug(id)
			ID   = cs[presets.ParamID]
			msgr = i18n.MustGetModuleMessages(ctx.R, I18nPageBuilderKey, Messages_en_US).(*Messages)

			count int64
		)

		if err = db.Model(&Page{}).Where("category_id = ?", ID).Count(&count).Error; err != nil {
			return
		}
		if count > 0 {
			err = errors.New(msgr.UnableDeleteCategoryMsg)
			return
		}
		if err = db.Model(&Category{}).Where("id = ?", ID).Delete(&Category{}).Error; err != nil {
			return
		}
		return
	})

	eb.ValidateFunc(func(obj interface{}, ctx *web.EventContext) (err web.ValidationErrors) {
		c := obj.(*Category)
		err = categoryValidator(ctx, c, db, b.l10n)
		return
	})

	eb.WrapSaveFunc(func(in presets.SaveFunc) presets.SaveFunc {
		return func(obj interface{}, id string, ctx *web.EventContext) (err error) {
			c := obj.(*Category)
			c.Path = path.Clean(c.Path)
			return in(obj, id, ctx)
		}
	})
	if b.ab != nil {
		b.ab.RegisterModel(pm)
	}
	if b.l10n != nil {
		pm.Use(b.l10n)
	}

	return
}

const (
	templateSelectedID = "TemplateSelectedID"
)

func (b *Builder) configSharedContainer(pb *presets.Builder) {
	db := b.db

	pm := pb.Model(&Container{}).URIName("shared_containers").Label("Shared Containers")

	pm.RegisterEventFunc(republishRelatedOnlinePagesEvent, b.republishRelatedOnlinePages)
	pm.RegisterEventFunc(RenameContainerDialogEvent, b.renameContainerDialog)
	pm.RegisterEventFunc(RenameContainerFromDialogEvent, b.renameContainerFromDialog)

	listing := pm.Listing("DisplayName").SearchColumns("display_name").NewButtonFunc(func(ctx *web.EventContext) h.HTMLComponent {
		return nil
	})
	pm.Editing().WrapSaveFunc(func(in presets.SaveFunc) presets.SaveFunc {
		return func(obj interface{}, id string, ctx *web.EventContext) (err error) {
			if b.l10n != nil && ctx.Param(web.EventFuncIDName) == l10n.DoLocalize {
				fromID := ctx.R.Context().Value(l10n.FromID).(string)
				fromLocale := ctx.R.Context().Value(l10n.FromLocale).(string)
				if err = b.localizeModel(b.db, obj, fromID, fromLocale); err != nil {
					return
				}
			}
			return in(obj, id, ctx)
		}
	})
	pm.LabelName(func(evCtx *web.EventContext, singular bool) string {
		msgr := i18n.MustGetModuleMessages(evCtx.R, I18nPageBuilderKey, Messages_en_US).(*Messages)
		if singular {
			return msgr.ModelLabelSharedContainer
		}
		return msgr.ModelLabelSharedContainers
	})
	listing.WrapColumns(presets.CustomizeColumnLabel(func(evCtx *web.EventContext) (map[string]string, error) {
		msgr := i18n.MustGetModuleMessages(evCtx.R, I18nPageBuilderKey, Messages_en_US).(*Messages)
		return map[string]string{
			"DisplayName": msgr.ListHeaderName,
		}, nil
	}))
	listing.RowMenu("Rename").RowMenuItem("Rename").ComponentFunc(func(obj interface{}, id string, ctx *web.EventContext) h.HTMLComponent {
		c := obj.(*Container)

		msgr := i18n.MustGetModuleMessages(ctx.R, I18nPageBuilderKey, Messages_en_US).(*Messages)
		return VListItem().PrependIcon("mdi-pencil-outline").Title(msgr.Rename).Attr("@click",
			web.Plaid().
				EventFunc(RenameContainerDialogEvent).
				Query(paramContainerID, c.PrimarySlug()).
				Query(paramContainerName, c.DisplayName).
				Query("portal", "presets").
				Go(),
		)
	})
	listing.Field("DisplayName").Label("Name")
	listing.SearchFunc(sharedContainerSearcher(db))
	listing.WrapCell(func(in presets.CellProcessor) presets.CellProcessor {
		return func(evCtx *web.EventContext, cell h.MutableAttrHTMLComponent, id string, obj any) (h.MutableAttrHTMLComponent, error) {
			c := obj.(*Container)
			cell.SetAttr("@click",
				web.Plaid().
					EventFunc(actions.Edit).
					URL(b.ContainerByName(c.ModelName).GetModelBuilder().Info().ListingHref()).
					Query(presets.ParamID, c.ModelID).
					Query(paramOpenFromSharedContainer, 1).
					Query(presets.ParamVarCurrentActive, presets.ListingCompo_GetVarCurrentActive(evCtx)).
					Go())
			return in(evCtx, cell, id, obj)
		}
	})

	if b.ab != nil {
		b.ab.RegisterModel(pm)
	}
	if b.l10n != nil {
		pm.Use(b.l10n)
	}
}

func (b *Builder) configDemoContainer(pb *presets.Builder) (pm *presets.ModelBuilder) {
	pm = pb.Model(&DemoContainer{}).URIName("demo_containers").Label("Demo Containers")

	listing := pm.Listing("ModelName").SearchColumns("model_name")
	listing.Field("ModelName").ComponentFunc(func(obj interface{}, field *presets.FieldContext, ctx *web.EventContext) h.HTMLComponent {
		p := obj.(*DemoContainer)
		modelName := p.ModelName
		if pb.GetI18n() != nil {
			modelName = i18n.T(ctx.R, presets.ModelsI18nModuleKey, modelName)
		}

		return h.Td(h.Text(modelName))
	})
	listing.WrapRow(func(in presets.RowProcessor) presets.RowProcessor {
		return func(evCtx *web.EventContext, row h.MutableAttrHTMLComponent, id string, obj any) (comp h.MutableAttrHTMLComponent, err error) {
			c := presets.ListingCompoFromEventContext(evCtx)
			p := obj.(*DemoContainer)
			row.SetAttr(":class", fmt.Sprintf(`{ %q: vars.%s === %q }`, presets.ListingCompo_CurrentActiveClass, c.VarCurrentActive(), p.ModelName))
			return in(evCtx, row, id, obj)
		}
	})
	pm.LabelName(func(evCtx *web.EventContext, singular bool) string {
		msgr := i18n.MustGetModuleMessages(evCtx.R, I18nPageBuilderKey, Messages_en_US).(*Messages)
		if singular {
			return msgr.ModelLabelDemoContainer
		}
		return msgr.ModelLabelDemoContainers
	})
	listing.WrapColumns(presets.CustomizeColumnLabel(func(evCtx *web.EventContext) (map[string]string, error) {
		msgr := i18n.MustGetModuleMessages(evCtx.R, I18nPageBuilderKey, Messages_en_US).(*Messages)
		return map[string]string{
			"ModelName": msgr.ListHeaderName,
		}, nil
	}))
	listing.WrapSearchFunc(func(in presets.SearchFunc) presets.SearchFunc {
		return func(ctx *web.EventContext, params *presets.SearchParams) (result *presets.SearchResult, err error) {
			b.firstOrCreateDemoContainers(ctx)
			return in(ctx, params)
		}
	})
	listing.FilterDataFunc(func(ctx *web.EventContext) vx.FilterData {
		return []*vx.FilterItem{
			{
				Key:          "all",
				Invisible:    true,
				SQLCondition: ``,
			},
			{
				Key:          "Filled",
				Invisible:    true,
				SQLCondition: `filled = true `,
			},
			{
				Key:          "NotFilled",
				Invisible:    true,
				SQLCondition: `filled = false`,
			},
		}
	})
	listing.FilterTabsFunc(func(ctx *web.EventContext) []*presets.FilterTab {
		msgr := i18n.MustGetModuleMessages(ctx.R, I18nPageBuilderKey, Messages_en_US).(*Messages)
		return []*presets.FilterTab{
			{
				Label: msgr.FilterTabAll,
				ID:    "all",
			},
			{
				Label: msgr.FilterTabFilled,
				ID:    "Filled",
				Query: url.Values{"Filled": []string{"true"}},
			},
			{
				Label: msgr.FilterTabNotFilled,
				ID:    "NotFilled",
				Query: url.Values{"NotFilled": []string{"false"}},
			},
		}
	})
	listing.Field("ModelName").Label("Name")
	listing.NewButtonFunc(func(ctx *web.EventContext) h.HTMLComponent {
		return nil
	})
	listing.RowMenu().Empty()
	listing.WrapCell(func(in presets.CellProcessor) presets.CellProcessor {
		return func(evCtx *web.EventContext, cell h.MutableAttrHTMLComponent, id string, obj any) (h.MutableAttrHTMLComponent, error) {
			c := obj.(*DemoContainer)
			cell.SetAttr("@click",
				web.Plaid().
					EventFunc(actions.Edit).
					URL(b.ContainerByName(c.ModelName).GetModelBuilder().Info().ListingHref()).
					Query(presets.ParamID, c.ModelID).
					Query(paramDemoContainer, true).
					Query(presets.ParamVarCurrentActive, presets.ListingCompo_GetVarCurrentActive(evCtx)).
					Go())
			return in(evCtx, cell, id, obj)
		}
	})
	if b.ab != nil {
		pm.Use(b.ab)
	}
	if b.l10n != nil {
		pm.Use(b.l10n)
	}
	return
}

func (b *Builder) firstOrCreateDemoContainers(ctx *web.EventContext, cons ...*ContainerBuilder) {
	locale, _ := l10n.IsLocalizableFromContext(ctx.R.Context())
	localeCodes := []string{locale}
	if b.l10n != nil {
		localeCodes = b.l10n.GetSupportLocaleCodes()
	}
	if len(cons) == 0 {
		cons = b.containerBuilders
	}
	for _, con := range cons {
		if err := con.firstOrCreate(slices.Concat(localeCodes)); err != nil {
			continue
		}
	}
}

func sharedContainerSearcher(db *gorm.DB) presets.SearchFunc {
	return func(ctx *web.EventContext, params *presets.SearchParams) (result *presets.SearchResult, err error) {
		ilike := "ILIKE"
		if db.Dialector.Name() == "sqlite" {
			ilike = "LIKE"
		}

		wh := db.Model(params.Model)
		if len(params.KeywordColumns) > 0 && params.Keyword != "" {
			var segs []string
			var args []interface{}
			for _, c := range params.KeywordColumns {
				segs = append(segs, fmt.Sprintf("%s %s ?", c, ilike))
				args = append(args, fmt.Sprintf("%%%s%%", params.Keyword))
			}
			wh = wh.Where(strings.Join(segs, " OR "), args...)
		}

		for _, cond := range params.SQLConditions {
			wh = wh.Where(strings.ReplaceAll(cond.Query, " ILIKE ", " "+ilike+" "), cond.Args...)
		}

		locale, _ := l10n.IsLocalizableFromContext(ctx.R.Context())
		var c int64
		if err = wh.Select("count(display_name)").Where("shared = true AND locale_code = ? ", locale).Group("display_name, model_name, model_id, locale_code").Count(&c).Error; err != nil {
			return nil, err
		}

		totalCount := int(c)

		if params.PerPage > 0 {
			wh = wh.Limit(int(params.PerPage))
			page := params.Page
			if page == 0 {
				page = 1
			}
			offset := (page - 1) * params.PerPage
			wh = wh.Offset(int(offset))
		}

		rtNodes := reflect.New(reflect.SliceOf(reflect.TypeOf(params.Model))).Elem()
		if err = wh.Select("MIN(id) AS id, display_name, model_name, model_id, locale_code").Find(rtNodes.Addr().Interface()).Error; err != nil {
			return nil, err
		}
		dummy := presets.DummyCursor
		return &presets.SearchResult{
			PageInfo: relay.PageInfo{
				StartCursor: &dummy,
			},
			TotalCount: &totalCount,
			Nodes:      rtNodes.Interface(),
		}, nil
	}
}

func (b *Builder) ContainerByName(name string) (r *ContainerBuilder) {
	for _, cb := range b.containerBuilders {
		if cb.name == name {
			return cb
		}
	}
	panic(fmt.Sprintf("No container: %s", name))
}

type ContainerBuilder struct {
	builder      *Builder
	name         string
	mb           *presets.ModelBuilder
	modelBuilder *presets.ModelBuilder
	model        interface{}
	modelType    reflect.Type
	renderFunc   RenderFunc
	cover        string
	group        string
}

func (b *Builder) RegisterContainer(name string) (r *ContainerBuilder) {
	r = &ContainerBuilder{
		name:    name,
		builder: b,
	}
	b.containerBuilders = append(b.containerBuilders, r)
	return
}

func (b *Builder) RegisterModelContainer(name string, mb *presets.ModelBuilder) (r *ContainerBuilder) {
	r = &ContainerBuilder{
		name:         name,
		builder:      b,
		modelBuilder: mb,
	}
	b.containerBuilders = append(b.containerBuilders, r)
	return
}

func (b *ContainerBuilder) Install() {
	editing := b.mb.Editing()
	editing.WrapIdCurrentActive(func(in presets.IdCurrentActiveProcessor) presets.IdCurrentActiveProcessor {
		return func(ctx *web.EventContext, current string) (s string, err error) {
			s, err = in(ctx, current)
			if err != nil {
				return
			}
			s = b.name
			return
		}
	})
	editing.WrapSaveFunc(func(in presets.SaveFunc) presets.SaveFunc {
		return func(obj interface{}, id string, ctx *web.EventContext) (err error) {
			return b.builder.db.Transaction(func(tx *gorm.DB) (dbErr error) {
				ctx.WithContextValue(gorm2op.CtxKeyDB{}, tx)
				defer ctx.WithContextValue(gorm2op.CtxKeyDB{}, nil)
				if dbErr = in(obj, id, ctx); dbErr != nil {
					return
				}
				if dbErr = b.builder.updateAllContainersUpdatedTimeFromModel(tx, id); dbErr != nil {
					return
				}
				return
			})
		}
	})
	editing.EditingTitleFunc(func(obj interface{}, defaultTitle string, ctx *web.EventContext) h.HTMLComponent {
		var (
			modelID    = reflectutils.MustGet(obj, "ID")
			locale     = ctx.ContextValue(l10n.LocaleCode)
			localeCode string
			con        Container
		)

		if locale != nil {
			localeCode = locale.(string)
		}
		b.builder.db.Where("model_id = ? and model_name = ? and locale_code = ?", modelID, b.name, localeCode).First(&con)
		return h.Span("{{vars.__pageBuilderRightContentTitle?vars.__pageBuilderRightContentTitle:vars.__pageBuilderRightDefaultContentTitle}}").
			Attr(web.VAssign("vars", fmt.Sprintf("{__pageBuilderRightContentTitle:%q,__pageBuilderRightDefaultContentTitle:%q}", con.DisplayName, defaultTitle))...)
	})
	editing.AppendHiddenFunc(func(obj interface{}, ctx *web.EventContext) h.HTMLComponent {
		if portalName := ctx.Param(presets.ParamPortalName); portalName != pageBuilderRightContentPortal {
			return nil
		}
		var (
			fromKey     = ctx.Param(presets.ParamAddRowFormKey)
			addRowBtnID = ctx.Param(presets.AddRowBtnKey(fromKey))
		)
		return h.Components(
			h.Div().Style("display:none").Attr("v-on-mounted", fmt.Sprintf(`({window}) => {
				if (!!locals.__pageBuilderRightContentKeepScroll) {
					locals.__pageBuilderRightContentKeepScroll();
				}	
				const addRowBtnID = %q;
				if(addRowBtnID){
				const newAddRowBtn = window.document.getElementById(addRowBtnID);
				newAddRowBtn.scrollIntoView({ behavior: 'smooth', block: 'end' });
				}
				 const __currentFocusRef = $refs[vars.__currentFocusRefName];	
  				 const pos = vars.__currentFocusPos;
                 if(!__currentFocusRef || typeof __currentFocusRef.focus != 'function'){return}
				  window.setTimeout(()=>{
				__currentFocusRef.focus();
				const size =__currentFocusRef.editor?__currentFocusRef.editor.state.doc.content.size :__currentFocusRef.value.length;
				__currentFocusRef.setSelectionRange(size+pos,size+pos);
			},0)
			}`, addRowBtnID)),
			web.Listen(
				b.mb.NotifRowUpdated(),
				web.Plaid().
					EventFunc(UpdateContainerEvent).
					Query(paramContainerUri, b.mb.Info().ListingHref()).
					Query(paramContainerID, web.Var("payload.id")).
					Query(paramStatus, ctx.Param(paramStatus)).
					Go(),
			),
			web.Listen(
				b.mb.NotifModelsValidate(),
				fmt.Sprintf(`vars.__pageBuilderEditingUnPassed=!payload.passed;if(payload.passed){%s}`,
					web.Plaid().
						EventFunc(UpdateContainerEvent).
						Query(paramContainerUri, b.mb.Info().ListingHref()).
						Query(paramContainerID, web.Var("payload.id")).
						Query(paramStatus, ctx.Param(paramStatus)).
						Go(),
				),
			),
		)
	})
}

func (b *ContainerBuilder) Model(m interface{}) *ContainerBuilder {
	b.model = m

	mb := b.builder.pb.Model(m).InMenu(false)
	mb.WrapVerifier(func(_ func() *perm.Verifier) func() *perm.Verifier {
		return func() *perm.Verifier {
			v := mb.GetPresetsBuilder().GetVerifier().Spawn()
			v.SnakeOn("demo_containers")
			return v.SnakeOn(mb.Info().URIName())
		}
	})
	b.mb = mb

	val := reflect.ValueOf(m)
	if val.Kind() != reflect.Ptr {
		panic("model pointer type required")
	}

	b.modelType = val.Elem().Type()

	b.configureRelatedOnlinePagesTab()
	b.uRIName(inflection.Plural(strcase.ToKebab(b.name)))
	b.warpSaver()
	return b
}

func (b *ContainerBuilder) uRIName(uri string) *ContainerBuilder {
	if b.mb == nil {
		return b
	}
	b.mb.URIName(uri)
	return b
}

func (b *ContainerBuilder) GetModelBuilder() *presets.ModelBuilder {
	return b.mb
}

func (b *ContainerBuilder) warpSaver() {
	b.mb.Editing().WrapSaveFunc(func(in presets.SaveFunc) presets.SaveFunc {
		return func(obj interface{}, id string, ctx *web.EventContext) (err error) {
			var demo *DemoContainer
			db := b.builder.db
			db.Where("model_name = ? and model_id = ? ", b.name, id).First(&demo)
			if demo.ID > 0 && !demo.Filled {
				if err = db.Model(&demo).UpdateColumn("filled", true).Error; err != nil {
					return
				}
			}
			return in(obj, id, ctx)
		}
	})
}

func (b *ContainerBuilder) RenderFunc(v RenderFunc) *ContainerBuilder {
	b.renderFunc = v
	return b
}

func (b *ContainerBuilder) Cover(v string) *ContainerBuilder {
	b.cover = v
	return b
}

func (b *ContainerBuilder) Group(v string) *ContainerBuilder {
	b.group = v
	return b
}

func (b *ContainerBuilder) NewModel() interface{} {
	return reflect.New(b.modelType).Interface()
}

func (b *ContainerBuilder) ModelTypeName() string {
	return b.modelType.String()
}

func (b *ContainerBuilder) Editing(vs ...interface{}) *presets.EditingBuilder {
	return b.mb.Editing(vs...)
}

func (b *ContainerBuilder) configureRelatedOnlinePagesTab() {
	eb := b.mb.Editing()
	eb.AppendTabsPanelFunc(func(obj interface{}, ctx *web.EventContext) (tab h.HTMLComponent, content h.HTMLComponent) {
		if ctx.R.FormValue(paramOpenFromSharedContainer) != "1" {
			return nil, nil
		}

		msgr := i18n.MustGetModuleMessages(ctx.R, I18nPageBuilderKey, Messages_en_US).(*Messages)
		pmsgr := i18n.MustGetModuleMessages(ctx.R, presets.CoreI18nModuleKey, Messages_en_US).(*presets.Messages)

		id, err := reflectutils.Get(obj, "id")
		if err != nil {
			panic(err)
		}
		var containers []*Container
		db := b.builder.db

		db.Where("model_name = ? and model_id = ? ", b.name, id).Order("page_model_name desc").Find(&containers)
		var (
			pageListComps h.HTMLComponents
			events        []string
			hasOnline     bool
		)

		processed := make(map[string]bool)

		for _, c := range containers {
			modelBuilder := b.builder.getModelBuilderByName(c.PageModelName)
			modelObj := modelBuilder.mb.NewModel()
			g := db.Where("id = ? and status = ? ", c.PageID, publish.StatusOnline)
			if _, ok := modelObj.(publish.VersionInterface); ok {
				g = g.Where("version = ? ", c.PageVersion)
			}
			if _, ok := modelObj.(l10n.LocaleInterface); ok {
				g = g.Where("locale_code = ? ", c.LocaleCode)
			}
			g.First(modelObj)
			if modelObj == nil {
				continue
			}
			slug := fmt.Sprint(reflectutils.MustGet(modelObj, "ID"))
			if slug == "0" {
				continue
			}
			if p, ok := modelObj.(presets.SlugEncoder); ok {
				slug = p.PrimarySlug()
			}

			key := fmt.Sprintf("%s:%s", c.PageModelName, slug)

			if !processed[key] {
				pageListComps = append(pageListComps,
					VListItem(
						h.Text(fmt.Sprintf("%s (%s)", c.PageModelName, slug)),
						VSpacer(),
					).
						Density(DensityCompact),
				)
				events = append(events, web.Plaid().URL(modelBuilder.mb.Info().ListingHref()).EventFunc(publish.EventRepublish).Query(presets.ParamID, slug).Go())

				processed[key] = true
			}
			hasOnline = true
		}
		tab = VTab(h.Text(msgr.RelatedOnlinePages))
		content = VWindowItem(
			h.If(hasOnline,
				VList(pageListComps),
				h.Div(
					VSpacer(),
					VBtn(msgr.RepublishAllRelatedOnlinePages).
						Color(ColorPrimary).
						Attr("@click",
							strings.Join(events, ";"),
						),
				).Class("d-flex"),
			).Else(
				h.Div(h.Text(pmsgr.ListingNoRecordToShow)).Class("text-center grey--text text--darken-2 mt-8"),
			),
		)
		return
	})
}

func (b *ContainerBuilder) getContainerDataID(modelID int, primarySlug string) string {
	return fmt.Sprintf(inflection.Plural(strcase.ToKebab(b.name))+"_%v_%v", modelID, primarySlug)
}

func (b *ContainerBuilder) firstOrCreate(localeCodes []string) (err error) {
	var (
		db   = b.builder.db
		obj  = b.mb.NewModel()
		cons []*DemoContainer
		m    = &DemoContainer{}
	)
	if len(localeCodes) == 0 {
		return
	}
	return db.Transaction(func(tx *gorm.DB) (vErr error) {
		tx.Where("model_name = ? and locale_code in ? ", b.name, localeCodes).Find(&cons)
		if len(cons) == 0 {
			if vErr = tx.Create(obj).Error; vErr != nil {
				return
			}
			modelID := reflectutils.MustGet(obj, "ID").(uint)
			m = &DemoContainer{
				ModelName: b.name,
				ModelID:   modelID,
				Filled:    false,
				Locale:    l10n.Locale{LocaleCode: localeCodes[0]},
			}
			if vErr = tx.Create(m).Error; vErr != nil {
				return
			}
			localeCodes = slices.Delete(localeCodes, 0, 1)

		} else {
			m = cons[0]
			localeCodes = slices.DeleteFunc(localeCodes, func(s string) bool {
				for _, con := range cons {
					if con.LocaleCode == s {
						return true
					}
				}
				return false
			})
		}
		for _, localeCode := range localeCodes {
			if localeCode == "" {
				continue
			}
			obj = b.mb.NewModel()
			if vErr = tx.Create(obj).Error; vErr != nil {
				return
			}
			modelID := reflectutils.MustGet(obj, "ID").(uint)
			if vErr = tx.Create(&DemoContainer{
				Model:     gorm.Model{ID: m.ID},
				ModelName: b.name,
				ModelID:   modelID,
				Filled:    false,
				Locale:    l10n.Locale{LocaleCode: localeCode},
			}).Error; vErr != nil {
				return
			}
		}
		return
	})
}

func (b *Builder) republishRelatedOnlinePages(ctx *web.EventContext) (r web.EventResponse, err error) {
	ids := strings.Split(ctx.R.FormValue("ids"), ",")
	if len(ids) == 0 {
		return
	}
	msgr := i18n.MustGetModuleMessages(ctx.R, publish.I18nPublishKey, Messages_en_US).(*publish.Messages)
	for index, id := range ids {
		statusVar := fmt.Sprintf(`republish_status_%s`, strings.ReplaceAll(id, "-", "_"))
		plaid := web.Plaid().
			EventFunc(publish.EventRepublish).
			Query("id", id).
			Query(publish.ParamScriptAfterPublish, fmt.Sprintf(`vars.%s = "done"`, statusVar)).
			Query("status_var", statusVar)
		if index == len(ids)-1 {
			plaid = plaid.ThenScript(presets.ShowSnackbarScript(msgr.SuccessfullyPublish, ColorSuccess))
		}
		web.AppendRunScripts(&r,
			plaid.Go(),
			fmt.Sprintf(`vars.%s = "pending"`, statusVar),
		)
	}
	return r, nil
}

func (b *Builder) ServeHTTP(w http.ResponseWriter, r *http.Request) {
	for _, mb := range b.models {
		previewURI := path.Join(b.pb.GetURIPrefix(), b.prefix, mb.mb.Info().URIName(), "preview")
		if strings.Contains(r.RequestURI, previewURI) {
			if mb.mb.Info().Verifier().Do(presets.PermGet).WithReq(r).IsAllowed() != nil {
				_, _ = w.Write([]byte(perm.PermissionDenied.Error()))
				return
			}
			mb.preview.ServeHTTP(w, r)
			return
		}
	}
	if b.images != nil {
		if strings.Contains(r.RequestURI, path.Join(b.pb.GetURIPrefix(), b.prefix, b.imagesPrefix)) {
			b.images.ServeHTTP(w, r)
			return
		}
	}
	b.pb.ServeHTTP(w, r)
}

func (b *Builder) generateEditorBarJsFunction(ctx *web.EventContext) string {
	msgr := i18n.MustGetModuleMessages(ctx.R, I18nPageBuilderKey, Messages_en_US).(*Messages)
	editAction := web.POST().
		BeforeScript(
			fmt.Sprintf(`vars.%s=container_data_id;locals.__pageBuilderLeftContentKeepScroll(container_data_id);`, paramContainerDataID)+
				web.Plaid().
					PushState(true).
					MergeQuery(true).
					Query(paramContainerDataID, web.Var("container_data_id")).
					Query(paramContainerID, web.Var("container_id")).
					RunPushState(),
		).
		EventFunc(EditContainerEvent).
		MergeQuery(true).
		Query(paramContainerDataID, web.Var("container_data_id")).
		Query(presets.ParamOverlay, actions.Content).
		Query(presets.ParamPortalName, pageBuilderRightContentPortal).
		Go()
	addAction := web.Plaid().MergeQuery(true).PushState(true).Query(paramContainerID, web.Var("container_id")).RunPushState() +
		`;vars.containerPreview=false;vars.overlayEl.refs.overlay.showByIframe(vars.el.refs.scrollIframe,rect);vars.overlay=true;` +
		addVirtualELeToContainer(web.Var("container_data_id"))
	deleteAction := web.POST().
		EventFunc(DeleteContainerConfirmationEvent).
		Query(paramContainerID, web.Var("container_id")).
		Query(paramContainerName, web.Var("display_name")).
		Query(paramStatus, ctx.Param(paramStatus)).
		Go()
	moveAction := web.Plaid().
		EventFunc(MoveUpDownContainerEvent).
		MergeQuery(true).
		Query(paramContainerID, web.Var("container_id")).
		Query(paramMoveDirection, web.Var("msg_type")).
		Query(paramModelID, web.Var("model_id")).
		Query(paramStatus, ctx.Param(paramStatus)).
		Go()
	return fmt.Sprintf(`
function(e){
<<<<<<< HEAD
	const { msg_type,container_data_id, container_id,display_name,rect } = e.data
	if (msg_type === %q) {
		%s
		return
	}
=======
	const { msg_type,container_data_id, container_id,display_name,rect,show_right_drawer } = e.data
>>>>>>> 50586cde
	if (!msg_type || !container_data_id.split) {
		return
	} 
	let arr = container_data_id.split("_");
	if (arr.length <= 2) {
		console.log(arr);
		return
	}
	
	// deal with right drawer
	if (show_right_drawer && vars.$pbRightDrawerControl) {
		vars.$pbRightDrawerControl('show');
	}
	
    switch (msg_type) {
	  case %q:
		%s;
		break
      case %q:
        %s;
        break
	  case %q:
	  case %q:
		%s;
		break
	  case %q:
        %s;
        break
    }
	
}`,
		EventClickOutsideWrapperShadow,
		presets.ShowSnackbarScript(msgr.TemplateFixedAreaMessage, ColorWarning),
		EventEdit, editAction,
		EventDelete, deleteAction,
		EventUp, EventDown, moveAction, EventAdd, addAction,
	)
}

func defaultSubPageTitle(ctx *web.EventContext) string {
	return i18n.MustGetModuleMessages(ctx.R, I18nPageBuilderKey, Messages_en_US).(*Messages).PageOverView
}

type (
	Device struct {
		Name     string
		Width    string
		Icon     string
		Disabled bool
	}
)

func (b *Builder) PreviewDevices(devices ...Device) *Builder {
	b.devices = devices
	return b
}

func (b *Builder) getDevices() []Device {
	if len(b.devices) == 0 {
		b.setDefaultDevices()
	}
	return b.devices
}

func (b *Builder) setDefaultDevices() {
	b.devices = []Device{
		// {Name: DeviceComputer, Width: "", Icon: "mdi-desktop-mac"},
		// {Name: DevicePhone, Width: "414px", Icon: "mdi-tablet-android"},
		// {Name: DeviceTablet, Width: "768px", Icon: "mdi-tablet"},
		{Name: DeviceComputer, Width: "1440px", Icon: "mdi-monitor"},
		{Name: DevicePhone, Width: "414px", Icon: "mdi-cellphone"},
		{Name: DeviceTablet, Width: "768px", Icon: "mdi-tablet"},
	}
}

func (b *Builder) deviceToggle(ctx *web.EventContext) h.HTMLComponent {
	var (
		comps   []h.HTMLComponent
		device  = ctx.Param(paramDevice)
		devices = b.getDevices()
		pMsgr   = i18n.MustGetModuleMessages(ctx.R, presets.CoreI18nModuleKey, Messages_en_US).(*presets.Messages)
	)

	for _, d := range devices {
		if device == "" && d.Name == b.defaultDevice {
			device = d.Name
		}
		comps = append(comps,
			VBtn("").Icon(d.Icon).Color(ColorPrimary).Value(d.Name).
				Disabled(d.Disabled).
				BaseColor(ColorPrimary).Variant(VariantText).Class("mr-2"),
		)
	}
	if device == "" {
		device = b.getDevices()[0].Name
	}
	containerDataID := web.Var(fmt.Sprintf("vars.%s", paramContainerDataID))
	reloadBodyEditingEvent := fmt.Sprintf("const device = toggleLocals.devices.find(device => device.Name === toggleLocals.activeDevice);vars.__scrollIframeWidth=device ? device.Width : '';") +
		web.Plaid().EventFunc(ReloadRenderPageOrTemplateBodyEvent).
			BeforeScript(
				web.Plaid().
					PushState(true).MergeQuery(true).Query(paramDevice, web.Var("toggleLocals.activeDevice")).RunPushState(),
			).
			Query(paramIframeEventName, changeDeviceEventName).
			Query(paramContainerDataID, containerDataID).
			AfterScript("vars.__pageBuilderEditingUnPassed=false;toggleLocals.oldDevice = toggleLocals.activeDevice;").
			ThenScript(fmt.Sprintf(`if(%s!==""){%s}`, containerDataID,
				web.Plaid().EventFunc(EditContainerEvent).
					MergeQuery(true).
					Query(paramContainerDataID, containerDataID).
					Query(presets.ParamPortalName, pageBuilderRightContentPortal).
					Query(presets.ParamOverlay, actions.Content).Go()),
			).
			Go()
	changeDeviceEvent := fmt.Sprintf(`if (vars.__pageBuilderEditingUnPassed){toggleLocals.dialog=true}else{%s}`, reloadBodyEditingEvent)

	return web.Scope(
		vx.VXDialog().
			Title(pMsgr.DialogTitleDefault).
			Text(pMsgr.LeaveBeforeUnsubmit).
			OkText(pMsgr.OK).
			CancelText(pMsgr.Cancel).
			Attr("@click:ok", "toggleLocals.dialog=false;"+reloadBodyEditingEvent).
			Attr("@update:model-value", "if(!$event){toggleLocals.activeDevice=toggleLocals.oldDevice;}").
			Attr("v-model", "toggleLocals.dialog"),
		VBtnToggle(
			comps...,
		).Class("pa-2 rounded-lg ").
			Mandatory(true).
			Attr("v-model", "toggleLocals.activeDevice").
			Attr("@update:model-value", changeDeviceEvent),
	).VSlot("{ locals : toggleLocals}").Init(fmt.Sprintf(`{activeDevice: %q,oldDevice:%q,devices:%v,dialog:false}`, device, device, h.JSONString(devices)))
}

func (b *Builder) GetModelBuilder(mb *presets.ModelBuilder) *ModelBuilder {
	for _, modelBuilder := range b.models {
		if modelBuilder.mb == mb {
			return modelBuilder
		}
	}
	return nil
}

func (b *Builder) getModelBuilderByName(name string) *ModelBuilder {
	for _, modelBuilder := range b.models {
		if modelBuilder.name == name {
			return modelBuilder
		}
	}
	return nil
}

func (b *Builder) GetPageModelBuilder() *ModelBuilder {
	for _, modelBuilder := range b.models {
		if modelBuilder.name == utils.GetObjectName(&Page{}) {
			return modelBuilder
		}
	}
	return nil
}

func (b *Builder) GetTemplateModel() *presets.ModelBuilder {
	return b.templateBuilder.tm.mb
}

func (b *Builder) Only(vs ...string) *Builder {
	b.fields = vs
	return b
}

func (b *Builder) filterFields(names []interface{}) []interface{} {
	return utils.Filter(names, func(i interface{}) bool {
		if len(b.fields) == 0 {
			return true
		}
		return slices.Contains(b.fields, i.(string))
	})
}

func (b *Builder) expectField(name string) bool {
	if len(b.fields) == 0 {
		return true
	}
	return slices.Contains(b.fields, name)
}

func (b *Builder) updateAllContainersUpdatedTime(tx *gorm.DB, modelName string, record interface{}) (err error) {
	val, err := reflectutils.Get(record, "UpdatedAt")
	if err != nil {
		return
	}
	updatedAt, ok := val.(time.Time)
	if !ok {
		return fmt.Errorf("UpdatedAt: nottime.Time expected")
	}
	p, ok := record.(presets.SlugEncoder)
	if !ok {
		return fmt.Errorf("no SlugEncoder expected")
	}
	j, ok := record.(presets.SlugDecoder)
	if !ok {
		return fmt.Errorf("no SlugDecoder expected")
	}
	ps := j.PrimaryColumnValuesBySlug(p.PrimarySlug())
	pageID := ps[presets.ParamID]
	pageVersion := ps[publish.SlugVersion]
	localeCode := ps[l10n.SlugLocaleCode]
	return tx.Model(&Container{}).Where("page_id = ? AND page_version = ? AND locale_code = ? and page_model_name = ? and shared = true", pageID, pageVersion, localeCode, modelName).Update("updated_at", updatedAt).Error
}

func (b *Builder) updateAllContainersUpdatedTimeFromModel(tx *gorm.DB, modelID string) (err error) {
	if modelID == "" {
		return
	}
	return tx.Model(&Container{}).Where("model_id = ? and shared = true ", modelID).Update("updated_at", time.Now()).Error
}

func (b *Builder) localizeModel(db *gorm.DB, obj interface{}, fromID, fromLocale string) (err error) {
	var sharedCon Container
	if err = db.Where("id = ? AND locale_code = ? AND shared = ?  ",
		fromID, fromLocale, true).
		First(&sharedCon).Error; err != nil && !errors.Is(err, gorm.ErrRecordNotFound) {
		return
	}

	model := b.ContainerByName(sharedCon.ModelName).NewModel()
	if err = db.First(model, "id = ?", sharedCon.ModelID).Error; err != nil {
		return
	}
	if err = reflectutils.Set(model, "ID", uint(0)); err != nil {
		return
	}
	if err = db.Create(model).Error; err != nil {
		return
	}
	if err = reflectutils.Set(obj, "ModelID", reflectutils.MustGet(model, "ID")); err != nil {
		return
	}
	return
}<|MERGE_RESOLUTION|>--- conflicted
+++ resolved
@@ -1407,15 +1407,11 @@
 		Go()
 	return fmt.Sprintf(`
 function(e){
-<<<<<<< HEAD
-	const { msg_type,container_data_id, container_id,display_name,rect } = e.data
+	const { msg_type,container_data_id, container_id,display_name,rect,show_right_drawer } = e.data
 	if (msg_type === %q) {
 		%s
 		return
 	}
-=======
-	const { msg_type,container_data_id, container_id,display_name,rect,show_right_drawer } = e.data
->>>>>>> 50586cde
 	if (!msg_type || !container_data_id.split) {
 		return
 	} 
