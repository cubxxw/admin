package pagebuilder

import (
	"fmt"
	"html/template"
	"net/http"
	"os"
	"path"
	"reflect"
	"strconv"
	"strings"

	"github.com/ahmetb/go-linq/v3"
	"github.com/goplaid/web"
	"github.com/goplaid/x/perm"
	"github.com/goplaid/x/presets"
	"github.com/goplaid/x/presets/actions"
	"github.com/goplaid/x/presets/gorm2op"
	. "github.com/goplaid/x/vuetify"
	"github.com/qor/qor5/publish"
	"github.com/qor/qor5/publish/views"
	h "github.com/theplant/htmlgo"
	"gorm.io/gorm"
)

type RenderInput struct {
	IsEditor bool
	Device   string
}

type RenderFunc func(obj interface{}, input *RenderInput, ctx *web.EventContext) h.HTMLComponent

type PageLayoutFunc func(body h.HTMLComponent, input *PageLayoutInput, ctx *web.EventContext) h.HTMLComponent

type PageLayoutInput struct {
	Page              *Page
	SeoTags           template.HTML
	CanonicalLink     template.HTML
	StructuredData    template.HTML
	FreeStyleCss      []string
	FreeStyleTopJs    []string
	FreeStyleBottomJs []string
	Header            h.HTMLComponent
	Footer            h.HTMLComponent
	IsEditor          bool
	IsPreview         bool
	Locale            string
}

type Builder struct {
	prefix            string
	wb                *web.Builder
	db                *gorm.DB
	containerBuilders []*ContainerBuilder
	ps                *presets.Builder
	pageStyle         h.HTMLComponent
	pageLayoutFunc    PageLayoutFunc
	preview           http.Handler
	images            http.Handler
	imagesPrefix      string
}

const (
	openTemplateDialogEvent = "openTemplateDialogEvent"
	selectTemplateEvent     = "selectTemplateEvent"
)

func New(db *gorm.DB) *Builder {
	err := db.AutoMigrate(
		&Page{},
		&Template{},
		&Container{},
<<<<<<< HEAD
		&Category{},
=======
		&DemoContainer{},
>>>>>>> 856088aa
	)

	if err != nil {
		panic(err)
	}

	r := &Builder{
		db:     db,
		wb:     web.New(),
		prefix: "/page_builder",
	}

	r.ps = presets.New().
		BrandTitle("Page Builder").
		DataOperator(gorm2op.DataOperator(db)).
		URIPrefix(r.prefix).
		LayoutFunc(r.pageEditorLayout).
		ExtraAsset("/vue-shadow-dom.js", "text/javascript", ShadowDomComponentsPack())

	type Editor struct {
	}
	r.ps.Model(&Editor{}).
		Detailing().
		PageFunc(r.Editor)
	r.ps.GetWebBuilder().RegisterEventFunc(AddContainerDialogEvent, r.AddContainerDialog)
	r.ps.GetWebBuilder().RegisterEventFunc(AddContainerEvent, r.AddContainer)
	r.ps.GetWebBuilder().RegisterEventFunc(DeleteContainerEvent, r.DeleteContainer)
	r.ps.GetWebBuilder().RegisterEventFunc(MoveContainerEvent, r.MoveContainer)
	r.ps.GetWebBuilder().RegisterEventFunc(MarkAsSharedContainerEvent, r.MarkAsSharedContainerEvent)
	r.ps.GetWebBuilder().RegisterEventFunc(RenameDialogEvent, r.RenameDialogEvent)
	r.ps.GetWebBuilder().RegisterEventFunc(RenameContainerEvent, r.RenameContainerEvent)
	r.preview = r.ps.GetWebBuilder().Page(r.Preview)
	return r
}

func (b *Builder) Prefix(v string) (r *Builder) {
	b.ps.URIPrefix(v)
	b.prefix = v
	return b
}

func (b *Builder) PageStyle(v h.HTMLComponent) (r *Builder) {
	b.pageStyle = v
	return b
}

func (b *Builder) PageLayout(v PageLayoutFunc) (r *Builder) {
	b.pageLayoutFunc = v
	return b
}

func (b *Builder) Images(v http.Handler, imagesPrefix string) (r *Builder) {
	b.images = v
	b.imagesPrefix = imagesPrefix
	return b
}

func (b *Builder) GetPresetsBuilder() (r *presets.Builder) {
	return b.ps
}

func (b *Builder) Configure(pb *presets.Builder, db *gorm.DB) (pm *presets.ModelBuilder) {
	pm = pb.Model(&Page{})
	pm.Listing("ID", "Title", "Slug")
	pm.RegisterEventFunc(openTemplateDialogEvent, openTemplateDialog(db))
	pm.RegisterEventFunc(selectTemplateEvent, selectTemplate(db))

	// list.Field("ID").ComponentFunc(func(obj interface{}, field *presets.FieldContext, ctx *web.EventContext) h.HTMLComponent {
	//	p := obj.(*Page)
	//	return h.Td(
	//		h.A().Children(
	//			h.Text(fmt.Sprintf("Editor for %d", p.ID)),
	//		).Href(fmt.Sprintf("%s/editors/%d?version=%s", b.prefix, p.ID, p.GetVersion())).
	//			Target("_blank"),
	//		VIcon("open_in_new").Size(16).Class("ml-1"),
	//	)
	// })

	eb := pm.Editing("Status", "Schedule", "Title", "Slug", "TemplateSelection", "EditContainer")

	eb.Field("TemplateSelection").ComponentFunc(func(obj interface{}, field *presets.FieldContext, ctx *web.EventContext) h.HTMLComponent {
		p := obj.(*Page)
		// Only displayed when create action
		if p.GetStatus() == "" {
			return h.Div(
				web.Portal().Name("TemplateDialog"),
				VRow(
					VCol(
						web.Portal(
							VTextField().Disabled(true).Label("Template ID"),
						).Name("TemplateIDTextField"),
					),
					VCol(
						web.Portal(
							VTextField().Disabled(true).Label("Template Name"),
						).Name("TemplateNameTextField"),
					),
				),
				VRow(
					VCol(
						VBtn("Create From Template").Color("primary").
							Attr("@click", web.Plaid().EventFunc(openTemplateDialogEvent).Go()),
					),
				),
			).Class("my-2").Attr(web.InitContextVars, `{showTemplateDialog: false}`)
		}
		return nil
	})

	eb.Field("EditContainer").ComponentFunc(func(obj interface{}, field *presets.FieldContext, ctx *web.EventContext) h.HTMLComponent {
		p := obj.(*Page)
		if p.GetStatus() == publish.StatusDraft {
			return h.Div(
				VBtn("Edit Containers").
					Target("_blank").
					Href(fmt.Sprintf("%s/editors/%d?version=%s", b.prefix, p.ID, p.GetVersion())).
					Color("secondary"),
			)
		}
		return nil
	})

	eb.SaveFunc(func(obj interface{}, id string, ctx *web.EventContext) (err error) {
		p := obj.(*Page)

		err = db.Transaction(func(tx *gorm.DB) (inerr error) {
			if inerr = gorm2op.DataOperator(tx).Save(obj, id, ctx); inerr != nil {
				return
			}

			if strings.Contains(ctx.R.RequestURI, views.SaveNewVersionEvent) {
				if inerr = b.copyContainersToNewPageVersion(tx, int(p.ID), p.ParentVersion, p.GetVersion()); inerr != nil {
					return
				}
				return
			}

			if v := ctx.R.FormValue("TemplateSelectionID"); v != "" {
				var tplID int
				tplID, inerr = strconv.Atoi(v)
				if inerr != nil {
					return
				}
				if inerr = b.copyContainersToAnotherPage(tx, tplID, templateVersion, int(p.ID), p.GetVersion()); inerr != nil {
					return
				}
			}
			return
		})

		return
	})

	b.configSharedContainer(pb, db)
<<<<<<< HEAD
	b.configCategory(pb, db)
	return
}

func (b *Builder) configCategory(pb *presets.Builder, db *gorm.DB) (pm *presets.ModelBuilder) {
	pm = pb.Model(&Category{}).URIName("page_categories").Label("Categories")

	lb := pm.Listing("Name", "Path", "Desc", "ModelType").OrderBy("Path")
	lb.Field("Name").ComponentFunc(func(obj interface{}, field *presets.FieldContext, ctx *web.EventContext) h.HTMLComponent {
		category := obj.(*Category)
		paths := []string{}
		linq.From(strings.Split(category.Path, "/")).Where(func(i interface{}) bool {
			return i != ""
		}).ToSlice(&paths)

		categories := []*Category{}
		if err := db.Model(&Category{}).Find(&categories).Error; err != nil {
			panic(err)
		}

		icon := "folder"
		if len(paths) > 0 {
			icon = "insert_drive_file"
		}

		return h.Td(
			h.Div(
				VIcon(icon).Small(true).Class("mb-1"),
				h.Text(category.Name),
			).Style(fmt.Sprintf("padding-left: %dpx;", (len(paths)-1)*16)),
		)
	})

	eb := pm.Editing("Name", "Path", "Desc", "ModelType")
	eb.Field("Path").ComponentFunc(func(obj interface{}, field *presets.FieldContext, ctx *web.EventContext) h.HTMLComponent {
		category := obj.(*Category)

		return h.Div(
			VTextField().Label("Path").Value(category.Path).Class("mb-n4").FieldName("Path"),
			h.Label(os.Getenv("BASE_URL")+category.Path).Style("color: rgba(0,0,0,0.45); font-style: italic;").ClassIf("d-none", category.ID == 0),
		).Class("mb-4")
	})
	eb.Field("ModelType").ComponentFunc(func(obj interface{}, field *presets.FieldContext, ctx *web.EventContext) h.HTMLComponent {
		return VAutocomplete().Label("Model Type").FieldName("ModelType")
	})

=======
	b.configDemoContainer(pb, db)
	b.configTemplate(pb, db)
>>>>>>> 856088aa
	return
}

func selectTemplate(db *gorm.DB) web.EventFunc {
	return func(ctx *web.EventContext) (er web.EventResponse, err error) {
		templateSelectionID := ctx.R.FormValue("TemplateSelectionID")

		tpl := Template{}
		isBlank := true
		if templateSelectionID != "0" {
			if err = db.Model(&Template{}).Where("id = ?", templateSelectionID).First(&tpl).Error; err != nil {
				panic(err)
			}
			isBlank = false
		}

		var ID string
		var Name string
		if isBlank {
			ID = ""
			Name = "Blank"
		} else {
			ID = strconv.Itoa(int(tpl.ID))
			Name = tpl.Name
		}

		er.UpdatePortals = append(er.UpdatePortals, &web.PortalUpdate{
			Name: "TemplateIDTextField",
			Body: VTextField().Disabled(true).Label("Template ID").Value(ID),
		})
		er.UpdatePortals = append(er.UpdatePortals, &web.PortalUpdate{
			Name: "TemplateNameTextField",
			Body: VTextField().Disabled(true).Label("Template Name").Value(Name),
		})

		return
	}
}

func openTemplateDialog(db *gorm.DB) web.EventFunc {
	return func(ctx *web.EventContext) (er web.EventResponse, err error) {
		msgr := presets.MustGetMessages(ctx.R)
		tpls := []*Template{}

		if err := db.Model(&Template{}).Find(&tpls).Error; err != nil {
			panic(err)
		}

		var tplHTMLComponents []h.HTMLComponent

		if len(tpls) == 0 {
			tplHTMLComponents = append(tplHTMLComponents,
				h.Div(h.Text(msgr.ListingNoRecordToShow)).Class("text-center grey--text text--darken-2"),
			)
		} else {
			tplHTMLComponents = append(tplHTMLComponents,
				getTplColComponent(&Template{
					Model: gorm.Model{},
					Name:  "Blank",
					Desc:  "New page",
				}, true),
			)
			for _, tpl := range tpls {
				tplHTMLComponents = append(tplHTMLComponents,
					getTplColComponent(tpl, false),
				)
			}
		}

		er.UpdatePortals = append(er.UpdatePortals, &web.PortalUpdate{
			Name: "TemplateDialog",
			Body: VDialog(
				VCard(
					VCardTitle(
						h.Text("Create From Template"),
						VSpacer(),
						VBtn("").Icon(true).
							Children(VIcon("close")).
							Large(true).
							On("click", fmt.Sprintf("vars.showTemplateDialog=false")),
					),
					VCardActions(
						VRow(tplHTMLComponents...).ClassIf("d-none", len(tpls) == 0),
						h.Div(tplHTMLComponents...).ClassIf("d-none", len(tpls) != 0),
					),
					VCardActions(
						VSpacer(),
						VBtn(msgr.Cancel).Attr("@click", "vars.showTemplateDialog=false"),
						VBtn(msgr.OK).Color("primary").
							Attr("@click", fmt.Sprintf("%s;vars.showTemplateDialog=false",
								web.Plaid().EventFunc(selectTemplateEvent).
									Query("TemplateSelectionID", ctx.R.Form).Go()),
							),
					).Class("pb-4"),
				).Tile(true),
			).MaxWidth("80%").
				Attr("v-model", fmt.Sprintf("vars.showTemplateDialog")).
				Attr(web.InitContextVars, fmt.Sprintf(`{showTemplateDialog: false}`)),
		})

		er.VarsScript = `setTimeout(function(){ vars.showTemplateDialog = true }, 100)`
		return
	}
}

func getTplColComponent(tpl *Template, isBlank bool) h.HTMLComponent {
	// Avoid layout errors
	var name string
	var desc string
	if tpl.Name == "" {
		name = "Unnamed"
	} else {
		name = tpl.Name
	}
	if tpl.Desc == "" {
		desc = "Not described"
	} else {
		desc = tpl.Desc
	}

	return VCol(
		VCard(
			h.Div(
				h.Iframe().Src(fmt.Sprintf("./page_builder/preview?id=%d&tpl=1", tpl.ID)).
					Attr("width", "100%", "height", "150", "frameborder", "no").
					Style("transform-origin: left top; transform: scale(1, 1);"),
			),
			VCardTitle(h.Text(name)),
			VCardSubtitle(h.Text(desc)),
			VBtn("Preview").Text(true).XSmall(true).Class("ml-2 mb-4").
				Href(fmt.Sprintf("./page_builder/preview?id=%d&tpl=1", tpl.ID)).
				Target("_blank").Color("primary").ClassIf("d-none", isBlank),
			h.Div(
				h.Input("").Type("radio").Checked(isBlank).
					Value(fmt.Sprintf("%d", tpl.ID)).
					Attr(web.VFieldName("TemplateSelectionID")...).
					Name("TemplateSelectionID").Style("width: 18px; height: 18px"),
			).Class("mr-4 float-right"),
		).Height(280).Class("text-truncate").Outlined(true),
	).Cols(3)
}

func (b *Builder) configSharedContainer(pb *presets.Builder, db *gorm.DB) (pm *presets.ModelBuilder) {
	pm = pb.Model(&Container{}).URIName("shared_containers").Label("Shared Containers")
	listing := pm.Listing("DisplayName").SearchColumns("display_name")
	listing.RowMenu("").Empty()
	// ed := pm.Editing("SelectContainer")
	// ed.Field("SelectContainer").ComponentFunc(func(obj interface{}, field *presets.FieldContext, ctx *web.EventContext) h.HTMLComponent {
	//	var containers []h.HTMLComponent
	//	for _, builder := range b.containerBuilders {
	//		cover := builder.cover
	//		if cover == "" {
	//			cover = path.Join(b.prefix, b.imagesPrefix, strings.ReplaceAll(builder.name, " ", "")+".png")
	//		}
	//		containers = append(containers,
	//			VCol(
	//				VCard(
	//					VImg().Src(cover).Height(200),
	//					VCardActions(
	//						VCardTitle(h.Text(builder.name)),
	//						VSpacer(),
	//						VBtn("Select").
	//							Text(true).
	//							Color("primary").Attr("@click",
	//							web.Plaid().
	//								EventFunc(actions.New).
	//								URL(builder.GetModelBuilder().Info().ListingHref()).
	//								Go()),
	//					),
	//				),
	//			).Cols(6),
	//		)
	//	}
	//	return VSheet(
	//		VContainer(
	//			VRow(
	//				containers...,
	//			),
	//		),
	//	)
	// })
	pb.GetPermission().Policies(
		perm.PolicyFor(perm.Anybody).WhoAre(perm.Denied).ToDo(presets.PermCreate).On("*:shared_containers:*"),
	)
	listing.Field("DisplayName").Label("Name")
	listing.Searcher(sharedContainersearcher(db, pm))
	listing.CellWrapperFunc(func(cell h.MutableAttrHTMLComponent, id string, obj interface{}, dataTableID string) h.HTMLComponent {
		tdbind := cell
		c := obj.(*Container)

		tdbind.SetAttr("@click.self",
			web.Plaid().
				EventFunc(actions.Edit).
				URL(b.ContainerByName(c.Name).GetModelBuilder().Info().ListingHref()).
				Query(presets.ParamID, c.ModelID).
				Go()+fmt.Sprintf(`; vars.currEditingListItemID="%s-%s"`, dataTableID, c.ModelID))

		return tdbind
	})
	return
}

func (b *Builder) configDemoContainer(pb *presets.Builder, db *gorm.DB) (pm *presets.ModelBuilder) {
	pm = pb.Model(&DemoContainer{}).URIName("demo_containers").Label("Demo Containers")

	pm.RegisterEventFunc("addDemoContainer", func(ctx *web.EventContext) (r web.EventResponse, err error) {
		modelID := ctx.QueryAsInt(presets.ParamOverlayUpdateID)
		modelName := ctx.R.FormValue("ModelName")
		db.Where(DemoContainer{ModelName: modelName}).FirstOrCreate(&DemoContainer{
			ModelName: modelName,
			ModelID:   uint(modelID),
		})
		r.Reload = true
		return
	})
	listing := pm.Listing("ModelName").SearchColumns("ModelName")
	listing.Field("ModelName").Label("Name")
	ed := pm.Editing("SelectContainer").ActionsFunc(func(obj interface{}, ctx *web.EventContext) h.HTMLComponent { return nil })
	ed.Field("SelectContainer").ComponentFunc(func(obj interface{}, field *presets.FieldContext, ctx *web.EventContext) h.HTMLComponent {
		var demoContainers []DemoContainer
		db.Find(&demoContainers)

		var containers []h.HTMLComponent
		for _, builder := range b.containerBuilders {
			cover := builder.cover
			if cover == "" {
				cover = path.Join(b.prefix, b.imagesPrefix, strings.ReplaceAll(builder.name, " ", "")+".png")
			}
			c := VCol(
				VCard(
					VImg().Src(cover).Height(200),
					VCardActions(
						VCardTitle(h.Text(builder.name)),
						VSpacer(),
						VBtn("Select").
							Text(true).
							Color("primary").Attr("@click",
							web.Plaid().
								EventFunc(actions.New).
								URL(builder.GetModelBuilder().Info().ListingHref()).
								Query(presets.ParamOverlayAfterUpdateScript, web.POST().Query("ModelName", builder.name).EventFunc("addDemoContainer").Go()).
								Go()),
					),
				),
			).Cols(6)

			var isExists bool
			var modelID uint
			for _, dc := range demoContainers {
				if dc.ModelName == builder.name {
					isExists = true
					modelID = dc.ModelID
					break
				}
			}
			if isExists {
				c = VCol(
					VCard(
						VImg().Src(cover).Height(200),
						VCardActions(
							VCardTitle(h.Text(builder.name)),
							VSpacer(),
							VBtn("Edit").
								Text(true).
								Color("primary").Attr("@click",
								web.Plaid().
									EventFunc(actions.Edit).
									URL(builder.GetModelBuilder().Info().ListingHref()).
									Query(presets.ParamID, fmt.Sprint(modelID)).
									Go()),
						),
					),
				).Cols(6)
			}

			containers = append(containers, c)
		}
		return VSheet(
			VContainer(
				VRow(
					containers...,
				),
			),
		)
	})

	listing.CellWrapperFunc(func(cell h.MutableAttrHTMLComponent, id string, obj interface{}, dataTableID string) h.HTMLComponent {
		tdbind := cell
		c := obj.(*DemoContainer)

		tdbind.SetAttr("@click.self",
			web.Plaid().
				EventFunc(actions.Edit).
				URL(b.ContainerByName(c.ModelName).GetModelBuilder().Info().ListingHref()).
				Query(presets.ParamID, c.ModelID).
				Go()+fmt.Sprintf(`; vars.currEditingListItemID="%s-%s"`, dataTableID, c.ModelID))

		return tdbind
	})
	return
}

func (b *Builder) configTemplate(pb *presets.Builder, db *gorm.DB) (pm *presets.ModelBuilder) {
	pm = pb.Model(&Template{}).URIName("page_templates").Label("Templates")

	pm.Listing("ID", "Name", "Desc")

	eb := pm.Editing("Name", "Desc", "EditContainer")
	eb.Field("EditContainer").ComponentFunc(func(obj interface{}, field *presets.FieldContext, ctx *web.EventContext) h.HTMLComponent {
		m := obj.(*Template)
		if m.ID == 0 {
			return nil
		}
		return h.Div(
			VBtn("Edit Containers").
				Target("_blank").
				Href(fmt.Sprintf("%s/editors/%d?tpl=1", b.prefix, m.ID)).
				Color("secondary"),
		)
	})

	return
}

func sharedContainersearcher(db *gorm.DB, mb *presets.ModelBuilder) presets.SearchFunc {
	return func(obj interface{}, params *presets.SearchParams, ctx *web.EventContext) (r interface{}, totalCount int, err error) {
		ilike := "ILIKE"
		if db.Dialector.Name() == "sqlite" {
			ilike = "LIKE"
		}

		wh := db.Model(obj)
		if len(params.KeywordColumns) > 0 && len(params.Keyword) > 0 {
			var segs []string
			var args []interface{}
			for _, c := range params.KeywordColumns {
				segs = append(segs, fmt.Sprintf("%s %s ?", c, ilike))
				args = append(args, fmt.Sprintf("%%%s%%", params.Keyword))
			}
			wh = wh.Where(strings.Join(segs, " OR "), args...)
		}

		for _, cond := range params.SQLConditions {
			wh = wh.Where(strings.Replace(cond.Query, " ILIKE ", " "+ilike+" ", -1), cond.Args...)
		}

		var c int64
		if err = wh.Select("count(display_name)").Where("shared = true").Group("display_name,name,model_id").Count(&c).Error; err != nil {
			return
		}
		totalCount = int(c)

		if params.PerPage > 0 {
			wh = wh.Limit(int(params.PerPage))
			page := params.Page
			if page == 0 {
				page = 1
			}
			offset := (page - 1) * params.PerPage
			wh = wh.Offset(int(offset))
		}

		if err = wh.Select("display_name,name,model_id").Find(obj).Error; err != nil {
			return
		}
		r = reflect.ValueOf(obj).Elem().Interface()
		return
	}
}

func (b *Builder) ContainerByName(name string) (r *ContainerBuilder) {
	for _, cb := range b.containerBuilders {
		if cb.name == name {
			return cb
		}
	}
	panic(fmt.Sprintf("No container: %s", name))
}

type ContainerBuilder struct {
	builder    *Builder
	name       string
	mb         *presets.ModelBuilder
	model      interface{}
	modelType  reflect.Type
	renderFunc RenderFunc
	cover      string
}

func (b *Builder) RegisterContainer(name string) (r *ContainerBuilder) {
	r = &ContainerBuilder{
		name:    name,
		builder: b,
	}
	b.containerBuilders = append(b.containerBuilders, r)
	return
}

func (b *ContainerBuilder) Model(m interface{}) *ContainerBuilder {
	b.model = m
	b.mb = b.builder.ps.Model(m)

	val := reflect.ValueOf(m)
	if val.Kind() != reflect.Ptr {
		panic("model pointer type required")
	}

	b.modelType = val.Elem().Type()
	return b
}

func (b *ContainerBuilder) GetModelBuilder() *presets.ModelBuilder {
	return b.mb
}

func (b *ContainerBuilder) RenderFunc(v RenderFunc) *ContainerBuilder {
	b.renderFunc = v
	return b
}

func (b *ContainerBuilder) Cover(v string) *ContainerBuilder {
	b.cover = v
	return b
}

func (b *ContainerBuilder) NewModel() interface{} {
	return reflect.New(b.modelType).Interface()
}

func (b *ContainerBuilder) ModelTypeName() string {
	return b.modelType.String()
}

func (b *ContainerBuilder) Editing(vs ...interface{}) *presets.EditingBuilder {
	return b.mb.Editing(vs...)
}

func (b *Builder) ServeHTTP(w http.ResponseWriter, r *http.Request) {
	if strings.Index(r.RequestURI, b.prefix+"/preview") >= 0 {
		b.preview.ServeHTTP(w, r)
		return
	}

	if strings.Index(r.RequestURI, path.Join(b.prefix, b.imagesPrefix)) >= 0 {
		b.images.ServeHTTP(w, r)
		return
	}
	b.ps.ServeHTTP(w, r)
}<|MERGE_RESOLUTION|>--- conflicted
+++ resolved
@@ -70,11 +70,8 @@
 		&Page{},
 		&Template{},
 		&Container{},
-<<<<<<< HEAD
+		&DemoContainer{},
 		&Category{},
-=======
-		&DemoContainer{},
->>>>>>> 856088aa
 	)
 
 	if err != nil {
@@ -229,7 +226,8 @@
 	})
 
 	b.configSharedContainer(pb, db)
-<<<<<<< HEAD
+	b.configDemoContainer(pb, db)
+	b.configTemplate(pb, db)
 	b.configCategory(pb, db)
 	return
 }
@@ -276,10 +274,6 @@
 		return VAutocomplete().Label("Model Type").FieldName("ModelType")
 	})
 
-=======
-	b.configDemoContainer(pb, db)
-	b.configTemplate(pb, db)
->>>>>>> 856088aa
 	return
 }
 
