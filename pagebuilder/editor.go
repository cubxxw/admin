--- conflicted
+++ resolved
@@ -156,13 +156,9 @@
 				InputValue(device == "laptop"),
 
 			VSpacer(),
-<<<<<<< HEAD
-			VBtn("Preview").Text(true).Href(b.prefix+fmt.Sprintf("/preview?id=%s&version=%s", id, version)).Target("_blank"),
+
+			VBtn("Preview").Text(true).Href(b.prefix+previewHref).Target("_blank"),
 			VBtn("").Text(true).Children(VIcon("reorder")).Attr("@click",
-=======
-			VBtn("Preview").Text(true).Href(b.prefix+previewHref).Target("_blank"),
-			VBtn("Add Container").Text(true).Attr("@click",
->>>>>>> 856088aa
 				web.Plaid().
 					//URL("/admin/pages").
 					EventFunc(ContainerListEvent).
