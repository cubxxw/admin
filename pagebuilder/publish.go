--- conflicted
+++ resolved
@@ -76,7 +76,6 @@
 	return
 }
 
-<<<<<<< HEAD
 func (p *Page) getPublishUrl(localePath, categoryPath string) string {
 	return path.Join(localePath, categoryPath, p.Slug, "/index.html")
 }
@@ -84,10 +83,6 @@
 func (p *Page) getAccessUrl(publishUrl string) string {
 	dir, _ := path.Split(publishUrl)
 	return dir
-=======
-func (p *Page) getPublishUrl() string {
-	return path.Join(p.Slug, "/index.html")
->>>>>>> 692e4c7d
 }
 
 func (p *Page) getPublishContent(b *Builder, ctx context.Context) (r string, err error) {
