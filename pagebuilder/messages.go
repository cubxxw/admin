--- conflicted
+++ resolved
@@ -304,14 +304,9 @@
 	ModelLabelDemoContainer:    "デモコンテナ",
 	ModelLabelTemplates:        "テンプレート",
 	ModelLabelTemplate:         "テンプレート",
-<<<<<<< HEAD
 	ModelLabelPageCategories:   "ページカテゴリ",
 	ModelLabelPageCategory:     "ページカテゴリ",
-=======
-	ModelLabelPageCategories:   "ページカテゴリー",
-	ModelLabelPageCategory:     "ページカテゴリー",
 	AreWantDeleteContainer: func(v string) string {
 		return fmt.Sprintf("%v を削除してもよろしいですか?", v)
 	},
->>>>>>> b1bb8f5d
 }