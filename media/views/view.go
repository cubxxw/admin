package views

import (
	"context"
	"encoding/json"
	"fmt"
	"mime/multipart"
	"path"
	"sort"
	"strconv"
	"time"

	"github.com/goplaid/web"
	"github.com/goplaid/x/i18n"
	"github.com/goplaid/x/presets"
	. "github.com/goplaid/x/vuetify"
	"github.com/jinzhu/gorm"
	"github.com/qor/qor5/cropper"
	"github.com/qor/qor5/fileicons"
	"github.com/qor/qor5/media"
	"github.com/qor/qor5/media/media_library"
	"github.com/sunfmin/reflectutils"
	h "github.com/theplant/htmlgo"
	"golang.org/x/text/language"
)

type MediaBoxConfigKey int

const MediaBoxConfig MediaBoxConfigKey = iota
const I18nMediaLibraryKey i18n.ModuleKey = "I18nMediaLibraryKey"

func Configure(b *presets.Builder, db *gorm.DB) {
	b.FieldDefaults(presets.WRITE).
		FieldType(media_library.MediaBox{}).
		ComponentFunc(MediaBoxComponentFunc(db)).
		SetterFunc(MediaBoxSetterFunc(db))

	b.FieldDefaults(presets.LIST).
		FieldType(media_library.MediaBox{}).
		ComponentFunc(MediaBoxListFunc())

	registerEventFuncs(b.GetWebBuilder(), db)

	b.I18n().
		RegisterForModule(language.English, I18nMediaLibraryKey, Messages_en_US).
		RegisterForModule(language.SimplifiedChinese, I18nMediaLibraryKey, Messages_zh_CN)
}

func MediaBoxComponentFunc(db *gorm.DB) presets.FieldComponentFunc {
	return func(obj interface{}, field *presets.FieldContext, ctx *web.EventContext) h.HTMLComponent {
		cfg := field.ContextValue(MediaBoxConfig).(*media_library.MediaBoxConfig)
		mediaBox := field.Value(obj).(media_library.MediaBox)
		return QMediaBox(db).
			FieldName(field.Name).
			Value(&mediaBox).
			Label(field.Label).
			Config(cfg)
	}
}

func MediaBoxSetterFunc(db *gorm.DB) presets.FieldSetterFunc {
	return func(obj interface{}, field *presets.FieldContext, ctx *web.EventContext) (err error) {
		jsonValuesField := fmt.Sprintf("%s.Values", field.Name)
		mediaBox := media_library.MediaBox{}
		err = mediaBox.Scan(ctx.R.FormValue(jsonValuesField))
		if err != nil {
			return
		}
		descriptionField := fmt.Sprintf("%s.Description", field.Name)
		mediaBox.Description = ctx.R.FormValue(descriptionField)
		err = reflectutils.Set(obj, field.Name, mediaBox)
		if err != nil {
			return
		}

		return
	}
}

type QMediaBoxBuilder struct {
	fieldName string
	label     string
	value     *media_library.MediaBox
	config    *media_library.MediaBoxConfig
	db        *gorm.DB
}

func QMediaBox(db *gorm.DB) (r *QMediaBoxBuilder) {
	r = &QMediaBoxBuilder{
		db: db,
	}
	return
}

func (b *QMediaBoxBuilder) FieldName(v string) (r *QMediaBoxBuilder) {
	b.fieldName = v
	return b
}

func (b *QMediaBoxBuilder) Value(v *media_library.MediaBox) (r *QMediaBoxBuilder) {
	b.value = v
	return b
}

func (b *QMediaBoxBuilder) Label(v string) (r *QMediaBoxBuilder) {
	b.label = v
	return b
}

func (b *QMediaBoxBuilder) Config(v *media_library.MediaBoxConfig) (r *QMediaBoxBuilder) {
	b.config = v
	return b
}

const (
	openFileChooserEvent   = "mediaLibrary_OpenFileChooserEvent"
	deleteFileEvent        = "mediaLibrary_DeleteFileEvent"
	cropImageEvent         = "mediaLibrary_CropImageEvent"
	loadImageCropperEvent  = "mediaLibrary_LoadImageCropperEvent"
	imageSearchEvent       = "mediaLibrary_ImageSearchEvent"
	imageJumpPageEvent     = "mediaLibrary_ImageJumpPageEvent"
	uploadFileEvent        = "mediaLibrary_UploadFileEvent"
	chooseFileEvent        = "mediaLibrary_ChooseFileEvent"
	updateDescriptionEvent = "mediaLibrary_UpdateDescriptionEvent"
)

func registerEventFuncs(hub web.EventFuncHub, db *gorm.DB) {
	hub.RegisterEventFunc(openFileChooserEvent, fileChooser(db))
	hub.RegisterEventFunc(deleteFileEvent, deleteFileField())
	hub.RegisterEventFunc(cropImageEvent, cropImage(db))
	hub.RegisterEventFunc(loadImageCropperEvent, loadImageCropper(db))
	hub.RegisterEventFunc(imageSearchEvent, searchFile(db))
	hub.RegisterEventFunc(imageJumpPageEvent, jumpPage(db))
	hub.RegisterEventFunc(uploadFileEvent, uploadFile(db))
	hub.RegisterEventFunc(chooseFileEvent, chooseFile(db))
	hub.RegisterEventFunc(updateDescriptionEvent, updateDescription(db))
}

func (b *QMediaBoxBuilder) MarshalHTML(c context.Context) (r []byte, err error) {
	if len(b.fieldName) == 0 {
		panic("FieldName required")
	}
	if b.value == nil {
		panic("Value required")
	}

	ctx := web.MustGetEventContext(c)
	registerEventFuncs(ctx.Hub, b.db)

	portalName := createPortalName(b.fieldName)

	return h.Components(
		VSheet(
			h.If(len(b.label) > 0,
				h.Label(b.label).Class("v-label theme--light"),
			),
			web.Portal(
				mediaBoxThumbnails(ctx, b.value, b.fieldName, b.config),
			).Name(mediaBoxThumbnailsPortalName(b.fieldName)),
			web.Portal().Name(portalName),
		).Class("pb-4").
			Rounded(true).
			Attr(web.InitContextVars, `{showFileChooser: false}`),
	).MarshalHTML(c)
}

func createPortalName(field string) string {
	return fmt.Sprintf("%s_portal", field)
}

func mediaBoxThumbnailsPortalName(field string) string {
	return fmt.Sprintf("%s_portal_thumbnails", field)
}
func cropperPortalName(field string) string {
	return fmt.Sprintf("%s_cropper_portal", field)
}

func mediaBoxThumb(msgr *Messages, cfg *media_library.MediaBoxConfig,
	f *media_library.MediaBox, field string, thumb string) h.HTMLComponent {
	size := cfg.Sizes[thumb]
	return VCard(
		h.If(media.IsImageFormat(f.FileName),
			VImg().Src(fmt.Sprintf("%s?%d", f.URL(thumb), time.Now().UnixNano())).Height(150),
		).Else(
			h.Div(
				fileThumb(f.FileName),
				h.A().Text(f.FileName).Href(f.Url).Target("_blank").Class("pl-6"),
			),
		),
		h.If(size != nil,
			VCardActions(
				VChip(
					thumbName(thumb, size),
				).Small(true).Attr("@click", web.Plaid().
					EventFunc(loadImageCropperEvent, field, fmt.Sprint(f.ID), thumb, h.JSONString(cfg)).
					Go()),
			),
		),
	)
}

func fileThumb(filename string) h.HTMLComponent {
	return h.Div(
		fileicons.Icon(path.Ext(filename)[1:]).Attr("height", "150").Class("pt-4"),
	).Class("d-flex align-center justify-center")
}

func loadImageCropper(db *gorm.DB) web.EventFunc {
	return func(ctx *web.EventContext) (r web.EventResponse, err error) {
		msgr := i18n.MustGetModuleMessages(ctx.R, I18nMediaLibraryKey, Messages_en_US).(*Messages)
		field := ctx.Event.Params[0]

		id := ctx.Event.ParamAsInt(1)
		thumb := ctx.Event.Params[2]
		cfg := ctx.Event.Params[3]

		var m media_library.MediaLibrary
		err = db.Find(&m, id).Error
		if err != nil {
			return
		}

		moption := m.GetMediaOption()

		size := moption.Sizes[thumb]
		if size == nil {
			return
		}

		c := cropper.Cropper().
			Src(m.File.URL("original")+"?"+fmt.Sprint(time.Now().Nanosecond())).
			AspectRatio(float64(size.Width), float64(size.Height)).
			Attr("@input", web.Plaid().
				FieldValue("CropOption", web.Var("JSON.stringify($event)")).
				String())
			//Attr("style", "max-width: 800px; max-height: 600px;")

		cropOption := moption.CropOptions[thumb]
		if cropOption != nil {
			c.Value(cropper.Value{
				X:      float64(cropOption.X),
				Y:      float64(cropOption.Y),
				Width:  float64(cropOption.Width),
				Height: float64(cropOption.Height),
			})
		}

		r.UpdatePortals = append(r.UpdatePortals, &web.PortalUpdate{
			Name: cropperPortalName(field),
			Body: VDialog(
				VCard(
					VToolbar(
						VToolbarTitle(msgr.CropImage),
						VSpacer(),
						VBtn(msgr.Crop).Color("primary").
							Attr(":loading", "locals.cropping").
							Attr("@click", web.Plaid().
								BeforeScript("locals.cropping = true").
								EventFunc(cropImageEvent, field, fmt.Sprint(id), thumb, h.JSONString(stringToCfg(cfg))).
								Go()),
					).Class("pl-2 pr-2"),
					VCardText(
						c,
					).Attr("style", "max-height: 500px"),
				),
			).Value(true).
				Scrollable(true).
				MaxWidth("800px").
				Attr(web.InitContextLocals, `{cropping: false}`),
		})
		return
	}

}
func cropImage(db *gorm.DB) web.EventFunc {
	return func(ctx *web.EventContext) (r web.EventResponse, err error) {
		cropOption := ctx.R.FormValue("CropOption")
		//log.Println(cropOption, ctx.Event.Params)
		field := ctx.Event.Params[0]
		id := ctx.Event.ParamAsInt(1)
		thumb := ctx.Event.Params[2]
		cfg := stringToCfg(ctx.Event.Params[3])

		if len(cropOption) > 0 {
			cropValue := cropper.Value{}
			err = json.Unmarshal([]byte(cropOption), &cropValue)
			if err != nil {
				panic(err)
			}

			var m media_library.MediaLibrary
			err = db.Find(&m, id).Error
			if err != nil {
				return
			}

			moption := m.GetMediaOption()
			if moption.CropOptions == nil {
				moption.CropOptions = make(map[string]*media.CropOption)
			}
			moption.CropOptions[thumb] = &media.CropOption{
				X:      int(cropValue.X),
				Y:      int(cropValue.Y),
				Width:  int(cropValue.Width),
				Height: int(cropValue.Height),
			}
			moption.Crop = true
			err = m.ScanMediaOptions(moption)
			if err != nil {
				return
			}
			err = db.Save(&m).Error
			if err != nil {
				return
			}
		}

		mb := &media_library.MediaBox{}
		err = mb.Scan(ctx.R.FormValue(fmt.Sprintf("%s.Values", field)))
		if err != nil {
			panic(err)
		}
		r.UpdatePortals = append(r.UpdatePortals, &web.PortalUpdate{
			Name: mediaBoxThumbnailsPortalName(field),
			Body: mediaBoxThumbnails(ctx, mb, field, cfg),
		})
		return
	}
}

func mediaBoxThumbnails(ctx *web.EventContext, mediaBox *media_library.MediaBox, field string, cfg *media_library.MediaBoxConfig) h.HTMLComponent {
	msgr := i18n.MustGetModuleMessages(ctx.R, I18nMediaLibraryKey, Messages_en_US).(*Messages)
	c := VContainer().Fluid(true)

	if mediaBox.ID.String() != "" {
		row := VRow()
		if len(cfg.Sizes) == 0 {
			row.AppendChildren(
				VCol(
					mediaBoxThumb(msgr, cfg, mediaBox, field, "original"),
				).Cols(6).Sm(4).Xl(3).Class("pl-0"),
			)
		} else {
			var keys []string
			for k, _ := range cfg.Sizes {
				keys = append(keys, k)
			}

			sort.Strings(keys)

			for _, k := range keys {
				row.AppendChildren(
					VCol(
						mediaBoxThumb(msgr, cfg, mediaBox, field, k),
					).Cols(6).Sm(4).Xl(3).Class("pl-0"),
				)
			}
		}

		c.AppendChildren(row)

		if media.IsImageFormat(mediaBox.FileName) {
			fieldName := fmt.Sprintf("%s.Description", field)
			value := ctx.R.FormValue(fieldName)
			if len(value) == 0 {
				value = mediaBox.Description
			}
			c.AppendChildren(
				VRow(
					VCol(
						VTextField().
							Value(value).
							Attr(web.VFieldName(fieldName)...).
							Label(msgr.DescriptionForAccessibility).
							Dense(true).
							HideDetails(true).
							Outlined(true),
					).Cols(12).Class("pl-0 pt-0"),
				),
			)
		}
<<<<<<< HEAD
=======
		c.AppendChildren(
			VRow(
				VCol(
					VTextField().
						Value(value).
						Attr(web.VFieldName(fieldName)...).
						Label(msgr.DescriptionForAccessibility).
						Dense(true).
						HideDetails(true).
						Outlined(true),
				).Cols(12).Class("pl-0 pt-0"),
			),
		)
	}

	mediaBoxValue := ""
	if mediaBox.ID.String() != "" {
		mediaBoxValue = h.JSONString(mediaBox)
	}

	if field == "richeditor" {
		return h.Components(
			h.Input("").Type("hidden").
				Value(mediaBoxValue).
				Attr(web.VFieldName(fmt.Sprintf("%s.Values", field))...),
			VBtn(msgr.ChooseFile).
				Depressed(true).
				OnClick(createPortalName(field)),
		)
>>>>>>> 215e6630
	}

	return h.Components(
		c,
		web.Portal().Name(cropperPortalName(field)),
		h.Input("").Type("hidden").
			Value(mediaBoxValue).
			Attr(web.VFieldName(fmt.Sprintf("%s.Values", field))...),
		VBtn(msgr.ChooseFile).
			Depressed(true).
			OnClick(openFileChooserEvent, field, h.JSONString(cfg)),
		h.If(mediaBox != nil && mediaBox.ID.String() != "",
			VBtn(msgr.Delete).
				Depressed(true).
				OnClick(deleteFileEvent, field, h.JSONString(cfg)),
		),
	)
}

func MediaBoxListFunc() presets.FieldComponentFunc {
	return func(obj interface{}, field *presets.FieldContext, ctx *web.EventContext) h.HTMLComponent {
		mediaBox := field.Value(obj).(media_library.MediaBox)
		return h.Td(h.Img("").Src(mediaBox.URL("@qor_preview")).Style("height: 48px;"))
	}
}

func dialogContentPortalName(field string) string {
	return fmt.Sprintf("%s_dialog_content", field)
}

func deleteFileField() web.EventFunc {
	return func(ctx *web.EventContext) (r web.EventResponse, err error) {
		field := ctx.Event.Params[0]
		cfg := stringToCfg(ctx.Event.Params[1])
		r.UpdatePortals = append(r.UpdatePortals, &web.PortalUpdate{
			Name: mediaBoxThumbnailsPortalName(field),
			Body: mediaBoxThumbnails(ctx, &media_library.MediaBox{}, field, cfg),
		})
		return
	}
}

func searchKeywordName(field string) string {
	return fmt.Sprintf("%s_file_chooser_search_keyword", field)
}
func currentPageName(field string) string {
	return fmt.Sprintf("%s_file_chooser_current_page", field)
}

func stringToCfg(v string) *media_library.MediaBoxConfig {
	var cfg media_library.MediaBoxConfig
	if len(v) == 0 {
		return &cfg
	}
	err := json.Unmarshal([]byte(v), &cfg)
	if err != nil {
		panic(err)
	}

	return &cfg
}

func fileChooser(db *gorm.DB) web.EventFunc {
	return func(ctx *web.EventContext) (r web.EventResponse, err error) {
		msgr := i18n.MustGetModuleMessages(ctx.R, I18nMediaLibraryKey, Messages_en_US).(*Messages)
		field := ctx.Event.Params[0]
		cfg := stringToCfg(ctx.Event.Params[1])

		portalName := createPortalName(field)
		r.UpdatePortals = append(r.UpdatePortals, &web.PortalUpdate{
			Name: portalName,
			Body: VDialog(
				VCard(
					VToolbar(
						VBtn("").
							Icon(true).
							Dark(true).
							Attr("@click", "vars.showFileChooser = false").
							Children(
								VIcon("close"),
							),
						VToolbarTitle(msgr.ChooseAFile),
						VSpacer(),
						VLayout(
							VTextField().
								SoloInverted(true).
								PrependIcon("search").
								Label(msgr.Search).
								Flat(true).
								Clearable(true).
								HideDetails(true).
								Value("").
								Attr("@keyup.enter", web.Plaid().
									EventFunc(imageSearchEvent, field, h.JSONString(cfg)).
									FieldValue(searchKeywordName(field), web.Var("$event")).
									Go()),
						).AlignCenter(true).Attr("style", "max-width: 650px"),
					).Color("primary").
						//MaxHeight(64).
						Flat(true).
						Dark(true),

					web.Portal(
						fileChooserDialogContent(db, field, ctx, cfg),
					).Name(dialogContentPortalName(field)),
				).Tile(true),
			).
				Fullscreen(true).
				//HideOverlay(true).
				Transition("dialog-bottom-transition").
				//Scrollable(true).
				Attr("v-model", "vars.showFileChooser"),
		})
		r.VarsScript = `setTimeout(function(){ vars.showFileChooser = true }, 100)`
		return
	}
}

var MediaLibraryPerPage int64 = 39

func fileChooserDialogContent(db *gorm.DB, field string, ctx *web.EventContext, cfg *media_library.MediaBoxConfig) h.HTMLComponent {
	msgr := i18n.MustGetModuleMessages(ctx.R, I18nMediaLibraryKey, Messages_en_US).(*Messages)

	keyword := ctx.R.FormValue(searchKeywordName(field))
	var files []*media_library.MediaLibrary
	wh := db.Model(&media_library.MediaLibrary{}).Order("created_at DESC")
	currentPageInt, _ := strconv.ParseInt(ctx.R.FormValue(currentPageName(field)), 10, 64)
	if currentPageInt == 0 {
		currentPageInt = 1
	}

	if len(keyword) > 0 {
		wh = wh.Where("file ILIKE ?", fmt.Sprintf("%%%s%%", keyword))
	}

	var count int
	err := wh.Count(&count).Error
	if err != nil {
		panic(err)
	}
	perPage := MediaLibraryPerPage
	pagesCount := int(int64(count)/perPage + 1)
	if int64(count)%perPage == 0 {
		pagesCount--
	}

	wh = wh.Limit(perPage).Offset((currentPageInt - 1) * perPage)
	err = wh.Find(&files).Error
	if err != nil {
		panic(err)
	}

	row := VRow(
		VCol(
			h.Label("").Children(
				VCard(
					VCardTitle(h.Text(msgr.UploadFiles)),
					VIcon("backup").XLarge(true),
					//VFileInput().
					//	Class("justify-center").
					//	Label("New Files").
					//	Multiple(true).
					//	FieldName("NewFiles").
					//	PrependIcon("backup").
					//	Height(50).
					//	HideInput(true),
					h.Input("").
						Type("file").
						Attr("multiple", true).
						Style("display:none").
						Attr("@change",
							web.Plaid().
								BeforeScript("vars.fileChooserUploadingFiles = $event.target.files").
								FieldValue("NewFiles", web.Var("$event")).
								EventFunc(uploadFileEvent, field, h.JSONString(cfg)).Go()),
				).
					Height(200).
					Class("d-flex align-center justify-center").
					Attr("role", "button").
					Attr("v-ripple", true),
			),
		).
			Cols(3),

		VCol(
			VCard(
				VProgressCircular().
					Color("primary").
					Indeterminate(true),
			).
				Class("d-flex align-center justify-center").
				Height(200),
		).
			Attr("v-for", "f in vars.fileChooserUploadingFiles").
			Cols(3),
	).
		Attr(web.InitContextVars, `{fileChooserUploadingFiles: []}`)

	for _, f := range files {
		_, needCrop := mergeNewSizes(f, cfg)
		croppingVar := fileCroppingVarName(f.ID)
		row.AppendChildren(
			VCol(
				VCard(
					h.Div(
						h.If(
							media.IsImageFormat(f.File.FileName),
							VImg(
								h.If(needCrop,
									h.Div(
										VProgressCircular().Indeterminate(true),
										h.Span(msgr.Cropping).Class("text-h6 pl-2"),
									).Class("d-flex align-center justify-center v-card--reveal white--text").
										Style("height: 100%; background: rgba(0, 0, 0, 0.5)").
										Attr("v-if", fmt.Sprintf("vars.%s", croppingVar)),
								),
							).Src(f.File.URL("@qor_preview")).Height(200),
						).Else(
							fileThumb(f.File.FileName),
						),
					).Attr("role", "button").
						Attr("@click", web.Plaid().
							BeforeScript(fmt.Sprintf("vars.%s = true", croppingVar)).
							EventFunc(chooseFileEvent, field, fmt.Sprint(f.ID), h.JSONString(cfg)).
							Go()),
					VCardText(
						h.A().Text(f.File.FileName).Href(f.File.Url).Target("_blank"),
						h.Input("").
							Style("width: 100%;").
							Placeholder(msgr.DescriptionForAccessibility).
							Value(f.File.Description).
							Attr("@change", web.Plaid().
								EventFunc(updateDescriptionEvent, field, fmt.Sprint(f.ID)).
								FieldValue("CurrentDescription", web.Var("$event.target.value")).
								Go(),
							),
						h.If(media.IsImageFormat(f.File.FileName),
							fileSizes(f),
						),
					),
				).Attr(web.InitContextVars, fmt.Sprintf(`{%s: false}`, croppingVar)),
			).Cols(3),
		)
	}

	return h.Div(
		VSnackbar(h.Text(msgr.DescriptionUpdated)).
			Attr("v-model", "vars.snackbarShow").
			Top(true).
			Color("teal darken-1").
			Timeout(5000),
		VContainer(
			row,
			VRow(
				VCol().Cols(1),
				VCol(
					VPagination().
						Length(pagesCount).
						Value(int(currentPageInt)).
						Attr("@input", web.Plaid().
							FieldValue(currentPageName(field), web.Var("$event")).
							EventFunc(imageJumpPageEvent, field, h.JSONString(cfg)).
							Go()),
				).Cols(10),
			),
			VCol().Cols(1),
		).Fluid(true),
	).Attr(web.InitContextVars, `{snackbarShow: false}`)
}

func fileCroppingVarName(id uint) string {
	return fmt.Sprintf("fileChooser%d_cropping", id)
}

func fileSizes(f *media_library.MediaLibrary) h.HTMLComponent {
	g := VChipGroup().Column(true)
	text := "original"
	if f.File.Width != 0 && f.File.Height != 0 {
		text = fmt.Sprintf("%s(%dx%d)", "original", f.File.Width, f.File.Height)
	}
	if f.File.FileSize != 0 {
		text = fmt.Sprintf("%s %s", text, media.ByteCountIEC(f.File.FileSize))
	}
	g.AppendChildren(
		VChip(h.Text(text)).XSmall(true),
	)
	if len(f.File.Sizes) == 0 {
		return g
	}

	for k, size := range f.File.GetSizes() {
		g.AppendChildren(
			VChip(thumbName(k, size)).XSmall(true),
		)
	}
	return g

}

func thumbName(name string, size *media.Size) h.HTMLComponent {
	if size == nil {
		return h.Text(fmt.Sprintf("%s", name))
	}
	return h.Text(fmt.Sprintf("%s(%dx%d)", name, size.Width, size.Height))
}

type uploadFiles struct {
	NewFiles []*multipart.FileHeader
}

func uploadFile(db *gorm.DB) web.EventFunc {
	return func(ctx *web.EventContext) (r web.EventResponse, err error) {
		field := ctx.Event.Params[0]
		cfg := stringToCfg(ctx.Event.Params[1])

		var uf uploadFiles
		ctx.MustUnmarshalForm(&uf)
		for _, fh := range uf.NewFiles {
			m := media_library.MediaLibrary{}
			err1 := m.File.Scan(fh)
			if err1 != nil {
				panic(err)
			}
			err1 = db.Save(&m).Error
			if err1 != nil {
				panic(err1)
			}
		}

		renderFileChooserDialogContent(ctx, &r, field, db, cfg)
		r.VarsScript = `vars.fileChooserUploadingFiles = []`
		return
	}
}

func mergeNewSizes(m *media_library.MediaLibrary, cfg *media_library.MediaBoxConfig) (sizes map[string]*media.Size, r bool) {
	sizes = make(map[string]*media.Size)
	for k, size := range cfg.Sizes {
		if m.File.Sizes[k] != nil {
			sizes[k] = m.File.Sizes[k]
			continue
		}
		sizes[k] = size
		r = true
	}
	return
}

func chooseFile(db *gorm.DB) web.EventFunc {
	return func(ctx *web.EventContext) (r web.EventResponse, err error) {
		field := ctx.Event.Params[0]
		id := ctx.Event.ParamAsInt(1)
		cfg := stringToCfg(ctx.Event.Params[2])

		var m media_library.MediaLibrary
		err = db.Find(&m, id).Error
		if err != nil {
			return
		}
		sizes, needCrop := mergeNewSizes(&m, cfg)

		if needCrop {
			panic(needCrop)
			err = m.ScanMediaOptions(media_library.MediaOption{
				Sizes: sizes,
				Crop:  true,
			})
			if err != nil {
				return
			}
			err = db.Save(&m).Error
			if err != nil {
				return
			}
		}

		mediaBox := media_library.MediaBox{
			ID:          json.Number(fmt.Sprint(m.ID)),
			Url:         m.File.Url,
			VideoLink:   "",
			FileName:    m.File.FileName,
			Description: m.File.Description,
		}

		r.UpdatePortals = append(r.UpdatePortals, &web.PortalUpdate{
			Name: mediaBoxThumbnailsPortalName(field),
			Body: mediaBoxThumbnails(ctx, &mediaBox, field, cfg),
		})
		r.VarsScript = `vars.showFileChooser = false; ` + fmt.Sprintf("vars.%s = false", fileCroppingVarName(m.ID))

		return
	}
}

func updateDescription(db *gorm.DB) web.EventFunc {
	return func(ctx *web.EventContext) (r web.EventResponse, err error) {
		//field := ctx.Event.Params[0]
		id := ctx.Event.ParamAsInt(1)

		var media media_library.MediaLibrary
		if err = db.Find(&media, id).Error; err != nil {
			return
		}

		media.File.Description = ctx.R.FormValue("CurrentDescription")
		if err = db.Save(&media).Error; err != nil {
			return
		}

		r.VarsScript = `vars.snackbarShow = true;`
		return
	}
}

func searchFile(db *gorm.DB) web.EventFunc {
	return func(ctx *web.EventContext) (r web.EventResponse, err error) {
		field := ctx.Event.Params[0]
		cfg := stringToCfg(ctx.Event.Params[1])
		ctx.R.Form[currentPageName(field)] = []string{"1"}

		renderFileChooserDialogContent(ctx, &r, field, db, cfg)
		return
	}
}

func jumpPage(db *gorm.DB) web.EventFunc {
	return func(ctx *web.EventContext) (r web.EventResponse, err error) {
		field := ctx.Event.Params[0]
		cfg := stringToCfg(ctx.Event.Params[1])
		renderFileChooserDialogContent(ctx, &r, field, db, cfg)
		return
	}
}

func renderFileChooserDialogContent(ctx *web.EventContext, r *web.EventResponse, field string, db *gorm.DB, cfg *media_library.MediaBoxConfig) {
	r.UpdatePortals = append(r.UpdatePortals, &web.PortalUpdate{
		Name: dialogContentPortalName(field),
		Body: fileChooserDialogContent(db, field, ctx, cfg),
	})
}<|MERGE_RESOLUTION|>--- conflicted
+++ resolved
@@ -379,38 +379,11 @@
 				),
 			)
 		}
-<<<<<<< HEAD
-=======
-		c.AppendChildren(
-			VRow(
-				VCol(
-					VTextField().
-						Value(value).
-						Attr(web.VFieldName(fieldName)...).
-						Label(msgr.DescriptionForAccessibility).
-						Dense(true).
-						HideDetails(true).
-						Outlined(true),
-				).Cols(12).Class("pl-0 pt-0"),
-			),
-		)
 	}
 
 	mediaBoxValue := ""
 	if mediaBox.ID.String() != "" {
 		mediaBoxValue = h.JSONString(mediaBox)
-	}
-
-	if field == "richeditor" {
-		return h.Components(
-			h.Input("").Type("hidden").
-				Value(mediaBoxValue).
-				Attr(web.VFieldName(fmt.Sprintf("%s.Values", field))...),
-			VBtn(msgr.ChooseFile).
-				Depressed(true).
-				OnClick(createPortalName(field)),
-		)
->>>>>>> 215e6630
 	}
 
 	return h.Components(
