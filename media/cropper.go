--- conflicted
+++ resolved
@@ -177,10 +177,6 @@
 			b.onEdit(ctx, old, m)
 
 			mb.Url = m.File.Url
-<<<<<<< HEAD
-			mb.UpdatedAt = time.Now()
-=======
->>>>>>> 6ba0bb2d
 			mb.FileSizes = m.File.FileSizes
 			mb.CropOptions = m.File.CropOptions
 			mb.Sizes = m.File.Sizes
