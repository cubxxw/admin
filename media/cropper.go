package media

import (
	"encoding/json"
	"errors"
	"fmt"
	"strconv"
	"time"

	"gorm.io/gorm"

	"github.com/qor5/admin/v3/media/base"

	"github.com/qor5/web/v3"
	"github.com/qor5/x/v3/i18n"
	"github.com/qor5/x/v3/ui/cropper"
	. "github.com/qor5/x/v3/ui/vuetify"
	h "github.com/theplant/htmlgo"

	"github.com/qor5/admin/v3/media/media_library"
	"github.com/qor5/admin/v3/presets"
)

const ParamMediaIDS = "media_ids"

func getParams(ctx *web.EventContext) (field string, id int, thumb string, cfg *media_library.MediaBoxConfig) {
	field = ctx.R.FormValue("field")

	id = ctx.ParamAsInt(ParamMediaIDS)
	thumb = ctx.R.FormValue("thumb")
	cfg = stringToCfg(ctx.R.FormValue("cfg"))
	return
}

func loadImageCropper(mb *Builder) web.EventFunc {
	return func(ctx *web.EventContext) (r web.EventResponse, err error) {
		var (
			m                     media_library.MediaLibrary
			db                    = mb.db
			msgr                  = i18n.MustGetModuleMessages(ctx.R, I18nMediaLibraryKey, Messages_en_US).(*Messages)
			pMsgr                 = i18n.MustGetModuleMessages(ctx.R, presets.CoreI18nModuleKey, Messages_en_US).(*presets.Messages)
			field, id, thumb, cfg = getParams(ctx)
		)

		err = db.First(&m, id).Error
		if errors.Is(err, gorm.ErrRecordNotFound) {
			err = nil
			presets.ShowMessage(&r, pMsgr.RecordNotFound, ColorError)
		} else if err != nil {
			return
		}
		var (
			moption = m.GetMediaOption()
			size    = moption.Sizes[thumb]
		)
		if size == nil && thumb != base.DefaultSizeKey {
			return
		}

		c := cropper.Cropper().
			Src(m.File.URL("original")).
			ViewMode(cropper.VIEW_MODE_FILL_FIT_CONTAINER).
			AutoCropArea(1).
			Attr("@update:model-value", "cropLocals.CropOption=JSON.stringify($event)")
		if size != nil {
			c.AspectRatio(float64(size.Width), float64(size.Height))
		}
		// Attr("style", "max-width: 800px; max-height: 600px;")

		cropOption := moption.CropOptions[thumb]
		if cropOption != nil {
			c.ModelValue(cropper.Value{
				X:      float64(cropOption.X),
				Y:      float64(cropOption.Y),
				Width:  float64(cropOption.Width),
				Height: float64(cropOption.Height),
			})
		}

		r.UpdatePortals = append(r.UpdatePortals, &web.PortalUpdate{
			Name: cropperPortalName(field),
			Body: web.Scope(
				VDialog(
					VCard(
						VToolbar(
							VToolbarTitle(msgr.CropImage),
							VSpacer(),
							VBtn(msgr.Crop).Color("primary").
								Attr(":loading", "cropLocals.cropping").
								Attr("@click", web.Plaid().
									BeforeScript("cropLocals.cropping = true").
									EventFunc(cropImageEvent).
									Query(ParamField, field).
									Query(ParamMediaIDS, fmt.Sprint(id)).
									Query("thumb", thumb).
									Query("CropOption", web.Var("cropLocals.CropOption")).
									Query(ParamCfg, h.JSONString(cfg)).
									Go()),
						).Class("pl-2 pr-2"),
						VCardText(
							c,
						).Class("d-flex justify-center").Attr("style", "max-height: 500px"),
					),
				).ModelValue(true).
					Scrollable(true).
					MaxWidth("800px"),
			).Init(`{cropping: false}`).VSlot("{ locals: cropLocals}"),
		})
		return
	}
}

func cropImage(b *Builder) web.EventFunc {
	return func(ctx *web.EventContext) (r web.EventResponse, err error) {
		var (
			db                    = b.db
			cropOption            = ctx.R.FormValue("CropOption")
			field, id, thumb, cfg = getParams(ctx)
			mb                    = &media_library.MediaBox{}
			pMsgr                 = i18n.MustGetModuleMessages(ctx.R, presets.CoreI18nModuleKey, Messages_en_US).(*presets.Messages)
		)
		err = mb.Scan(ctx.R.FormValue(fmt.Sprintf("%s.Values", field)))
		if err != nil {
			panic(err)
		}
		if len(cropOption) > 0 {
			cropValue := cropper.Value{}
			err = json.Unmarshal([]byte(cropOption), &cropValue)
			if err != nil {
				panic(err)
			}

			var (
				old media_library.MediaLibrary
				m   media_library.MediaLibrary
			)
			err = db.First(&m, id).Error
			if errors.Is(err, gorm.ErrRecordNotFound) {
				presets.ShowMessage(&r, pMsgr.RecordNotFound, ColorError)
				return r, nil
			} else if err != nil {
				return
			}
			db.Find(&old, id)

			moption := m.GetMediaOption()
			if moption.CropOptions == nil {
				moption.CropOptions = make(map[string]*base.CropOption)
			}
			moption.CropOptions[thumb] = &base.CropOption{
				X:      int(cropValue.X),
				Y:      int(cropValue.Y),
				Width:  int(cropValue.Width),
				Height: int(cropValue.Height),
			}
			moption.Crop = true
			err = m.ScanMediaOptions(moption)
			if err != nil {
				return
			}
			err = b.saverFunc(db, &m, strconv.Itoa(id), ctx)
			if err != nil {
				presets.ShowMessage(&r, err.Error(), "error")
				return r, nil
			}
			b.onEdit(ctx, old, m)

			mb.Url = m.File.Url
<<<<<<< HEAD
			m.UpdatedAt = time.Now()
=======
			mb.UpdatedAt = time.Now()
>>>>>>> b13f811e
			mb.FileSizes = m.File.FileSizes
			if thumb == base.DefaultSizeKey {
				mb.Width = int(cropValue.Width)
				mb.Height = int(cropValue.Height)
			}
		}

		r.UpdatePortals = append(r.UpdatePortals, &web.PortalUpdate{
			Name: mediaBoxThumbnailsPortalName(field),
			Body: mediaBoxThumbnails(ctx, mb, field, cfg, false, false),
		})
		return
	}
}<|MERGE_RESOLUTION|>--- conflicted
+++ resolved
@@ -166,11 +166,7 @@
 			b.onEdit(ctx, old, m)
 
 			mb.Url = m.File.Url
-<<<<<<< HEAD
-			m.UpdatedAt = time.Now()
-=======
 			mb.UpdatedAt = time.Now()
->>>>>>> b13f811e
 			mb.FileSizes = m.File.FileSizes
 			if thumb == base.DefaultSizeKey {
 				mb.Width = int(cropValue.Width)
