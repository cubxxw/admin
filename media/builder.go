--- conflicted
+++ resolved
@@ -21,18 +21,11 @@
 )
 
 func New(db *gorm.DB) *Builder {
-<<<<<<< HEAD
-	return &Builder{
-		db:                  db,
-		mediaLibraryPerPage: 39,
-	}
-=======
 	b := &Builder{}
 	b.db = db
 	b.mediaLibraryPerPage = 39
 	b.disableAutoMigrate = false
 	return b
->>>>>>> eb4a3949
 }
 
 func (b *Builder) MediaLibraryPerPage(v int) *Builder {
