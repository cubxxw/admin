--- conflicted
+++ resolved
@@ -344,14 +344,15 @@
 							Go()),
 					VCardText(
 						h.Text(f.File.FileName),
-						web.Bind(
-							h.Input("").
-								Style("width: 100%;").
-								Placeholder("description for accessibility").
-								Value(f.File.Description),
-						).On("change").
-							EventFunc(updateMediaDescription, fmt.Sprint(f.ID)).
-							FieldName(fmt.Sprintf("%v[%v].description", field, f.ID)),
+						h.Input("").
+							Style("width: 100%;").
+							Placeholder("description for accessibility").
+							Value(f.File.Description).
+							Attr("@change", web.Plaid().
+								EventFunc(updateMediaDescription, fmt.Sprint(f.ID)).
+								FieldValue("CurrentDescription", web.Var("$event.target.value")).
+								Go(),
+							),
 						fileSizes(f),
 					),
 				).Attr(web.InitContextVars, fmt.Sprintf(`{%s: false}`, croppingVar)),
@@ -359,7 +360,14 @@
 		)
 	}
 
-	return VContainer(row).Fluid(true)
+	return h.Div(
+		VSnackbar(h.Text("Description Updated")).
+			Attr("v-model", "vars.snackbarShow").
+			Top(true).
+			Color("teal darken-1").
+			Timeout(5000),
+		VContainer(row).Fluid(true),
+	).Attr(web.InitContextVars, `{snackbarShow: false}`)
 }
 
 func fileCroppingVarName(id uint) string {
@@ -407,10 +415,7 @@
 			}
 		}
 
-		r.UpdatePortals = append(r.UpdatePortals, &web.PortalUpdate{
-			Name: dialogContentPortalName(field),
-			Body: fileChooserDialogContent(db, field, ctx, cfg),
-		})
+		renderFileChooserDialogContent(ctx, &r, field, db, cfg)
 		r.VarsScript = `vars.fileChooserUploadingFiles = []`
 		return
 	}
@@ -473,7 +478,6 @@
 	}
 }
 
-<<<<<<< HEAD
 func updateDescription(db *gorm.DB, field string, cfg *media_library.MediaBoxConfig) web.EventFunc {
 	return func(ctx *web.EventContext) (r web.EventResponse, err error) {
 		id := ctx.Event.ParamAsInt(0)
@@ -483,19 +487,26 @@
 			return
 		}
 
-		media.File.Description = ctx.R.FormValue(fmt.Sprintf("%v[%v].description", field, id))
+		media.File.Description = ctx.R.FormValue("CurrentDescription")
 		if err = db.Save(&media).Error; err != nil {
 			return
 		}
 
-=======
+		r.VarsScript = `vars.snackbarShow = true;`
+		return
+	}
+}
+
 func searchFile(db *gorm.DB, field string, cfg *media_library.MediaBoxConfig) web.EventFunc {
 	return func(ctx *web.EventContext) (r web.EventResponse, err error) {
-		r.UpdatePortals = append(r.UpdatePortals, &web.PortalUpdate{
-			Name: dialogContentPortalName(field),
-			Body: fileChooserDialogContent(db, field, ctx, cfg),
-		})
->>>>>>> 0520b3a8
-		return
-	}
+		renderFileChooserDialogContent(ctx, &r, field, db, cfg)
+		return
+	}
+}
+
+func renderFileChooserDialogContent(ctx *web.EventContext, r *web.EventResponse, field string, db *gorm.DB, cfg *media_library.MediaBoxConfig) {
+	r.UpdatePortals = append(r.UpdatePortals, &web.PortalUpdate{
+		Name: dialogContentPortalName(field),
+		Body: fileChooserDialogContent(db, field, ctx, cfg),
+	})
 }