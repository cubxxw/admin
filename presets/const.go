package presets

import "fmt"

const (
	PermModule          = "presets"
	PermList            = "presets:list"
	PermGet             = "presets:get"
	PermCreate          = "presets:create"
	PermUpdate          = "presets:update"
	PermDelete          = "presets:delete"
	PermActions         = "presets:actions:*"
	PermDoListingAction = "presets:do_listing_action:*"
	PermBulkActions     = "presets:bulk_actions:*"

	permActions         = "actions"
	permDoListingAction = "do_listing_action"
	permBulkActions     = "bulk_actions"
)

var PermRead = []string{PermList, PermGet}

// params
const (
	ParamID                       = "id"
	ParamAction                   = "action"
	ParamOverlay                  = "overlay"
	ParamOverlayAfterUpdateScript = "overlay_after_update_script"
	ParamOverlayUpdateID          = "overlay_update_id"
	ParamAfterDeleteEvent         = "presets_after_delete_event"
	ParamPortalName               = "portal_name"
	ParamOperateID                = "operate_id"

	VarsPresetsDataChanged = "presetsDataChanged"

	// list editor
	ParamAddRowFormKey      = "listEditor_AddRowFormKey"
	ParamRemoveRowFormKey   = "listEditor_RemoveRowFormKey"
	ParamIsStartSort        = "listEditor_IsStartSort"
	ParamSortSectionFormKey = "listEditor_SortSectionFormKey"
	ParamSortResultFormKey  = "listEditor_SortResultFormKey"
)

var PhraseHasPresetsDataChanged = fmt.Sprintf("Object.values(vars.%s).some(value => value === true)", VarsPresetsDataChanged)

const (
	setFieldErrorsScript = `	
let keys = Object.keys(dash.errorMessages);
if (dash.__currentValidateKeys) {
    for (const key of dash.__currentValidateKeys) {
        dash.errorMessages[key] = payload.field_errors ? payload.field_errors[key] : null;
    }
} else {
    for (const key in payload.field_errors) {
        dash.errorMessages[key] = payload.field_errors ? payload.field_errors[key] : null;
    }
    keys.forEach(key => {
        dash.errorMessages[key] = payload.field_errors ? payload.field_errors[key] : null;
    })
}
dash.__currentValidateKeys = [];
`
	setValidateKeysScript = `
dash.__currentValidateKeys = dash.__currentValidateKeys ?? [];
for (let key in form) {
    if (form[key] !== oldForm[key]) {
        dash.__currentValidateKeys.push(key)
        typeof dash.__findLinkageFields === "function" && dash.__findLinkageFields(key);
    }
}
<<<<<<< HEAD
console.log("set __currentValidateKeys:", dash.__currentValidateKeys)
=======
>>>>>>> b13f811e
`
	checkFormChangeScript = `if(JSON.stringify(form)==JSON.stringify(oldForm)){return}`
)<|MERGE_RESOLUTION|>--- conflicted
+++ resolved
@@ -68,10 +68,6 @@
         typeof dash.__findLinkageFields === "function" && dash.__findLinkageFields(key);
     }
 }
-<<<<<<< HEAD
-console.log("set __currentValidateKeys:", dash.__currentValidateKeys)
-=======
->>>>>>> b13f811e
 `
 	checkFormChangeScript = `if(JSON.stringify(form)==JSON.stringify(oldForm)){return}`
 )