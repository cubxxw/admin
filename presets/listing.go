--- conflicted
+++ resolved
@@ -197,6 +197,9 @@
 )
 
 func (b *ListingBuilder) searchBox(ctx *web.EventContext, msgr *Messages, inDialog bool) h.HTMLComponent {
+	if b.keywordSearchOff {
+		return nil
+	}
 	onChanged := func(keyword any) string {
 		r := Zone[*ListingZone](ctx).Plaid().
 			MergeQuery(true).
@@ -235,6 +238,7 @@
 		fd.SetByQueryString(ctx.R.URL.RawQuery)
 		filterBar = b.filterBar(ctx, msgr, fd, inDialog)
 	}
+
 	searchBox := VResponsive().Children(
 		b.searchBox(ctx, msgr, inDialog),
 	)
@@ -272,7 +276,6 @@
 	actionsComponent := b.actionsComponent(ctx, msgr, inDialog)
 	ctx.WithContextValue(ctxActionsComponent, actionsComponent)
 
-<<<<<<< HEAD
 	dataTable, dataTableAdditions := b.getTableComponents(ctx, inDialog)
 
 	newReloadCall := func() *web.VueEventTagBuilder {
@@ -281,90 +284,6 @@
 			call.URL(ctx.R.RequestURI)
 		} else {
 			call.PushState(true)
-=======
-	var filterBar h.HTMLComponent
-	if b.filterDataFunc != nil {
-		fd := b.filterDataFunc(ctx)
-		fd.SetByQueryString(ctx.R.URL.RawQuery)
-		filterBar = b.filterBar(ctx, msgr, fd, inDialog)
-	}
-	var searchBoxDefault h.HTMLComponent
-
-	if !b.keywordSearchOff {
-		searchBoxDefault = VResponsive(
-			web.Scope(
-				VTextField(
-					web.Slot(VIcon("mdi-magnify")).Name("append-inner"),
-				).Density(DensityCompact).
-					Variant(FieldVariantOutlined).
-					Label(msgr.Search).
-					Flat(true).
-					Clearable(true).
-					HideDetails(true).
-					SingleLine(true).
-					ModelValue(ctx.R.URL.Query().Get("keyword")).
-					Attr("@keyup.enter", web.Plaid().
-						ClearMergeQuery("page").
-						Query("keyword", web.Var("[$event.target.value]")).
-						MergeQuery(true).
-						PushState(true).
-						Go()).
-					Attr("@click:clear", web.Plaid().
-						Query("keyword", "").
-						PushState(true).
-						Go()).
-					Class("mr-4"),
-			).VSlot("{ locals }").Init(`{isFocus: false}`),
-		).MaxWidth(200).MinWidth(200)
-	}
-	dataTable, dataTableAdditions := b.getTableComponents(ctx, inDialog)
-
-	var (
-		dialogHeaderBar  h.HTMLComponent
-		footerCardAction h.HTMLComponent
-	)
-	if len(b.footerActions) > 0 {
-		var footerActions []h.HTMLComponent
-		footerActions = append(footerActions, VSpacer())
-		for _, action := range b.footerActions {
-			footerActions = append(footerActions, action.buttonCompFunc(ctx))
-		}
-		footerCardAction = VCardActions(footerActions...)
-	}
-	if inDialog {
-		title := b.title
-		if title == "" {
-			title = msgr.ListingObjectTitle(i18n.T(ctx.R, ModelsI18nModuleKey, b.mb.label))
-		}
-		if !b.keywordSearchOff {
-			searchBoxDefault = VResponsive(
-				web.Scope(
-					VTextField(
-						web.Slot(VIcon("mdi-magnify")).Name("append-inner"),
-					).Density(DensityCompact).
-						Variant(FieldVariantOutlined).
-						Label(msgr.Search).
-						Flat(true).
-						Clearable(true).
-						HideDetails(true).
-						SingleLine(true).
-						ModelValue(ctx.R.URL.Query().Get("keyword")).
-						Attr("@keyup.enter", web.Plaid().
-							URL(ctx.R.RequestURI).
-							Query("keyword", web.Var("[$event.target.value]")).
-							MergeQuery(true).
-							EventFunc(actions.UpdateListingDialog).
-							Go()).
-						Attr("@click:clear", web.Plaid().
-							URL(ctx.R.RequestURI).
-							Query("keyword", "").
-							MergeQuery(true).
-							EventFunc(actions.UpdateListingDialog).
-							Go()).
-						Class("ma-0 pa-0 mr-6"),
-				).VSlot("{ locals }").Init(`{isFocus: false}`),
-			).Width(100)
->>>>>>> a0342b95
 		}
 		return call
 	}
