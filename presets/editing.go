--- conflicted
+++ resolved
@@ -281,10 +281,6 @@
 	)
 
 	var asideContent h.HTMLComponent = formContent
-<<<<<<< HEAD
-
-=======
->>>>>>> 31552153
 	if len(b.tabPanels) != 0 {
 		var tabs []h.HTMLComponent
 
@@ -302,6 +298,8 @@
 				h.Components(tabs...),
 			).Class("v-tabs--fixed-tabs")
 		}
+	} else {
+		asideContent = web.Scope(formContent).VSlot("{plaidForm}")
 	}
 
 	if b.sidePanel != nil {
