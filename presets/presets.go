package presets

import (
	"fmt"
	"log"
	"net/http"
	"regexp"
	"slices"
	"strings"

	"github.com/iancoleman/strcase"
	"github.com/jinzhu/inflection"
	"github.com/qor5/admin/v3/presets/actions"
	"github.com/qor5/web/v3"
	"github.com/qor5/web/v3/stateful"
	"github.com/qor5/x/v3/i18n"
	"github.com/qor5/x/v3/perm"
	. "github.com/qor5/x/v3/ui/vuetify"
	"github.com/qor5/x/v3/ui/vuetifyx"
	h "github.com/theplant/htmlgo"
	"go.uber.org/zap"
	"golang.org/x/text/language"
	"golang.org/x/text/language/display"
)

type Builder struct {
	prefix                                string
	models                                []*ModelBuilder
	handler                               http.Handler
	builder                               *web.Builder
	dc                                    *stateful.DependencyCenter
	i18nBuilder                           *i18n.Builder
	logger                                *zap.Logger
	permissionBuilder                     *perm.Builder
	verifier                              *perm.Verifier
	layoutFunc                            func(in web.PageFunc, cfg *LayoutConfig) (out web.PageFunc)
	detailLayoutFunc                      func(in web.PageFunc, cfg *LayoutConfig) (out web.PageFunc)
	dataOperator                          DataOperator
	messagesFunc                          MessagesFunc
	homePageFunc                          web.PageFunc
	notFoundFunc                          web.PageFunc
	homePageLayoutConfig                  *LayoutConfig
	notFoundPageLayoutConfig              *LayoutConfig
	brandFunc                             ComponentFunc
	profileFunc                           ComponentFunc
	switchLanguageFunc                    ComponentFunc
	brandProfileSwitchLanguageDisplayFunc func(brand, profile, switchLanguage h.HTMLComponent) h.HTMLComponent
	menuTopItems                          map[string]ComponentFunc
	notificationCountFunc                 func(ctx *web.EventContext) int
	notificationContentFunc               ComponentFunc
	brandTitle                            string
	vuetifyOptions                        string
	progressBarColor                      string
	rightDrawerWidth                      string
	writeFieldDefaults                    *FieldDefaults
	listFieldDefaults                     *FieldDefaults
	detailFieldDefaults                   *FieldDefaults
	extraAssets                           []*extraAsset
	assetFunc                             AssetFunc
	menuGroups                            MenuGroups
	menuOrder                             []any
	wrapHandlers                          map[string]func(in http.Handler) (out http.Handler)
	plugins                               []Plugin
}

type AssetFunc func(ctx *web.EventContext)

type extraAsset struct {
	path        string
	contentType string
	body        web.ComponentsPack
	refTag      string
}

const (
	CoreI18nModuleKey   i18n.ModuleKey = "CoreI18nModuleKey"
	ModelsI18nModuleKey i18n.ModuleKey = "ModelsI18nModuleKey"
)

const (
	OpenConfirmDialog = "presets_ConfirmDialog"
)

func New() *Builder {
	l, _ := zap.NewDevelopment()
	r := &Builder{
		logger:  l,
		builder: web.New(),
		dc:      stateful.NewDependencyCenter(),
		i18nBuilder: i18n.New().
			RegisterForModule(language.English, CoreI18nModuleKey, Messages_en_US).
			RegisterForModule(language.SimplifiedChinese, CoreI18nModuleKey, Messages_zh_CN).
			RegisterForModule(language.Japanese, CoreI18nModuleKey, Messages_ja_JP),
		writeFieldDefaults:   NewFieldDefaults(WRITE),
		listFieldDefaults:    NewFieldDefaults(LIST),
		detailFieldDefaults:  NewFieldDefaults(DETAIL),
		progressBarColor:     "amber",
		menuTopItems:         make(map[string]ComponentFunc),
		brandTitle:           "Admin",
		rightDrawerWidth:     "600",
		verifier:             perm.NewVerifier(PermModule, nil),
		homePageLayoutConfig: &LayoutConfig{},
		notFoundPageLayoutConfig: &LayoutConfig{
			NotificationCenterInvisible: true,
		},
		wrapHandlers: make(map[string]func(in http.Handler) (out http.Handler)),
	}
	r.GetWebBuilder().RegisterEventFunc(OpenConfirmDialog, r.openConfirmDialog)
	r.layoutFunc = r.defaultLayout
	r.detailLayoutFunc = r.defaultLayout
	stateful.Install(r.builder, r.dc)
	return r
}

func (b *Builder) GetI18n() (r *i18n.Builder) {
	return b.i18nBuilder
}

func (b *Builder) I18n(v *i18n.Builder) (r *Builder) {
	b.i18nBuilder = v
	return b
}

func (b *Builder) Permission(v *perm.Builder) (r *Builder) {
	b.permissionBuilder = v
	b.verifier = perm.NewVerifier(PermModule, v)
	return b
}

func (b *Builder) GetPermission() (r *perm.Builder) {
	return b.permissionBuilder
}

func (b *Builder) URIPrefix(v string) (r *Builder) {
	b.prefix = strings.TrimRight(v, "/")
	return b
}

func (b *Builder) GetURIPrefix() string {
	return b.prefix
}

func (b *Builder) LayoutFunc(v func(in web.PageFunc, cfg *LayoutConfig) (out web.PageFunc)) (r *Builder) {
	b.layoutFunc = v
	return b
}

func (b *Builder) GetLayoutFunc() func(in web.PageFunc, cfg *LayoutConfig) (out web.PageFunc) {
	return b.layoutFunc
}

func (b *Builder) DetailLayoutFunc(v func(in web.PageFunc, cfg *LayoutConfig) (out web.PageFunc)) (r *Builder) {
	b.detailLayoutFunc = v
	return b
}

func (b *Builder) GetDetailLayoutFunc() func(in web.PageFunc, cfg *LayoutConfig) (out web.PageFunc) {
	return b.detailLayoutFunc
}

func (b *Builder) HomePageLayoutConfig(v *LayoutConfig) (r *Builder) {
	b.homePageLayoutConfig = v
	return b
}

func (b *Builder) NotFoundPageLayoutConfig(v *LayoutConfig) (r *Builder) {
	b.notFoundPageLayoutConfig = v
	return b
}

func (b *Builder) Builder(v *web.Builder) (r *Builder) {
	b.builder = v
	return b
}

func (b *Builder) GetWebBuilder() (r *web.Builder) {
	return b.builder
}

func (b *Builder) Logger(v *zap.Logger) (r *Builder) {
	b.logger = v
	return b
}

func (b *Builder) MessagesFunc(v MessagesFunc) (r *Builder) {
	b.messagesFunc = v
	return b
}

func (b *Builder) HomePageFunc(v web.PageFunc) (r *Builder) {
	b.homePageFunc = v
	return b
}

func (b *Builder) NotFoundFunc(v web.PageFunc) (r *Builder) {
	b.notFoundFunc = v
	return b
}

func (b *Builder) BrandFunc(v ComponentFunc) (r *Builder) {
	b.brandFunc = v
	return b
}

func (b *Builder) ProfileFunc(v ComponentFunc) (r *Builder) {
	b.profileFunc = v
	return b
}

func (b *Builder) GetProfileFunc() ComponentFunc {
	return b.profileFunc
}

func (b *Builder) SwitchLanguageFunc(v ComponentFunc) (r *Builder) {
	b.switchLanguageFunc = v
	return b
}

func (b *Builder) BrandProfileSwitchLanguageDisplayFuncFunc(f func(brand, profile, switchLanguage h.HTMLComponent) h.HTMLComponent) (r *Builder) {
	b.brandProfileSwitchLanguageDisplayFunc = f
	return b
}

func (b *Builder) NotificationFunc(contentFunc ComponentFunc, countFunc func(ctx *web.EventContext) int) (r *Builder) {
	b.notificationCountFunc = countFunc
	b.notificationContentFunc = contentFunc
	b.GetWebBuilder().RegisterEventFunc(actions.NotificationCenter, b.notificationCenter)
	return b
}

func (b *Builder) BrandTitle(v string) (r *Builder) {
	b.brandTitle = v
	return b
}

func (b *Builder) GetBrandTitle() string {
	return b.brandTitle
}

func (b *Builder) VuetifyOptions(v string) (r *Builder) {
	b.vuetifyOptions = v
	return b
}

func (b *Builder) RightDrawerWidth(v string) (r *Builder) {
	b.rightDrawerWidth = v
	return b
}

func (b *Builder) ProgressBarColor(v string) (r *Builder) {
	b.progressBarColor = v
	return b
}

func (b *Builder) GetProgressBarColor() string {
	return b.progressBarColor
}

func (b *Builder) AssetFunc(v AssetFunc) (r *Builder) {
	b.assetFunc = v
	return b
}

func (b *Builder) ExtraAsset(path string, contentType string, body web.ComponentsPack, refTag ...string) (r *Builder) {
	if !strings.HasPrefix(path, "/") {
		path = "/" + path
	}

	var theOne *extraAsset
	for _, ea := range b.extraAssets {
		if ea.path == path {
			theOne = ea
			break
		}
	}

	if theOne == nil {
		theOne = &extraAsset{path: path, contentType: contentType, body: body}
		b.extraAssets = append(b.extraAssets, theOne)
	} else {
		theOne.contentType = contentType
		theOne.body = body
	}

	if len(refTag) > 0 {
		theOne.refTag = refTag[0]
	}

	return b
}

func (b *Builder) FieldDefaults(v FieldMode) (r *FieldDefaults) {
	if v == WRITE {
		return b.writeFieldDefaults
	}

	if v == LIST {
		return b.listFieldDefaults
	}

	if v == DETAIL {
		return b.detailFieldDefaults
	}

	return r
}

func (b *Builder) NewFieldsBuilder(v FieldMode) (r *FieldsBuilder) {
	r = NewFieldsBuilder().Defaults(b.FieldDefaults(v))
	return
}

func (b *Builder) Model(v interface{}) (r *ModelBuilder) {
	r = NewModelBuilder(b, v)
	b.models = append(b.models, r)
	return r
}

func (b *Builder) DataOperator(v DataOperator) (r *Builder) {
	b.dataOperator = v
	return b
}

func modelNames(ms []*ModelBuilder) (r []string) {
	for _, m := range ms {
		r = append(r, m.uriName)
	}
	return
}

func (b *Builder) MenuGroup(name string) *MenuGroupBuilder {
	mgb := b.menuGroups.MenuGroup(name)
	if !b.isMenuGroupInOrder(mgb) {
		b.menuOrder = append(b.menuOrder, mgb)
	}
	return mgb
}

func (b *Builder) isMenuGroupInOrder(mgb *MenuGroupBuilder) bool {
	for _, v := range b.menuOrder {
		if v == mgb {
			return true
		}
	}
	return false
}

func (b *Builder) removeMenuGroupInOrder(mgb *MenuGroupBuilder) {
	for i, om := range b.menuOrder {
		if om == mgb {
			b.menuOrder = append(b.menuOrder[:i], b.menuOrder[i+1:]...)
			break
		}
	}
}

// item can be Slug name, model name, *MenuGroupBuilder
// the underlying logic is using Slug name,
// so if the Slug name is customized, item must be the Slug name
// example:
// b.MenuOrder(
//
//	b.MenuGroup("Product Management").SubItems(
//		"products",
//		"Variant",
//	),
//	"customized-uri",
//
// )
func (b *Builder) MenuOrder(items ...interface{}) {
	for _, item := range items {
		switch v := item.(type) {
		case string:
			b.menuOrder = append(b.menuOrder, v)
		case *MenuGroupBuilder:
			if b.isMenuGroupInOrder(v) {
				b.removeMenuGroupInOrder(v)
			}
			b.menuOrder = append(b.menuOrder, v)
		default:
			panic(fmt.Sprintf("unknown menu order item type: %T\n", item))
		}
	}
}

type defaultMenuIconRE struct {
	re   *regexp.Regexp
	icon string
}

var defaultMenuIconREs = []defaultMenuIconRE{
	// user
	{re: regexp.MustCompile(`\busers?|members?\b`), icon: "mdi-account"},
	// store
	{re: regexp.MustCompile(`\bstores?\b`), icon: "mdi-store"},
	// order
	{re: regexp.MustCompile(`\borders?\b`), icon: "mdi-cart"},
	// product
	{re: regexp.MustCompile(`\bproducts?\b`), icon: "mdi-format-list-bulleted"},
	// post
	{re: regexp.MustCompile(`\bposts?|articles?\b`), icon: "mdi-note"},
	// web
	{re: regexp.MustCompile(`\bweb|site\b`), icon: "mdi-web"},
	// seo
	{re: regexp.MustCompile(`\bseo\b`), icon: "mdi-search-web"},
	// i18n
	{re: regexp.MustCompile(`\bi18n|translations?\b`), icon: "mdi-translate"},
	// chart
	{re: regexp.MustCompile(`\banalytics?|charts?|statistics?\b`), icon: "mdi-google-analytics"},
	// dashboard
	{re: regexp.MustCompile(`\bdashboard\b`), icon: "mdi-view-dashboard"},
	// setting
	{re: regexp.MustCompile(`\bsettings?\b`), icon: "mdi-cog"},
}

func defaultMenuIcon(mLabel string) string {
	ws := strings.Join(strings.Split(strcase.ToSnake(mLabel), "_"), " ")
	for _, v := range defaultMenuIconREs {
		if v.re.MatchString(ws) {
			return v.icon
		}
	}

	return "mdi-alert-octagon-outline"
}

const (
	menuFontWeight    = "500"
	subMenuFontWeight = "400"
)

func (b *Builder) menuItem(ctx *web.EventContext, m *ModelBuilder, isSub bool) (r h.HTMLComponent) {
	menuIcon := m.menuIcon
	// fontWeight := subMenuFontWeight
	if isSub {
		// menuIcon = ""
	} else {
		// fontWeight = menuFontWeight
		if menuIcon == "" {
			menuIcon = defaultMenuIcon(m.label)
		}
	}
	href := m.Info().ListingHref()
	if m.link != "" {
		href = m.link
	}
	if m.defaultURLQueryFunc != nil {
		href = fmt.Sprintf("%s?%s", href, m.defaultURLQueryFunc(ctx.R).Encode())
	}
	item := VListItem(
		// VRow(
		// 	VCol(h.If(menuIcon != "", VIcon(menuIcon))).Cols(2),
		// 	VCol(h.Text(i18n.T(ctx.R, ModelsI18nModuleKey, m.label))).Attr("style", fmt.Sprintf("white-space: normal; font-weight: %s;font-size: 16px;", fontWeight))),

		h.If(menuIcon != "", web.Slot(VIcon(menuIcon)).Name("prepend")),
		VListItemTitle(
			h.Text(i18n.T(ctx.R, ModelsI18nModuleKey, m.label)),
		),
	).Class("rounded-lg").
		Value(m.label)
	// .ActiveClass("bg-red")
	// Attr("color", "primary")

	item.Href(href)
	if strings.HasPrefix(href, "/") {
		funcStr := fmt.Sprintf(`(e) => {
	if (e.metaKey || e.ctrlKey) { return; }
	e.stopPropagation();
	e.preventDefault();
	%s;
}
`, web.Plaid().PushStateURL(href).Go())
		item.Attr("@click", funcStr)
	}
	// if b.isMenuItemActive(ctx, m) {
	//	item = item.Class("v-list-item--active text-primary")
	// }
	return item
}

func (b *Builder) isMenuItemActive(ctx *web.EventContext, m *ModelBuilder) bool {
	href := m.Info().ListingHref()
	if m.link != "" {
		href = m.link
	}
	path := strings.TrimSuffix(ctx.R.URL.Path, "/")
	if path == "" && href == "/" {
		return true
	}
	if path == href {
		return true
	}
	if href == b.prefix {
		return false
	}
	if href != "/" && strings.HasPrefix(path, href) {
		return true
	}

	return false
}

func (b *Builder) CreateMenus(ctx *web.EventContext) (r h.HTMLComponent) {
	mMap := make(map[string]*ModelBuilder)
	for _, m := range b.models {
		mMap[m.uriName] = m
	}
	var (
		activeMenuItem string
		selection      string
	)
	inOrderMap := make(map[string]struct{})
	var menus []h.HTMLComponent
	for _, om := range b.menuOrder {
		switch v := om.(type) {
		case *MenuGroupBuilder:
			disabled := false
			if b.verifier.Do(PermList).SnakeOn("mg_"+v.name).WithReq(ctx.R).IsAllowed() != nil {
				disabled = true
			}
			groupIcon := v.icon
			if groupIcon == "" {
				groupIcon = defaultMenuIcon(v.name)
			}
			subMenus := []h.HTMLComponent{
				h.Template(
					VListItem(
						web.Slot(
							VIcon(groupIcon),
						).Name("prepend"),
						VListItemTitle().Attr("style", fmt.Sprintf("white-space: normal; font-weight: %s;font-size: 14px;", menuFontWeight)),
						// VListItemTitle(h.Text(i18n.T(ctx.R, ModelsI18nModuleKey, v.name))).
					).Attr("v-bind", "props").
						Title(i18n.T(ctx.R, ModelsI18nModuleKey, v.name)).
						Class("rounded-lg"),
					// Value(i18n.T(ctx.R, ModelsI18nModuleKey, v.name)),
				).Attr("v-slot:activator", "{ props }"),
			}
			subCount := 0
			for _, subOm := range v.subMenuItems {
				m, ok := mMap[subOm]
				if !ok {
					m = mMap[inflection.Plural(strcase.ToKebab(subOm))]
				}
				if m == nil {
					continue
				}
				m.menuGroupName = v.name
				if m.notInMenu {
					continue
				}
				if m.Info().Verifier().Do(PermList).WithReq(ctx.R).IsAllowed() != nil {
					continue
				}
				subMenus = append(subMenus, b.menuItem(ctx, m, true))
				subCount++
				inOrderMap[m.uriName] = struct{}{}
				if b.isMenuItemActive(ctx, m) {
					// activeMenuItem = m.label
					activeMenuItem = v.name
					selection = m.label
				}
			}
			if subCount == 0 {
				continue
			}
			if disabled {
				continue
			}

			menus = append(menus,
				VListGroup(subMenus...).Value(v.name),
			)
		case string:
			m, ok := mMap[v]
			if !ok {
				m = mMap[inflection.Plural(strcase.ToKebab(v))]
			}
			if m == nil {
				continue
			}
			if m.Info().Verifier().Do(PermList).WithReq(ctx.R).IsAllowed() != nil {
				continue
			}

			if m.notInMenu {
				continue
			}
			menuItem := b.menuItem(ctx, m, false)
			menus = append(menus, menuItem)
			inOrderMap[m.uriName] = struct{}{}

			if b.isMenuItemActive(ctx, m) {
				selection = m.label
			}
		}
	}

	for _, m := range b.models {
		_, ok := inOrderMap[m.uriName]
		if ok {
			continue
		}

		if m.Info().Verifier().Do(PermList).WithReq(ctx.R).IsAllowed() != nil {
			continue
		}

		if m.notInMenu {
			continue
		}

		if b.isMenuItemActive(ctx, m) {
			selection = m.label
		}
		menus = append(menus, b.menuItem(ctx, m, false))
	}

	r = h.Div(
		web.Scope(
			VList(menus...).
				OpenStrategy("single").
				Class("primary--text").
				Density(DensityCompact).
				Attr("v-model:opened", "locals.menuOpened").
				Attr("v-model:selected", "locals.selection"),
			// .Attr("v-model:selected", h.JSONString([]string{"Pages"})),
		).VSlot("{ locals }").Init(
			fmt.Sprintf(`{ menuOpened:  ["%s"]}`, activeMenuItem),
			fmt.Sprintf(`{ selection:  ["%s"]}`, selection),
		))
	return
}

func (b *Builder) RunBrandFunc(ctx *web.EventContext) (r h.HTMLComponent) {
	if b.brandFunc != nil {
		return b.brandFunc(ctx)
	}

	return h.H1(i18n.T(ctx.R, ModelsI18nModuleKey, b.brandTitle)).Class("text-h6")
}

func (b *Builder) RunSwitchLanguageFunc(ctx *web.EventContext) (r h.HTMLComponent) {
	if b.switchLanguageFunc != nil {
		return b.switchLanguageFunc(ctx)
	}

	supportLanguages := b.GetI18n().GetSupportLanguagesFromRequest(ctx.R)

	if len(b.GetI18n().GetSupportLanguages()) <= 1 || len(supportLanguages) == 0 {
		return nil
	}
	queryName := b.GetI18n().GetQueryName()
	msgr := MustGetMessages(ctx.R)
	if len(supportLanguages) == 1 {
		return h.Template().Children(
			h.Div(
				VList(
					VListItem(
						web.Slot(
							VIcon("mdi-widget-translate").Size(SizeSmall).Class("mr-4 ml-1"),
						).Name("prepend"),
						VListItemTitle(
							h.Div(h.Text(fmt.Sprintf("%s%s %s", msgr.Language, msgr.Colon, display.Self.Name(supportLanguages[0])))).Role("button"),
						),
					).Class("pa-0").Density(DensityCompact),
				).Class("pa-0 ma-n4 mt-n6"),
			).Attr("@click", web.Plaid().Query(queryName, supportLanguages[0].String()).Go()),
		)
	}

	matcher := language.NewMatcher(supportLanguages)

	lang := ctx.R.FormValue(queryName)
	if lang == "" {
		lang = b.i18nBuilder.GetCurrentLangFromCookie(ctx.R)
	}

	accept := ctx.R.Header.Get("Accept-Language")

	var displayLanguage language.Tag
	_, i := language.MatchStrings(matcher, lang, accept)
	displayLanguage = supportLanguages[i]

	var languages []h.HTMLComponent
	for _, tag := range supportLanguages {
		languages = append(languages,
			h.Div(
				VListItem(
					VListItemTitle(
						h.Div(h.Text(display.Self.Name(tag))),
					),
				).Attr("@click", web.Plaid().Query(queryName, tag.String()).Go()),
			),
		)
	}

	oldIcon := VMenu().Children(
		h.Template().Attr("v-slot:activator", "{isActive, props}").Children(
			h.Div(
				VList(
					VListItem(
						VListItemTitle(
							h.Text(fmt.Sprintf("%s%s %s", msgr.Language, msgr.Colon, display.Self.Name(displayLanguage))),
						).Class("text-subtitle-2 font-weight-regular"),
						web.Slot(
							VIcon("mdi-translate-variant").Size(SizeSmall).Class(""),
						).Name("append"),
					).Class("pa-0").Density(DensityCompact),
				).Class("pa-0 ma-n4 mt-n6"),
			).Attr("v-bind", "props"),
		),
		VList(
			languages...,
		).Density(DensityCompact),
	)
	_ = oldIcon
	return VMenu().Children(
		h.Template().Attr("v-slot:activator", "{isActive, props}").Children(
			VRow(
				VCol(
					VIcon("mdi-translate")).Cols(1),
				VCol(VIcon("mdi-menu-down")).Cols(1),
			).Attr("v-bind", "props"),
		),
		VList(
			languages...,
		).Density(DensityCompact),
	)
}

func (b *Builder) AddMenuTopItemFunc(key string, v ComponentFunc) (r *Builder) {
	b.menuTopItems[key] = v
	return b
}

func (b *Builder) RunBrandProfileSwitchLanguageDisplayFunc(brand, profile, switchLanguage h.HTMLComponent, ctx *web.EventContext) (r h.HTMLComponent) {
	if b.brandProfileSwitchLanguageDisplayFunc != nil {
		return b.brandProfileSwitchLanguageDisplayFunc(brand, profile, switchLanguage)
	}

	var items []h.HTMLComponent
	items = append(items,
		h.If(brand != nil,
			VListItem(
				VCardText(brand),
			),
		),
		h.If(profile != nil,
			VListItem(
				VCardText(profile),
			),
		),
		h.If(switchLanguage != nil,
			VListItem(
				VCardText(switchLanguage),
			).Density(DensityCompact),
		),
	)
	for _, v := range b.menuTopItems {
		items = append(items,
			h.If(v(ctx) != nil,
				VListItem(
					VCardText(v(ctx)),
				),
			))
	}

	return h.Div(
		items...,
	)
}

func MustGetMessages(r *http.Request) *Messages {
	return i18n.MustGetModuleMessages(r, CoreI18nModuleKey, Messages_en_US).(*Messages)
}

const (
	RightDrawerPortalName          = "presets_RightDrawerPortalName"
	RightDrawerContentPortalName   = "presets_RightDrawerContentPortalName"
	DialogPortalName               = "presets_DialogPortalName"
	dialogContentPortalName        = "presets_DialogContentPortalName"
	NotificationCenterPortalName   = "notification-center"
	DefaultConfirmDialogPortalName = "presets_confirmDialogPortalName"
	ListingDialogPortalName        = "presets_listingDialogPortalName"
	singletonEditingPortalName     = "presets_SingletonEditingPortalName"
	DeleteConfirmPortalName        = "deleteConfirm"
)

const (
	CloseRightDrawerVarScript   = "vars.presetsRightDrawer = false"
	closeDialogVarScript        = "vars.presetsDialog = false"
	CloseListingDialogVarScript = "vars.presetsListingDialog = false"
)

func (b *Builder) overlay(ctx *web.EventContext, r *web.EventResponse, comp h.HTMLComponent, width string) {
	overlayType := ctx.Param(ParamOverlay)
	if overlayType == actions.Dialog {
		b.dialog(r, comp, width)
		return
	} else if overlayType == actions.Content {
		b.contentDrawer(ctx, r, comp, width)
		return
	}
	b.rightDrawer(r, comp, width)
}

func (b *Builder) rightDrawer(r *web.EventResponse, comp h.HTMLComponent, width string) {
	if width == "" {
		width = b.rightDrawerWidth
	}
	r.UpdatePortals = append(r.UpdatePortals, &web.PortalUpdate{
		Name: RightDrawerPortalName,
		Body: VNavigationDrawer(
			web.GlobalEvents().Attr("@keyup.esc", "vars.presetsRightDrawer = false"),
			web.Portal(comp).Name(RightDrawerContentPortalName),
		).
			// Attr("@input", "plaidForm.dirty && vars.presetsRightDrawer == false && !confirm('You have unsaved changes on this form. If you close it, you will lose all unsaved changes. Are you sure you want to close it?') ? vars.presetsRightDrawer = true: vars.presetsRightDrawer = $event"). // remove because drawer plaidForm has to be reset when UpdateOverlayContent
			Class("v-navigation-drawer--temporary").
			Attr("v-model", "vars.presetsRightDrawer").
			Location(LocationRight).
			Temporary(true).
			// Fixed(true).
			Width(width).
			Attr(":height", `"100%"`),
		// Temporary(true),
		// HideOverlay(true).
		// Floating(true).

	})
	r.RunScript = "setTimeout(function(){ vars.presetsRightDrawer = true }, 100)"
}

func (b *Builder) contentDrawer(ctx *web.EventContext, r *web.EventResponse, comp h.HTMLComponent, width string) {
	if width == "" {
		width = b.rightDrawerWidth
	}
	portalName := ctx.Param(ParamPortalName)
	p := RightDrawerContentPortalName
	if portalName != "" {
		p = portalName
	}
	r.UpdatePortals = append(r.UpdatePortals, &web.PortalUpdate{
		Name: p,
		Body: comp,
	})
}

// 				Attr("@input", "alert(plaidForm.dirty) && !confirm('You have unsaved changes on this form. If you close it, you will lose all unsaved changes. Are you sure you want to close it?') ? vars.presetsDialog = true : vars.presetsDialog = $event").

func (b *Builder) dialog(r *web.EventResponse, comp h.HTMLComponent, width string) {
	if width == "" {
		width = b.rightDrawerWidth
	}
	r.UpdatePortals = append(r.UpdatePortals, &web.PortalUpdate{
		Name: DialogPortalName,
		Body: web.Scope(
			VDialog(
				web.Portal(comp).Name(dialogContentPortalName),
			).
				Attr("v-model", "vars.presetsDialog").
				Width(width),
		).VSlot("{ form }"),
	})
	r.RunScript = "setTimeout(function(){ vars.presetsDialog = true }, 100)"
}

type LayoutConfig struct {
	NotificationCenterInvisible bool
}

func (b *Builder) notificationCenter(ctx *web.EventContext) (er web.EventResponse, err error) {
	total := b.notificationCountFunc(ctx)
	content := b.notificationContentFunc(ctx)
	icon := VIcon("mdi-bell-outline").Size(20).Color("grey-darken-1")
	er.Body = VMenu().Children(
		h.Template().Attr("v-slot:activator", "{ props }").Children(
			VBtn("").Icon(true).Children(
				h.If(total > 0,
					VBadge(
						icon,
					).Content(total).Floating(true).Color("red"),
				).Else(icon),
			).Attr("v-bind", "props").
				Density(DensityCompact).
				Variant(VariantText),
			// .Class("ml-1")
		),
		VCard(content),
	)
	return
}

const (
	ConfirmDialogConfirmEvent     = "presets_ConfirmDialog_ConfirmEvent"
	ConfirmDialogPromptText       = "presets_ConfirmDialog_PromptText"
	ConfirmDialogDialogPortalName = "presets_ConfirmDialog_DialogPortalName"
)

func (b *Builder) openConfirmDialog(ctx *web.EventContext) (er web.EventResponse, err error) {
	confirmEvent := ctx.R.FormValue(ConfirmDialogConfirmEvent)
	if confirmEvent == "" {
		ShowMessage(&er, "confirm event is empty", "error")
		return
	}

	msgr := MustGetMessages(ctx.R)
	promptText := msgr.ConfirmDialogPromptText
	if v := ctx.R.FormValue(ConfirmDialogPromptText); v != "" {
		promptText = v
	}

	portal := DefaultConfirmDialogPortalName
	if v := ctx.R.FormValue(ConfirmDialogDialogPortalName); v != "" {
		portal = v
	}

	er.UpdatePortals = append(er.UpdatePortals, &web.PortalUpdate{
		Name: portal,
		Body: web.Scope(VDialog(
			VCard(
				VCardTitle(VIcon("warning").Class("red--text mr-4"), h.Text(promptText)),
				VCardActions(
					VSpacer(),
					VBtn(msgr.Cancel).
						Variant(VariantFlat).
						Class("ml-2").
						On("click", "locals.show = false"),

					VBtn(msgr.OK).
						Color("primary").
						Variant(VariantFlat).
						Theme(ThemeDark).
						Attr("onclick", fmt.Sprintf("%s; locals.show = false", confirmEvent)),
				),
			),
		).MaxWidth("600px").
			Attr("v-model", "locals.show"),
		).VSlot("{ locals }").Init("{show: true}"),
	})

	return
}

func (b *Builder) defaultLayout(in web.PageFunc, cfg *LayoutConfig) (out web.PageFunc) {
	return func(ctx *web.EventContext) (pr web.PageResponse, err error) {
		b.InjectAssets(ctx)

		// call CreateMenus before in(ctx) to fill the menuGroupName for modelBuilders first
		menu := b.CreateMenus(ctx)
		toolbar := VContainer(
			VRow(
				VCol(b.RunBrandFunc(ctx)).Cols(8),
				VCol(
					b.RunSwitchLanguageFunc(ctx),
					// VBtn("").Children(
					//	languageSwitchIcon,
					//	VIcon("mdi-menu-down"),
					// ).Attr("variant", "plain").
					//	Attr("icon", ""),
				).Cols(2),

				VCol(
					VAppBarNavIcon().Attr("icon", "mdi-menu").
						Class("text-grey-darken-1").
						Attr("@click", "vars.navDrawer = !vars.navDrawer").Density(DensityCompact),
				).Cols(2),
			).Attr("align", "center").Attr("justify", "center"),
		)

		var innerPr web.PageResponse
		innerPr, err = in(ctx)
		if err == perm.PermissionDenied {
			pr.Body = h.Text(perm.PermissionDenied.Error())
			return pr, nil
		}
		if err != nil {
			panic(err)
		}

		var profile h.HTMLComponent
		if b.profileFunc != nil {
			profile = VAppBar(
				b.profileFunc(ctx),
			).Location("bottom").Class("border-t-sm border-b-0").Elevation(0)
		}

		// showNotificationCenter := cfg == nil || !cfg.NotificationCenterInvisible
		// var notifier h.HTMLComponent
		// if b.notificationCountFunc != nil && b.notificationContentFunc != nil {
		//	notifier = web.Portal().Name(NotificationCenterPortalName).Loader(web.GET().EventFunc(actions.NotificationCenter))
		// }
		// ctx.R = ctx.R.WithContext(context.WithValue(ctx.R.Context(), ctxNotifyCenter, notifier))

		// showSearchBox := cfg == nil || !cfg.SearchBoxInvisible

		// _ := i18n.MustGetModuleMessages(ctx.R, CoreI18nModuleKey, Messages_en_US).(*Messages)

		actionsComponentTeleportToID := GetActionsComponentTeleportToID(ctx)

		pr.PageTitle = fmt.Sprintf("%s - %s", innerPr.PageTitle, i18n.T(ctx.R, ModelsI18nModuleKey, b.brandTitle))
		pr.Body = VApp(
			web.Portal().Name(RightDrawerPortalName),

			// App(true).
			// Fixed(true),
			// ClippedLeft(true),
			web.Portal().Name(DialogPortalName),
			web.Portal().Name(DeleteConfirmPortalName),
			web.Portal().Name(DefaultConfirmDialogPortalName),
			web.Portal().Name(ListingDialogPortalName),

			h.Template(
				VSnackbar(h.Text("{{vars.presetsMessage.message}}")).
					Attr("v-model", "vars.presetsMessage.show").
					Attr(":color", "vars.presetsMessage.color").
					Timeout(2000).
					Location(LocationTop),
			).Attr("v-if", "vars.presetsMessage"),
			VLayout(
				VMain(
					VNavigationDrawer(
						// b.RunBrandProfileSwitchLanguageDisplayFunc(b.RunBrandFunc(ctx), profile, b.RunSwitchLanguageFunc(ctx), ctx),
						// b.RunBrandFunc(ctx),
						// profile,
						VLayout(
							VMain(
								toolbar,
								VCard(
									menu,
								).Class("ma-4").Variant(VariantText),
							),
							// VDivider(),
							profile,
						).Class("ma-2 border-sm rounded-lg elevation-0").Attr("style",
							"height: calc(100% - 16px);"),
						// ).Class("ma-2").
						// 	Style("height: calc(100% - 20px); border: 1px solid grey"),
					).
						Width(320).
						// App(true).
						// Clipped(true).
						// Fixed(true).
						Attr("v-model", "vars.navDrawer").
						// Attr("style", "border-right: 1px solid grey ").
						Permanent(true).
						Floating(true).
						Elevation(0),
					VAppBar(
						h.Div(
							VProgressLinear().
								Attr(":active", "isFetching").
								Class("ml-4").
								Attr("style", "position: fixed; z-index: 99;").
								Indeterminate(true).
								Height(2).
								Color(b.progressBarColor),

							VAppBarNavIcon().
								Density("compact").
								Class("mr-2").
								Attr("v-if", "!vars.navDrawer").
								On("click.stop", "vars.navDrawer = !vars.navDrawer"),
							h.Div(
								VToolbarTitle(innerPr.PageTitle), // Class("text-h6 font-weight-regular"),
							).Class("mr-auto"),
							h.Iff(actionsComponentTeleportToID != "", func() h.HTMLComponent {
								return h.Div().Id(actionsComponentTeleportToID)
							}),
						).Class("d-flex align-center mx-2 border-b w-100").Style("height: 48px"),
					).
						Elevation(0),
					innerPr.Body,
				).Class(""),
			),
		).Attr("id", "vt-app").
			Attr(web.VAssign("vars", `{presetsRightDrawer: false, presetsDialog: false, presetsListingDialog: false, 
navDrawer: true
}`)...)

		return
	}
}

// for pages outside the default presets layout
func (b *Builder) PlainLayout(in web.PageFunc) (out web.PageFunc) {
	return func(ctx *web.EventContext) (pr web.PageResponse, err error) {
		b.InjectAssets(ctx)

		var innerPr web.PageResponse
		innerPr, err = in(ctx)
		if err == perm.PermissionDenied {
			pr.Body = h.Text(perm.PermissionDenied.Error())
			return pr, nil
		}
		if err != nil {
			panic(err)
		}

		pr.PageTitle = fmt.Sprintf("%s - %s", innerPr.PageTitle, i18n.T(ctx.R, ModelsI18nModuleKey, b.brandTitle))
		pr.Body = VApp(
			web.Portal().Name(DialogPortalName),
			web.Portal().Name(DeleteConfirmPortalName),
			web.Portal().Name(DefaultConfirmDialogPortalName),

			VProgressLinear().
				Attr(":active", "isFetching").
				Attr("style", "position: fixed; z-index: 99").
				Indeterminate(true).
				Height(2).
				Color(b.progressBarColor),
			h.Template(
				VSnackbar(h.Text("{{vars.presetsMessage.message}}")).
					Attr("v-model", "vars.presetsMessage.show").
					Attr(":color", "vars.presetsMessage.color").
					Timeout(2000).
					Location(LocationTop),
			).Attr("v-if", "vars.presetsMessage"),
			VMain(
				innerPr.Body.(h.HTMLComponent),
			),
		).
			Attr("id", "vt-app").
			Attr(web.VAssign("vars", `{presetsDialog: false, presetsMessage: {show: false, color: "success", 
message: ""}}`)...)

		return
	}
}

func (b *Builder) InjectAssets(ctx *web.EventContext) {
	ctx.Injector.HeadHTML(strings.Replace(`
			<link rel="stylesheet" href="{{prefix}}/vuetify/assets/index.css" async>
			<script src='{{prefix}}/assets/vue.js'></script>
			<style>
				[v-cloak] {
					display: none;
				}
				.vx-list-item--active {
					position: relative;
				}
				.vx-list-item--active:after {
					opacity: .12;
					background-color: currentColor;
					bottom: 0;
					content: "";
					left: 0;
					pointer-events: none;
					position: absolute;
					right: 0;
					top: 0;
					transition: .3s cubic-bezier(.25,.8,.5,1);
					line-height: 0;
				}
				.vx-list-item--active:hover {
					background-color: inherit!important;
				}
			</style>
		`, "{{prefix}}", b.prefix, -1))

	b.InjectExtraAssets(ctx)

	ctx.Injector.TailHTML(strings.Replace(`
			<script src='{{prefix}}/assets/main.js'></script>
			`, "{{prefix}}", b.prefix, -1))

	if b.assetFunc != nil {
		b.assetFunc(ctx)
	}
}

func (b *Builder) InjectExtraAssets(ctx *web.EventContext) {
	for _, ea := range b.extraAssets {
		if len(ea.refTag) > 0 {
			ctx.Injector.HeadHTML(ea.refTag)
			continue
		}

		if strings.HasSuffix(ea.path, "css") {
			ctx.Injector.HeadHTML(fmt.Sprintf("<link rel=\"stylesheet\" href=\"%s\">", b.extraFullPath(ea)))
			continue
		}

		ctx.Injector.HeadHTML(fmt.Sprintf("<script src=\"%s\"></script>", b.extraFullPath(ea)))
	}
}

func (b *Builder) defaultHomePageFunc(ctx *web.EventContext) (r web.PageResponse, err error) {
	r.Body = h.Div().Text("home")
	return
}

func (b *Builder) getHomePageFunc() web.PageFunc {
	if b.homePageFunc != nil {
		return b.homePageFunc
	}
	return b.defaultHomePageFunc
}

func (b *Builder) DefaultNotFoundPageFunc(ctx *web.EventContext) (r web.PageResponse, err error) {
	msgr := MustGetMessages(ctx.R)
	r.Body = h.Div(
		h.H1("404").Class("mb-2"),
		h.Text(msgr.NotFoundPageNotice),
	).Class("text-center mt-8")
	return
}

func (b *Builder) getNotFoundPageFunc() web.PageFunc {
	pf := b.DefaultNotFoundPageFunc
	if b.notFoundFunc != nil {
		pf = b.notFoundFunc
	}
	return pf
}

func (b *Builder) extraFullPath(ea *extraAsset) string {
	return b.prefix + "/extra" + ea.path
}

func (b *Builder) initMux() {
	b.logger.Info("initializing mux for", zap.Reflect("models", modelNames(b.models)), zap.String("prefix", b.prefix))
	mux := http.NewServeMux()
	ub := b.builder

	mainJSPath := b.prefix + "/assets/main.js"
	mux.Handle("GET "+mainJSPath,
		ub.PacksHandler("text/javascript",
			Vuetify(),
			JSComponentsPack(),
			vuetifyx.JSComponentsPack(),
			web.JSComponentsPack(),
		),
	)
	log.Println("mounted url:", mainJSPath)

	vueJSPath := b.prefix + "/assets/vue.js"
	mux.Handle("GET "+vueJSPath,
		ub.PacksHandler("text/javascript",
			web.JSVueComponentsPack(),
		),
	)

	HandleMaterialDesignIcons(b.prefix, mux)

	log.Println("mounted url:", vueJSPath)

	for _, ea := range b.extraAssets {
		fullPath := b.extraFullPath(ea)
		mux.Handle("GET "+fullPath, ub.PacksHandler(
			ea.contentType,
			ea.body,
		))
		log.Println("mounted url:", fullPath)
	}

	homeURL := b.prefix
	if homeURL == "" {
		homeURL = "/{$}"
	}
	mux.Handle(
		homeURL,
		b.wrap(nil, b.layoutFunc(b.getHomePageFunc(), b.homePageLayoutConfig)),
	)

	for _, m := range b.models {
		m.listing.setup()

		pluralUri := inflection.Plural(m.uriName)
		info := m.Info()
		routePath := info.ListingHref()
		inPageFunc := m.listing.GetPageFunc()
		if m.singleton {
			inPageFunc = m.editing.singletonPageFunc
			if m.layoutConfig == nil {
				m.layoutConfig = &LayoutConfig{}
			}
		}
		mux.Handle(
			routePath,
			b.wrap(m, b.layoutFunc(inPageFunc, m.layoutConfig)),
		)
<<<<<<< HEAD
		log.Printf("mounted url: %s\n", routePath)
=======
		log.Printf("mounted url: %s, events: %s\n", routePath, m.EventsHub.String())

>>>>>>> 005d1634
		if m.hasDetailing {
			routePath = fmt.Sprintf("%s/%s/{id}", b.prefix, pluralUri)
			mux.Handle(
				routePath,
				b.wrap(m, b.detailLayoutFunc(m.detailing.GetPageFunc(), m.layoutConfig)),
			)
			log.Printf("mounted url: %s", routePath)
		}
	}

	// b.handler = mux
	// Handle 404
	b.handler = b.notFound(mux)
}

type responseWriterWrapper struct {
	http.ResponseWriter
	statusCode int
}

func (rw *responseWriterWrapper) WriteHeader(code int) {
	rw.statusCode = code
	if code == http.StatusNotFound {
		// default 404 will use http.Error to set Content-Type to text/plain,
		// So we have to set it to html before WriteHeader
		rw.ResponseWriter.Header().Set("Content-Type", "text/html; charset=utf-8")
	}
	rw.ResponseWriter.WriteHeader(code)
}

func (rw *responseWriterWrapper) Write(b []byte) (int, error) {
	// don't write content, because we use customized page body
	if rw.statusCode == http.StatusNotFound {
		return 0, nil
	}
	return rw.ResponseWriter.Write(b)
}

func (b *Builder) notFound(handler http.Handler) http.Handler {
	notFoundHandler := b.wrap(
		nil,
		b.layoutFunc(b.getNotFoundPageFunc(), b.notFoundPageLayoutConfig),
	)
	return http.HandlerFunc(func(w http.ResponseWriter, r *http.Request) {
		capturedResponse := &responseWriterWrapper{w, http.StatusOK}
		handler.ServeHTTP(capturedResponse, r)
		if capturedResponse.statusCode == http.StatusNotFound {
			// If no other handler wrote to the response, assume 404 and write our custom response.
			notFoundHandler.ServeHTTP(w, r)
		}
		return
	})
}

func (b *Builder) AddWrapHandler(key string, f func(in http.Handler) (out http.Handler)) {
	b.wrapHandlers[key] = f
}

func (b *Builder) wrap(m *ModelBuilder, pf web.PageFunc) http.Handler {
	p := b.builder.Page(pf)
	if m != nil {
		m.registerDefaultEventFuncs()
		p.MergeHub(&m.EventsHub)
	}

	handlers := b.GetI18n().EnsureLanguage(
		p,
	)
	for _, wrapHandler := range b.wrapHandlers {
		handlers = wrapHandler(handlers)
	}

	return handlers
}

func (b *Builder) Build() {
	mns := modelNames(b.models)
	if len(slices.Compact(mns)) != len(mns) {
		panic(fmt.Sprintf("Duplicated model names registered %v", mns))
	}
	b.initMux()
}

func (b *Builder) ServeHTTP(w http.ResponseWriter, r *http.Request) {
	if b.handler == nil {
		b.Build()
	}
	redirectSlashes(b.handler).ServeHTTP(w, r)
}

func redirectSlashes(next http.Handler) http.Handler {
	return http.HandlerFunc(func(w http.ResponseWriter, r *http.Request) {
		path := r.URL.Path
		if len(path) > 1 && path[len(path)-1] == '/' {
			if r.URL.RawQuery != "" {
				path = fmt.Sprintf("%s?%s", path[:len(path)-1], r.URL.RawQuery)
			} else {
				path = path[:len(path)-1]
			}
			redirectURL := fmt.Sprintf("//%s%s", r.Host, path)
			http.Redirect(w, r, redirectURL, 301)
			return
		}
		next.ServeHTTP(w, r)
	})
}<|MERGE_RESOLUTION|>--- conflicted
+++ resolved
@@ -58,7 +58,7 @@
 	extraAssets                           []*extraAsset
 	assetFunc                             AssetFunc
 	menuGroups                            MenuGroups
-	menuOrder                             []any
+	menuOrder                             []interface{}
 	wrapHandlers                          map[string]func(in http.Handler) (out http.Handler)
 	plugins                               []Plugin
 }
@@ -1280,12 +1280,7 @@
 			routePath,
 			b.wrap(m, b.layoutFunc(inPageFunc, m.layoutConfig)),
 		)
-<<<<<<< HEAD
 		log.Printf("mounted url: %s\n", routePath)
-=======
-		log.Printf("mounted url: %s, events: %s\n", routePath, m.EventsHub.String())
-
->>>>>>> 005d1634
 		if m.hasDetailing {
 			routePath = fmt.Sprintf("%s/%s/{id}", b.prefix, pluralUri)
 			mux.Handle(
