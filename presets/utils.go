package presets

import (
	"fmt"
	"net/url"
	"time"

	"github.com/qor5/admin/v3/presets/actions"
	"github.com/qor5/web/v3"
	. "github.com/qor5/x/v3/ui/vuetify"
	vx "github.com/qor5/x/v3/ui/vuetifyx"
	h "github.com/theplant/htmlgo"
)

func RecoverPrimaryColumnValuesBySlug(dec SlugDecoder, slug string) (r map[string]string, err error) {
	defer func() {
		if e := recover(); e != nil {
			r = nil
			err = fmt.Errorf("wrong slug: %v", slug)
		}
	}()
	r = dec.PrimaryColumnValuesBySlug(slug)
	return r, nil
}

func ShowMessage(r *web.EventResponse, msg string, color string) {
	if r == nil || msg == "" {
		return
	}

	if color == "" {
		color = "success"
	}

	msgJSON := h.JSONString(msg)
	colorJSON := h.JSONString(color)

	web.AppendRunScripts(r, fmt.Sprintf(
		`vars.presetsMessage = { show: true, message: %s, color: %s}`,
		msgJSON, colorJSON))
}

func EditDeleteRowMenuItemFuncs(mi *ModelInfo, url string, editExtraParams url.Values) []vx.RowMenuItemFunc {
	return []vx.RowMenuItemFunc{
		editRowMenuItemFunc(mi, url, editExtraParams),
		deleteRowMenuItemFunc(mi, url, editExtraParams),
	}
}

func editRowMenuItemFunc(mi *ModelInfo, url string, editExtraParams url.Values) vx.RowMenuItemFunc {
	return func(obj interface{}, id string, ctx *web.EventContext) h.HTMLComponent {
		msgr := MustGetMessages(ctx.R)
		if mi.mb.Info().Verifier().Do(PermUpdate).ObjectOn(obj).WithReq(ctx.R).IsAllowed() != nil {
			return nil
		}

		onclick := web.Plaid().
			EventFunc(actions.Edit).
			Queries(editExtraParams).
			Query(ParamID, id).
			URL(url)
		if IsInDialog(ctx) {
			onclick.URL(mi.ListingHref()).Query(ParamOverlay, actions.Dialog)
		}
		return VListItem(
			web.Slot(
				VIcon("mdi-pencil"),
			).Name("prepend"),

			VListItemTitle(h.Text(msgr.Edit)),
		).Attr("@click", onclick.Go())
	}
}

func deleteRowMenuItemFunc(mi *ModelInfo, url string, editExtraParams url.Values) vx.RowMenuItemFunc {
	return func(obj interface{}, id string, ctx *web.EventContext) h.HTMLComponent {
		msgr := MustGetMessages(ctx.R)
		if mi.mb.Info().Verifier().Do(PermDelete).ObjectOn(obj).WithReq(ctx.R).IsAllowed() != nil {
			return nil
		}

		onclick := web.Plaid().
			EventFunc(actions.DeleteConfirmation).
			Queries(editExtraParams).
			Query(ParamID, id).
			URL(url)
		if IsInDialog(ctx) {
			onclick.URL(mi.ListingHref()).Query(ParamOverlay, actions.Dialog)
		}
		return VListItem(
			web.Slot(
				VIcon("mdi-delete"),
			).Name("prepend"),

			VListItemTitle(h.Text(msgr.Delete)),
		).Attr("@click", onclick.Go())
	}
}

<<<<<<< HEAD
func isInDialogFromQuery(ctx *web.EventContext) bool {
	return ctx.R.URL.Query().Get(ParamInDialog) == "true"
=======
func copyURLWithQueriesRemoved(u *url.URL, qs ...string) *url.URL {
	newU, _ := url.Parse(u.String())
	newQuery := newU.Query()
	for _, k := range qs {
		newQuery.Del(k)
	}
	newU.RawQuery = newQuery.Encode()
	return newU
>>>>>>> 005d1634
}

func ptrTime(t time.Time) *time.Time {
	return &t
}

func UpdateToPortal(update *web.PortalUpdate) *web.PortalBuilder {
	return web.Portal().Name(update.Name).Children(
		update.Body,
	)
}

func toValidationErrors(err error) *web.ValidationErrors {
	if vErr, ok := err.(*web.ValidationErrors); ok {
		return vErr
	}
	vErr := &web.ValidationErrors{}
	vErr.GlobalError(err.Error())
	return vErr
}<|MERGE_RESOLUTION|>--- conflicted
+++ resolved
@@ -24,7 +24,7 @@
 }
 
 func ShowMessage(r *web.EventResponse, msg string, color string) {
-	if r == nil || msg == "" {
+	if msg == "" {
 		return
 	}
 
@@ -32,12 +32,9 @@
 		color = "success"
 	}
 
-	msgJSON := h.JSONString(msg)
-	colorJSON := h.JSONString(color)
-
 	web.AppendRunScripts(r, fmt.Sprintf(
 		`vars.presetsMessage = { show: true, message: %s, color: %s}`,
-		msgJSON, colorJSON))
+		h.JSONString(msg), h.JSONString(color)))
 }
 
 func EditDeleteRowMenuItemFuncs(mi *ModelInfo, url string, editExtraParams url.Values) []vx.RowMenuItemFunc {
@@ -97,10 +94,6 @@
 	}
 }
 
-<<<<<<< HEAD
-func isInDialogFromQuery(ctx *web.EventContext) bool {
-	return ctx.R.URL.Query().Get(ParamInDialog) == "true"
-=======
 func copyURLWithQueriesRemoved(u *url.URL, qs ...string) *url.URL {
 	newU, _ := url.Parse(u.String())
 	newQuery := newU.Query()
@@ -109,7 +102,6 @@
 	}
 	newU.RawQuery = newQuery.Encode()
 	return newU
->>>>>>> 005d1634
 }
 
 func ptrTime(t time.Time) *time.Time {
