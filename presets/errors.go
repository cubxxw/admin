package presets

import (
<<<<<<< HEAD
	"errors"
=======
>>>>>>> 51d17e9b
	"net/http"

	"github.com/qor5/web/v3"
)

<<<<<<< HEAD
var ErrRecordNotFound = errors.New("record not found")
=======
var ErrRecordNotFound = &errPageRender{
	Reason: "record not found",
	PageRenderFunc: func(ctx *web.EventContext) (r web.PageResponse, err error) {
		ctx.W.WriteHeader(http.StatusNotFound)
		return
	},
}
>>>>>>> 51d17e9b

type PageRenderIface interface {
	Render(ctx *web.EventContext) (r web.PageResponse, err error)
}

type PageRenderFunc func(ctx *web.EventContext) (r web.PageResponse, err error)

func (e PageRenderFunc) Render(ctx *web.EventContext) (r web.PageResponse, err error) {
	return e(ctx)
}

type errPageRender struct {
	PageRenderFunc
	Reason string
}

func (e *errPageRender) Error() string {
	return e.Reason
}

func ErrNotFound(reason string) error {
	return &errPageRender{
		Reason: reason,
		PageRenderFunc: func(ctx *web.EventContext) (r web.PageResponse, err error) {
			ctx.W.WriteHeader(http.StatusNotFound)
			return
		},
	}
}<|MERGE_RESOLUTION|>--- conflicted
+++ resolved
@@ -1,18 +1,11 @@
 package presets
 
 import (
-<<<<<<< HEAD
-	"errors"
-=======
->>>>>>> 51d17e9b
 	"net/http"
 
 	"github.com/qor5/web/v3"
 )
 
-<<<<<<< HEAD
-var ErrRecordNotFound = errors.New("record not found")
-=======
 var ErrRecordNotFound = &errPageRender{
 	Reason: "record not found",
 	PageRenderFunc: func(ctx *web.EventContext) (r web.PageResponse, err error) {
@@ -20,7 +13,6 @@
 		return
 	},
 }
->>>>>>> 51d17e9b
 
 type PageRenderIface interface {
 	Render(ctx *web.EventContext) (r web.PageResponse, err error)
