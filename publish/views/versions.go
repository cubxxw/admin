--- conflicted
+++ resolved
@@ -2,7 +2,6 @@
 
 import (
 	"fmt"
-	"net/http"
 	"reflect"
 	"strconv"
 	"strings"
@@ -21,12 +20,6 @@
 
 func sidePanel(db *gorm.DB, mb *presets.ModelBuilder) presets.ComponentFunc {
 	return func(ctx *web.EventContext) h.HTMLComponent {
-<<<<<<< HEAD
-		segs := strings.Split(ctx.R.FormValue("id"), "_")
-
-		id := ctx.R.FormValue("id")
-		if id == "" {
-=======
 		var (
 			msgr                = i18n.MustGetModuleMessages(ctx.R, I18nPublishKey, Messages_en_US).(*Messages)
 			activeClass         = "deep-purple white--text"
@@ -38,9 +31,8 @@
 			}
 		)
 
-		table, currentVersion, err := versionListTable(db, mb, msgr, ctx.R)
+		table, currentVersion, err := versionListTable(db, mb, msgr, ctx)
 		if err != nil {
->>>>>>> 62953ca5
 			return nil
 		}
 
@@ -70,21 +62,8 @@
 				).Name("versions-list"),
 			),
 		)
-<<<<<<< HEAD
-		c.AppendChildren(ov)
-
-		lv := map[string]interface{}{}
-		gorm2op.PrimarySluggerWhere(db.Session(&gorm.Session{NewDB: true}), mb.NewModel(), id, ctx, "version").
-			Where("status = ?", publish.StatusOnline).
-			First(&lv)
-		if len(lv) > 0 {
-			tr := trBuilder(ctx, lv, segs[1])
-			ov.AppendChildren(VSimpleTable(h.Tbody(tr)))
-		}
-=======
-	}
-}
->>>>>>> 62953ca5
+	}
+}
 
 type versionListTableItem struct {
 	ID          string
@@ -94,40 +73,37 @@
 	ItemClass   string
 }
 
-func versionListTable(db *gorm.DB, mb *presets.ModelBuilder, msgr *Messages, req *http.Request) (table h.HTMLComponent, currentVersion versionListTableItem, err error) {
-	segs := strings.Split(req.FormValue("id"), "_")
+func versionListTable(db *gorm.DB, mb *presets.ModelBuilder, msgr *Messages, ctx *web.EventContext) (table h.HTMLComponent, currentVersion versionListTableItem, err error) {
+	segs := strings.Split(ctx.R.FormValue("id"), "_")
 	if len(segs) != 2 {
-		return nil, currentVersion, fmt.Errorf("invalid version id: %s", req.FormValue("id"))
+		return nil, currentVersion, fmt.Errorf("invalid version id: %s", ctx.R.FormValue("id"))
 	}
 
 	id, currentVersionName := segs[0], segs[1]
 	if id == "" || currentVersionName == "" {
-		return nil, currentVersion, fmt.Errorf("invalid version id: %s", req.FormValue("id"))
-	}
+		return nil, currentVersion, fmt.Errorf("invalid version id: %s", ctx.R.FormValue("id"))
+	}
+
+	paramID := ctx.R.FormValue("id")
 
 	var (
 		versions      []versionListTableItem
 		namedVersions []versionListTableItem
 		activeClass   = "deep-purple white--text"
-		selected      = req.FormValue("selected")
-		page          = req.FormValue("page")
+		selected      = ctx.R.FormValue("selected")
+		page          = ctx.R.FormValue("page")
 		currentPage   = 1
 	)
 
-<<<<<<< HEAD
-		var results []map[string]interface{}
-		gorm2op.PrimarySluggerWhere(db.Session(&gorm.Session{NewDB: true}), mb.NewModel(), id, ctx, "version").
-			Order("version DESC").
-			Find(&results)
-=======
 	if page != "" {
 		if p, err := strconv.Atoi(page); err == nil {
 			currentPage = p
 		}
 	}
->>>>>>> 62953ca5
-
-	db.Session(&gorm.Session{NewDB: true}).Model(mb.NewModel()).Select("id,version,version_name,status").Where("id = ?", id).Order("created_at DESC").Find(&versions)
+
+	gorm2op.PrimarySluggerWhere(db.Session(&gorm.Session{NewDB: true}).Select("id,version,version_name,status"), mb.NewModel(), paramID, ctx, "version").
+		Order("version DESC").
+		Find(&versions)
 
 	for index := range versions {
 		if versions[index].Version == currentVersionName {
@@ -217,6 +193,7 @@
 	return func(ctx *web.EventContext) (r web.EventResponse, err error) {
 		segs := strings.Split(ctx.R.FormValue("id"), "_")
 		id := segs[0]
+		paramID := ctx.R.FormValue("id")
 
 		var obj = mb.NewModel()
 
@@ -234,8 +211,10 @@
 
 		version := db.NowFunc().Format("2006-01-02")
 		var count int64
-		newObj := mb.NewModel()
-		db.Model(newObj).Unscoped().Where("id = ? AND version like ?", id, version+"%").Count(&count)
+		gorm2op.PrimarySluggerWhere(db, mb.NewModel(), paramID, ctx, "version").
+			Where("version like ?", version+"%").
+			Order("version DESC").
+			Count(&count)
 
 		versionName := fmt.Sprintf("%s-v%02v", version, count+1)
 		if err = reflectutils.Set(obj, "Version.Version", versionName); err != nil {
