--- conflicted
+++ resolved
@@ -188,14 +188,9 @@
 		if p.Name == "Version" {
 			continue
 		}
-<<<<<<< HEAD
-		val, _ := p.ValueOf(reflect.ValueOf(record))
+		val, _ := p.ValueOf(db.Statement.Context, reflect.ValueOf(record))
 		querys = append(querys, fmt.Sprintf("%s = ?", strcase.ToSnake(p.Name)))
 		args = append(args, val)
-=======
-		val, _ := p.ValueOf(db.Statement.Context, reflect.ValueOf(record))
-		conds = append(conds, fmt.Sprintf("%s = %v", strcase.ToSnake(p.Name), val))
->>>>>>> 62953ca5
 	}
 
 	return db.Where(strings.Join(querys, " AND "), args...)
