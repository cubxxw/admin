--- conflicted
+++ resolved
@@ -330,16 +330,10 @@
 
 	// Use m to customize the model, Or config more models here.
 
-<<<<<<< HEAD
 	// type Setting struct{}
 	// sm := b.Model(&Setting{})
 	// sm.RegisterEventFunc(pages.LogInfoEvent, pages.LogInfo)
 	// sm.Listing().PageFunc(pages.Settings(db))
-=======
-	type Setting struct{}
-	sm := b.Model(&Setting{})
-	sm.RegisterEventFunc(pages.LogInfoEvent, pages.LogInfo)
-	sm.Listing().PageFunc(pages.Settings(db))
 
 	// FIXME: list editor does not support use in page func
 	// type ListEditorExample struct{}
@@ -347,7 +341,6 @@
 	// pf, sf := pages.ListEditorExample(db, b)
 	// leem.Listing().PageFunc(pf)
 	// leem.RegisterEventFunc("save", sf)
->>>>>>> 84962acc
 
 	configNestedFieldDemo(b, db)
 
