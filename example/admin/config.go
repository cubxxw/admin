--- conflicted
+++ resolved
@@ -3,12 +3,10 @@
 import (
 	"embed"
 	"fmt"
-	"github.com/qor5/admin/v3/activity"
 	"net/http"
 	"net/url"
 	"slices"
 	"strconv"
-	"strings"
 	"time"
 
 	"github.com/aws/aws-sdk-go/aws/session"
@@ -16,6 +14,7 @@
 	"github.com/qor/oss"
 	"github.com/qor/oss/filesystem"
 	"github.com/qor/oss/s3"
+	"github.com/qor5/admin/v3/activity"
 	"github.com/qor5/admin/v3/example/models"
 	"github.com/qor5/admin/v3/l10n"
 	"github.com/qor5/admin/v3/media"
@@ -139,10 +138,6 @@
 			// return supportedLanguages
 			return b.GetI18n().GetSupportLanguages()
 		})
-<<<<<<< HEAD
-	mediab := media.New(db)
-=======
-	nb := note.New(db).AfterCreate(NoteAfterCreateFunc)
 	mediab := media.New(db).CurrentUserID(func(ctx *web.EventContext) (id uint) {
 		u := getCurrentUser(ctx.R)
 		if u == nil {
@@ -159,7 +154,6 @@
 		}
 		return db
 	})
->>>>>>> eb4a3949
 
 	l10nBuilder := l10n.New(db)
 	l10nBuilder.
@@ -174,15 +168,8 @@
 
 	utils.Install(b)
 
-	//var NoteAfterCreateFunc = func(db *gorm.DB) (err error) {
-	//	return db.Exec(`DELETE FROM "user_unread_notes";`).Error
-	//}
-
 	// @snippet_begin(ActivityExample)
-	ab := activity.New(db).CreatorContextKey(login.UserKey).TabHeading(
-		func(log *activity.ActivityLog) string {
-			return fmt.Sprintf("%s %s at %s", log.Creator, strings.ToLower(log.Action), log.CreatedAt.Format("2006-01-02 15:04:05"))
-		}).
+	ab := activity.New(db).CreatorContextKey(login.UserKey).
 		WrapLogModelInstall(func(in presets.ModelInstallFunc) presets.ModelInstallFunc {
 			return func(pb *presets.Builder, mb *presets.ModelBuilder) (err error) {
 				err = in(pb, mb)
