--- conflicted
+++ resolved
@@ -120,14 +120,7 @@
 		DataOperator(gorm2op.DataOperator(db)).
 		HomePageFunc(func(ctx *web.EventContext) (r web.PageResponse, err error) {
 			r.PageTitle = "Home"
-<<<<<<< HEAD
 			r.Body = Dashboard()
-=======
-			r.Body = v.VContainer(
-				h.H1("Home"),
-				h.P().Text("Change your home page here"),
-			)
->>>>>>> fd26feed
 			return
 		}).
 		NotFoundPageLayoutConfig(&presets.LayoutConfig{
