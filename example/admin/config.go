--- conflicted
+++ resolved
@@ -345,8 +345,6 @@
 	// leem.RegisterEventFunc("save", sf)
 
 	configNestedFieldDemo(b, db)
-<<<<<<< HEAD
-=======
 
 	// @snippet_begin(ActivityExample)
 	ab := activity.New(b, db).SetCreatorContextKey(login.UserKey).SetTabHeading(
@@ -358,7 +356,6 @@
 	// ab.Model(pm).UseDefaultTab()
 	// ab.Model(l).SkipDelete().SkipCreate()
 	// @snippet_end
->>>>>>> 9c1f5059
 
 	pageBuilder := example.ConfigPageBuilder(db, "/page_builder", ``, b.I18n())
 	pm := pageBuilder.Configure(b, db, l10nBuilder, ab)
