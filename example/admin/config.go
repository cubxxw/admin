package admin

import (
	"embed"
	"fmt"
	"net/http"
	"net/url"
	"os"
	"strings"

	"github.com/aws/aws-sdk-go/aws/session"
	"github.com/aws/aws-sdk-go/service/s3control"
	"github.com/qor/oss"
	"github.com/qor/oss/filesystem"
	"github.com/qor/oss/s3"
	"github.com/qor5/admin/activity"
	"github.com/qor5/admin/example/models"
	"github.com/qor5/admin/l10n"
	l10n_view "github.com/qor5/admin/l10n/views"
	"github.com/qor5/admin/media"
	"github.com/qor5/admin/media/media_library"
	media_oss "github.com/qor5/admin/media/oss"
	media_view "github.com/qor5/admin/media/views"
	microsite_views "github.com/qor5/admin/microsite/views"
	"github.com/qor5/admin/note"
	"github.com/qor5/admin/pagebuilder"
	"github.com/qor5/admin/pagebuilder/example"
	"github.com/qor5/admin/presets"
	"github.com/qor5/admin/presets/gorm2op"
	"github.com/qor5/admin/publish"
	publish_view "github.com/qor5/admin/publish/views"
	"github.com/qor5/admin/richeditor"
	"github.com/qor5/admin/role"
	"github.com/qor5/admin/slug"
	"github.com/qor5/admin/utils"
	"github.com/qor5/admin/worker"
	"github.com/qor5/ui/vuetify"
	"github.com/qor5/ui/vuetifyx"
	"github.com/qor5/web"
	"github.com/qor5/x/i18n"
	"github.com/qor5/x/login"
	h "github.com/theplant/htmlgo"
	"golang.org/x/text/language"
	"gorm.io/gorm"
)

//go:embed assets
var assets embed.FS

var (
	// PublishStorage is used to storage static pages published by page builder.
	PublishStorage oss.StorageInterface = filesystem.New("publish")
)

type Config struct {
	pb          *presets.Builder
	pageBuilder *pagebuilder.Builder
}

func NewConfig() Config {
	db := ConnectDB()
	domain := os.Getenv("Site_Domain")
	sess := session.Must(session.NewSession())
	media_oss.Storage = s3.New(&s3.Config{
		Bucket:  os.Getenv("S3_Bucket"),
		Region:  os.Getenv("S3_Region"),
		Session: sess,
	})
	PublishStorage = s3.New(&s3.Config{
		Bucket:  os.Getenv("S3_Publish_Bucket"),
		Region:  os.Getenv("S3_Publish_Region"),
		ACL:     s3control.S3CannedAccessControlListBucketOwnerFullControl,
		Session: sess,
	})
	b := presets.New().RightDrawerWidth("700").VuetifyOptions(`
{
  icons: {
	iconfont: 'md', // 'mdi' || 'mdiSvg' || 'md' || 'fa' || 'fa4'
  },
  theme: {
    themes: {
      light: {
		  primary: "#673ab7",
		  secondary: "#009688",
		  accent: "#ff5722",
		  error: "#f44336",
		  warning: "#ff9800",
		  info: "#8bc34a",
		  success: "#4caf50"
      },
    },
  },
}
`)
	js, _ := assets.ReadFile("assets/fontcolor.min.js")
	richeditor.Plugins = []string{"alignment", "table", "video", "imageinsert", "fontcolor"}
	richeditor.PluginsJS = [][]byte{js}
	b.ExtraAsset("/redactor.js", "text/javascript", richeditor.JSComponentsPack())
	b.ExtraAsset("/redactor.css", "text/css", richeditor.CSSComponentsPack())
	b.BrandTitle("QOR5 Example").
		ProfileFunc(profile).
		NotificationFunc(notifierComponent(db), notifierCount(db)).
		DataOperator(gorm2op.DataOperator(db)).
		HomePageFunc(func(ctx *web.EventContext) (r web.PageResponse, err error) {
			r.PageTitle = "Home"
			r.Body = vuetify.VContainer(
				h.H1("Home"),
				h.P().Text("Change your home page here"),
			)
			return
		}).
		NotFoundPageLayoutConfig(&presets.LayoutConfig{
			SearchBoxInvisible:          true,
			NotificationCenterInvisible: true,
		})
<<<<<<< HEAD
	perm.Verbose = true
	b.Permission(
		perm.New().Policies(
			perm.PolicyFor(perm.Anybody).WhoAre(perm.Allowed).ToDo(perm.Anything).On("*"),
			perm.PolicyFor(perm.Anybody).WhoAre(perm.Denied).ToDo(presets.PermCreate).On("*:orders:*"),
			perm.PolicyFor("root").WhoAre(perm.Allowed).ToDo(presets.PermCreate, presets.PermUpdate, presets.PermDelete, presets.PermGet, presets.PermList).On("*"),
			perm.PolicyFor("viewer").WhoAre(perm.Denied).ToDo(presets.PermGet).On("*:products:*:price:"),
			perm.PolicyFor("viewer").WhoAre(perm.Denied).ToDo(presets.PermList).On("*:products:price:"),
			perm.PolicyFor("editor").WhoAre(perm.Denied).ToDo(presets.PermUpdate).On("*:products:*:price:"),
		).SubjectsFunc(func(r *http.Request) []string {
			u := getCurrentUser(r)
			if u == nil {
				return nil
			}
			return u.GetRoles()
		}).DBPolicy(perm.NewDBPolicy(db)),
	)
=======

	initPermission(b, db)
>>>>>>> 52ddab39

	b.I18n().
		SupportLanguages(language.English, language.SimplifiedChinese, language.Japanese).
		RegisterForModule(language.SimplifiedChinese, presets.ModelsI18nModuleKey, Messages_zh_CN_ModelsI18nModuleKey).
		RegisterForModule(language.Japanese, presets.ModelsI18nModuleKey, Messages_ja_JP_ModelsI18nModuleKey).
		RegisterForModule(language.English, I18nExampleKey, Messages_en_US).
		RegisterForModule(language.Japanese, I18nExampleKey, Messages_ja_JP).
		RegisterForModule(language.SimplifiedChinese, I18nExampleKey, Messages_zh_CN).
		GetSupportLanguagesFromRequestFunc(func(r *http.Request) []language.Tag {
			// // Example:
			// user := getCurrentUser(r)
			// var supportedLanguages []language.Tag
			// for _, role := range user.GetRoles() {
			//	switch role {
			//	case "English Group":
			//		supportedLanguages = append(supportedLanguages, language.English)
			//	case "Chinese Group":
			//		supportedLanguages = append(supportedLanguages, language.SimplifiedChinese)
			//	}
			// }
			// return supportedLanguages
			return b.I18n().GetSupportLanguages()
		})

	l10nBuilder := l10n.New()
	l10nBuilder.
		RegisterLocales("International", "international", "International").
		RegisterLocales("China", "cn", "China").
		RegisterLocales("Japan", "jp", "Japan").
		GetSupportLocaleCodesFromRequestFunc(func(R *http.Request) []string {
			return l10nBuilder.GetSupportLocaleCodes()[:]
		})

	utils.Configure(b)

	media_view.Configure(b, db)
	// media_view.MediaLibraryPerPage = 3
	// vips.UseVips(vips.Config{EnableGenerateWebp: true})
	// ConfigureSeo(b, db)

	b.MenuOrder(
		b.MenuGroup("Page Builder").SubItems(
			"Page",
			"shared_containers",
			"demo_containers",
			"page_templates",
			"page_categories",
		).Icon("view_quilt"),
		b.MenuGroup("EC Management").SubItems(
			"ec-dashboard",
			"Order",
			"Product",
			"Category",
		).Icon("shopping_cart"),
		// b.MenuGroup("Site Management").SubItems(
		// 	"Setting",
		// 	"QorSEOSetting",
		// ).Icon("settings"),
		b.MenuGroup("User Management").SubItems(
			"profile",
			"User",
			"Role",
		).Icon("group"),
		b.MenuGroup("Featured Models Management").SubItems(
			"InputDemo",
			"Post",
			"List Editor Example",
			"nested-field-demos",
			"ListModels",
			"MicrositeModels",
			"L10nModel",
			"L10nModelWithVersion",
		).Icon("featured_play_list"),
		"Worker",
		"ActivityLogs",
	)

	m := b.Model(&models.Post{})
	slug.Configure(b, m)

	mListing := m.Listing("ID", "Title", "TitleWithSlug", "HeroImage", "Body").
		SearchColumns("title", "body").
		PerPage(10)

	mListing.FilterDataFunc(func(ctx *web.EventContext) vuetifyx.FilterData {
		u := getCurrentUser(ctx.R)

		return []*vuetifyx.FilterItem{
			{
				Key:          "hasUnreadNotes",
				Invisible:    true,
				SQLCondition: fmt.Sprintf(hasUnreadNotesQuery, "posts", "Posts", u.ID, "Posts"),
			},
			{
				Key:          "created",
				Label:        "Create Time",
				ItemType:     vuetifyx.ItemTypeDatetimeRange,
				SQLCondition: `created_at %s ?`,
			},
			{
				Key:          "title",
				Label:        "Title",
				ItemType:     vuetifyx.ItemTypeString,
				SQLCondition: `title %s ?`,
			},
			{
				Key:      "status",
				Label:    "Status",
				ItemType: vuetifyx.ItemTypeSelect,
				Options: []*vuetifyx.SelectItem{
					{Text: publish.StatusDraft, Value: publish.StatusDraft},
					{Text: publish.StatusOnline, Value: publish.StatusOnline},
					{Text: publish.StatusOffline, Value: publish.StatusOffline},
				},
				SQLCondition: `status %s ?`,
			},
			{
				Key:      "multi_statuses",
				Label:    "Multiple Statuses",
				ItemType: vuetifyx.ItemTypeMultipleSelect,
				Options: []*vuetifyx.SelectItem{
					{Text: publish.StatusDraft, Value: publish.StatusDraft},
					{Text: publish.StatusOnline, Value: publish.StatusOnline},
					{Text: publish.StatusOffline, Value: publish.StatusOffline},
				},
				SQLCondition: `status %s ?`,
				Folded:       true,
			},
			{
				Key:          "id",
				Label:        "ID",
				ItemType:     vuetifyx.ItemTypeNumber,
				SQLCondition: `id %s ?`,
				Folded:       true,
			},
		}
	})

	mListing.FilterTabsFunc(func(ctx *web.EventContext) []*presets.FilterTab {
		return []*presets.FilterTab{
			{
				Label: i18n.T(ctx.R, I18nExampleKey, "FilterTabsAll"),
				ID:    "all",
				Query: url.Values{"all": []string{"1"}},
			},
			{
				Label: i18n.T(ctx.R, I18nExampleKey, "FilterTabsHasUnreadNotes"),
				ID:    "hasUnreadNotes",
				Query: url.Values{"hasUnreadNotes": []string{"1"}},
			},
		}
	})

	w := worker.New(db)
	defer w.Listen()
	w.Configure(b)
	addJobs(w)

	ed := m.Editing("Status", "Schedule", "Title", "TitleWithSlug", "Seo", "HeroImage", "Body", "BodyImage")
	ed.Field("HeroImage").
		WithContextValue(
			media_view.MediaBoxConfig,
			&media_library.MediaBoxConfig{
				AllowType: "image",
				Sizes: map[string]*media.Size{
					"thumb": {
						Width:  400,
						Height: 300,
					},
					"main": {
						Width:  800,
						Height: 500,
					},
				},
			})
	ed.Field("BodyImage").
		WithContextValue(
			media_view.MediaBoxConfig,
			&media_library.MediaBoxConfig{})

	ed.Field("Body").ComponentFunc(func(obj interface{}, field *presets.FieldContext, ctx *web.EventContext) h.HTMLComponent {
		return richeditor.RichEditor(db, "Body").Plugins([]string{"alignment", "video", "imageinsert", "fontcolor"}).Value(obj.(*models.Post).Body).Label(field.Label)
	})

<<<<<<< HEAD
	roleB := role.New(db).
		Resources([]*vuetify.DefaultOptionItem{
			{Text: "All", Value: "*"},
			{Text: "InputHarnesses", Value: "*:input_harnesses:*"},
			{Text: "Posts", Value: "*:posts:*"},
			{Text: "Settings", Value: "*:settings:*,*:site_management:"},
			{Text: "SEO", Value: "*:qor_seo_settings:*,*:site_management:"},
			{Text: "Customers", Value: "*:customers:*"},
			{Text: "Products", Value: "*:products:*,*:product_management:"},
			{Text: "Categories", Value: "*:categories:*,*:product_management:"},
			{Text: "Pages", Value: "*:pages:*,*:page_builder:"},
			{Text: "ListModels", Value: "*:list_models:*"},
			{Text: "ActivityLogs", Value: "*:activity_logs:*"},
			{Text: "Workers", Value: "*:workers:*"},
		})
	roleB.Configure(b)
=======
	roleBuilder := role.Configure(b, db, role.DefaultActions, []vuetify.DefaultOptionItem{
		{Text: "All", Value: "*"},
		{Text: "InputHarnesses", Value: "*:input_harnesses:*"},
		{Text: "Posts", Value: "*:posts:*"},
		{Text: "Settings", Value: "*:settings:*,*:site_management:"},
		{Text: "SEO", Value: "*:qor_seo_settings:*,*:site_management:"},
		{Text: "Customers", Value: "*:customers:*"},
		{Text: "Products", Value: "*:products:*,*:product_management:"},
		{Text: "Categories", Value: "*:categories:*,*:product_management:"},
		{Text: "Pages", Value: "*:pages:*,*:page_builder:"},
		{Text: "ListModels", Value: "*:list_models:*"},
		{Text: "ActivityLogs", Value: "*:activity_logs:*"},
		{Text: "Workers", Value: "*:workers:*"},
	})

	roleBuilder.Listing().Searcher = func(model interface{}, params *presets.SearchParams, ctx *web.EventContext) (r interface{}, totalCount int, err error) {
		u := getCurrentUser(ctx.R)
		qdb := db

		// If the current user doesn't has 'admin' role, do not allow them to view admin and manager roles
		// We didn't do this on permission because of we are not supporting the permission on listing page
		if currentRoles := u.GetRoles(); !utils.Contains(currentRoles, models.RoleAdmin) {
			qdb = db.Where("name NOT IN (?)", []string{models.RoleAdmin, models.RoleManager})
		}

		return gorm2op.DataOperator(qdb).Search(model, params, ctx)
	}

>>>>>>> 52ddab39
	product := configProduct(b, db, w)
	category := configCategory(b, db)

	// Use m to customize the model, Or config more models here.

	// type Setting struct{}
	// sm := b.Model(&Setting{})
	// sm.RegisterEventFunc(pages.LogInfoEvent, pages.LogInfo)
	// sm.Listing().PageFunc(pages.Settings(db))

	// FIXME: list editor does not support use in page func
	// type ListEditorExample struct{}
	// leem := b.Model(&ListEditorExample{}).Label("List Editor Example")
	// pf, sf := pages.ListEditorExample(db, b)
	// leem.Listing().PageFunc(pf)
	// leem.RegisterEventFunc("save", sf)

	configNestedFieldDemo(b, db)

	// @snippet_begin(ActivityExample)
	ab := activity.New(b, db).SetCreatorContextKey(login.UserKey).SetTabHeading(
		func(log activity.ActivityLogInterface) string {
			return fmt.Sprintf("%s %s at %s", log.GetCreator(), strings.ToLower(log.GetAction()), log.GetCreatedAt().Format("2006-01-02 15:04:05"))
		})
	_ = ab
	// ab.Model(m).UseDefaultTab()
	// ab.Model(pm).UseDefaultTab()
	// ab.Model(l).SkipDelete().SkipCreate()
	// @snippet_end

	pageBuilder := example.ConfigPageBuilder(db, "/page_builder", ``, b.I18n())
	pm := pageBuilder.Configure(b, db, l10nBuilder, ab)
	pmListing := pm.Listing()
	pmListing.FilterDataFunc(func(ctx *web.EventContext) vuetifyx.FilterData {
		u := getCurrentUser(ctx.R)

		return []*vuetifyx.FilterItem{
			{
				Key:          "hasUnreadNotes",
				Invisible:    true,
				SQLCondition: fmt.Sprintf(hasUnreadNotesQuery, "page_builder_pages", "Pages", u.ID, "Pages"),
			},
		}
	})

	pmListing.FilterTabsFunc(func(ctx *web.EventContext) []*presets.FilterTab {
		return []*presets.FilterTab{
			{
				Label: i18n.T(ctx.R, I18nExampleKey, "FilterTabsAll"),
				ID:    "all",
				Query: url.Values{"all": []string{"1"}},
			},
			{
				Label: i18n.T(ctx.R, I18nExampleKey, "FilterTabsHasUnreadNotes"),
				ID:    "hasUnreadNotes",
				Query: url.Values{"hasUnreadNotes": []string{"1"}},
			},
		}
	})

	publisher := publish.New(db, PublishStorage).WithPageBuilder(pageBuilder).WithL10nBuilder(l10nBuilder)

	l := b.Model(&models.ListModel{})
	l.Listing("ID", "Title", "Status")
	l.Editing("Status", "Schedule", "Title")

	b.GetWebBuilder().RegisterEventFunc(noteMarkAllAsRead, markAllAsRead(db))

	note.Configure(db, b, m, pm)

	if err := db.AutoMigrate(&UserUnreadNote{}); err != nil {
		panic(err)
	}
	note.AfterCreateFunc = NoteAfterCreateFunc

	ab.RegisterModel(m).UseDefaultTab()
	ab.RegisterModels(l)
	mm := b.Model(&models.MicrositeModel{})
	mm.Listing("ID", "Name", "PrePath", "Status").
		SearchColumns("ID", "Name").
		PerPage(10)
	mm.Editing("Status", "Schedule", "Name", "Description", "PrePath", "FilesList", "Package")
	microsite_views.Configure(b, db, ab, media_oss.Storage, domain, publisher, mm)
	l10nM, l10nVM := configL10nModel(b)
	_ = l10nM
	publish_view.Configure(b, db, ab, publisher, m, l, pm, product, category, l10nVM)

	initLoginBuilder(db, b, ab)

	configInputDemo(b, db)

	configOrder(b, db)
	configECDashboard(b, db)

	configUser(b, db)
	configProfile(b, db)

	l10n_view.Configure(b, db, l10nBuilder, ab, l10nM, l10nVM)

	return Config{
		pb:          b,
		pageBuilder: pageBuilder,
	}
}

func notifierCount(db *gorm.DB) func(ctx *web.EventContext) int {
	return func(ctx *web.EventContext) int {
		data, err := getUnreadNotesCount(ctx, db)
		if err != nil {
			return 0
		}

		a, b, c := data["Pages"], data["Posts"], data["Users"]
		return a + b + c
	}
}

func notifierComponent(db *gorm.DB) func(ctx *web.EventContext) h.HTMLComponent {
	return func(ctx *web.EventContext) h.HTMLComponent {
		data, err := getUnreadNotesCount(ctx, db)
		if err != nil {
			return nil
		}

		a, b, c := data["Pages"], data["Posts"], data["Users"]

		return vuetify.VList(
			vuetify.VListItem(
				vuetify.VListItemContent(
					vuetify.VListItemTitle(h.Text("Pages")),
					vuetify.VListItemSubtitle(h.Text(fmt.Sprintf("%d unread notes", a))),
				),
			).TwoLine(true).Href("/pages?active_filter_tab=hasUnreadNotes&f_hasUnreadNotes=1"),
			vuetify.VListItem(
				vuetify.VListItemContent(
					vuetify.VListItemTitle(h.Text("Posts")),
					vuetify.VListItemSubtitle(h.Text(fmt.Sprintf("%d unread notes", b))),
				),
			).TwoLine(true).Href("/posts?active_filter_tab=hasUnreadNotes&f_hasUnreadNotes=1"),
			vuetify.VListItem(
				vuetify.VListItemContent(
					vuetify.VListItemTitle(h.Text("Users")),
					vuetify.VListItemSubtitle(h.Text(fmt.Sprintf("%d unread notes", c))),
				),
			).TwoLine(true).Href("/users?active_filter_tab=hasUnreadNotes&f_hasUnreadNotes=1"),
			h.If(a+b+c > 0,
				vuetify.VListItem(
					vuetify.VListItemContent(
						vuetify.VListItemSubtitle(h.Text("Mark all as read")),
					),
				).Attr("@click", web.Plaid().EventFunc(noteMarkAllAsRead).Go()),
			),
		).Class("mx-auto").Attr("max-width", "140")
	}
}<|MERGE_RESOLUTION|>--- conflicted
+++ resolved
@@ -113,28 +113,8 @@
 			SearchBoxInvisible:          true,
 			NotificationCenterInvisible: true,
 		})
-<<<<<<< HEAD
-	perm.Verbose = true
-	b.Permission(
-		perm.New().Policies(
-			perm.PolicyFor(perm.Anybody).WhoAre(perm.Allowed).ToDo(perm.Anything).On("*"),
-			perm.PolicyFor(perm.Anybody).WhoAre(perm.Denied).ToDo(presets.PermCreate).On("*:orders:*"),
-			perm.PolicyFor("root").WhoAre(perm.Allowed).ToDo(presets.PermCreate, presets.PermUpdate, presets.PermDelete, presets.PermGet, presets.PermList).On("*"),
-			perm.PolicyFor("viewer").WhoAre(perm.Denied).ToDo(presets.PermGet).On("*:products:*:price:"),
-			perm.PolicyFor("viewer").WhoAre(perm.Denied).ToDo(presets.PermList).On("*:products:price:"),
-			perm.PolicyFor("editor").WhoAre(perm.Denied).ToDo(presets.PermUpdate).On("*:products:*:price:"),
-		).SubjectsFunc(func(r *http.Request) []string {
-			u := getCurrentUser(r)
-			if u == nil {
-				return nil
-			}
-			return u.GetRoles()
-		}).DBPolicy(perm.NewDBPolicy(db)),
-	)
-=======
 
 	initPermission(b, db)
->>>>>>> 52ddab39
 
 	b.I18n().
 		SupportLanguages(language.English, language.SimplifiedChinese, language.Japanese).
@@ -319,8 +299,7 @@
 		return richeditor.RichEditor(db, "Body").Plugins([]string{"alignment", "video", "imageinsert", "fontcolor"}).Value(obj.(*models.Post).Body).Label(field.Label)
 	})
 
-<<<<<<< HEAD
-	roleB := role.New(db).
+	roleBuilder := role.New(db).
 		Resources([]*vuetify.DefaultOptionItem{
 			{Text: "All", Value: "*"},
 			{Text: "InputHarnesses", Value: "*:input_harnesses:*"},
@@ -335,24 +314,8 @@
 			{Text: "ActivityLogs", Value: "*:activity_logs:*"},
 			{Text: "Workers", Value: "*:workers:*"},
 		})
-	roleB.Configure(b)
-=======
-	roleBuilder := role.Configure(b, db, role.DefaultActions, []vuetify.DefaultOptionItem{
-		{Text: "All", Value: "*"},
-		{Text: "InputHarnesses", Value: "*:input_harnesses:*"},
-		{Text: "Posts", Value: "*:posts:*"},
-		{Text: "Settings", Value: "*:settings:*,*:site_management:"},
-		{Text: "SEO", Value: "*:qor_seo_settings:*,*:site_management:"},
-		{Text: "Customers", Value: "*:customers:*"},
-		{Text: "Products", Value: "*:products:*,*:product_management:"},
-		{Text: "Categories", Value: "*:categories:*,*:product_management:"},
-		{Text: "Pages", Value: "*:pages:*,*:page_builder:"},
-		{Text: "ListModels", Value: "*:list_models:*"},
-		{Text: "ActivityLogs", Value: "*:activity_logs:*"},
-		{Text: "Workers", Value: "*:workers:*"},
-	})
-
-	roleBuilder.Listing().Searcher = func(model interface{}, params *presets.SearchParams, ctx *web.EventContext) (r interface{}, totalCount int, err error) {
+	roleModelBuilder := roleBuilder.Configure(b)
+	roleModelBuilder.Listing().Searcher = func(model interface{}, params *presets.SearchParams, ctx *web.EventContext) (r interface{}, totalCount int, err error) {
 		u := getCurrentUser(ctx.R)
 		qdb := db
 
@@ -365,7 +328,6 @@
 		return gorm2op.DataOperator(qdb).Search(model, params, ctx)
 	}
 
->>>>>>> 52ddab39
 	product := configProduct(b, db, w)
 	category := configCategory(b, db)
 
