package admin

import (
	"embed"
	"fmt"
	"net/http"
	"net/url"
	"slices"
	"strconv"
	"time"

	"github.com/aws/aws-sdk-go/aws/session"
	"github.com/aws/aws-sdk-go/service/s3control"
	"github.com/qor/oss"
	"github.com/qor/oss/filesystem"
	"github.com/qor/oss/s3"
	"github.com/qor5/admin/v3/activity"
	"github.com/qor5/admin/v3/example/models"
	"github.com/qor5/admin/v3/l10n"
	"github.com/qor5/admin/v3/media"
	"github.com/qor5/admin/v3/media/base"
	"github.com/qor5/admin/v3/media/media_library"
	media_oss "github.com/qor5/admin/v3/media/oss"
	"github.com/qor5/admin/v3/microsite"
	microsite_utils "github.com/qor5/admin/v3/microsite/utils"
	"github.com/qor5/admin/v3/pagebuilder"
	"github.com/qor5/admin/v3/pagebuilder/example"
	"github.com/qor5/admin/v3/presets"
	"github.com/qor5/admin/v3/presets/gorm2op"
	"github.com/qor5/admin/v3/publish"
	"github.com/qor5/admin/v3/richeditor"
	"github.com/qor5/admin/v3/role"
	"github.com/qor5/admin/v3/slug"
	"github.com/qor5/admin/v3/utils"
	"github.com/qor5/admin/v3/worker"
	"github.com/qor5/web/v3"
	"github.com/qor5/x/v3/i18n"
	"github.com/qor5/x/v3/login"
	"github.com/qor5/x/v3/perm"
	v "github.com/qor5/x/v3/ui/vuetify"
	vx "github.com/qor5/x/v3/ui/vuetifyx"
	h "github.com/theplant/htmlgo"
	"github.com/theplant/osenv"
	"golang.org/x/text/language"
	"gorm.io/gorm"
)

//go:embed assets
var assets embed.FS

// PublishStorage is used to storage static pages published by page builder.
var PublishStorage oss.StorageInterface = filesystem.New("publish")

type Config struct {
	pb          *presets.Builder
	pageBuilder *pagebuilder.Builder
	Publisher   *publish.Builder
}

var (
	s3Bucket                  = osenv.Get("S3_Bucket", "s3-bucket for media library storage", "example")
	s3Region                  = osenv.Get("S3_Region", "s3-region for media library storage", "ap-northeast-1")
	s3Endpoint                = osenv.Get("S3_Endpoint", "s3-endpoint for media library storage", "https://s3.ap-northeast-1.amazonaws.com")
	s3PublishBucket           = osenv.Get("S3_Publish_Bucket", "s3-bucket for publish", "example-publish")
	s3PublishRegion           = osenv.Get("S3_Publish_Region", "s3-region for publish", "ap-northeast-1")
	publishURL                = osenv.Get("PUBLISH_URL", "publish url", "")
	awsRegion                 = osenv.Get("AWS_REGION", "aws region for show count down", "")
	resetAndImportInitialData = osenv.GetBool("RESET_AND_IMPORT_INITIAL_DATA",
		"Will reset and import initial data if set to true", false)
)

func NewConfig(db *gorm.DB) Config {
	if err := db.AutoMigrate(
		&models.Post{},
		&models.InputDemo{},
		&models.User{},
		&models.LoginSession{},
		&models.ListModel{},
		&role.Role{},
		&perm.DefaultDBPolicy{},
		&models.Customer{},
		&models.Address{},
		&models.Phone{},
		&models.MembershipCard{},
		&models.Product{},
		&models.Order{},
		&models.Category{},
	); err != nil {
		panic(err)
	}

	sess := session.Must(session.NewSession())
	media_oss.Storage = s3.New(&s3.Config{
		Bucket:   s3Bucket,
		Region:   s3Region,
		ACL:      s3control.S3CannedAccessControlListBucketOwnerFullControl,
		Endpoint: s3Endpoint,
		Session:  sess,
	})
	PublishStorage = microsite_utils.NewClient(s3.New(&s3.Config{
		Bucket:   s3PublishBucket,
		Region:   s3PublishRegion,
		ACL:      s3control.S3CannedAccessControlListBucketOwnerFullControl,
		Session:  sess,
		Endpoint: publishURL,
	}))
	b := presets.New().RightDrawerWidth("700")
	defer b.Build()

	js, _ := assets.ReadFile("assets/fontcolor.min.js")
	richeditor.Plugins = []string{"alignment", "table", "video", "imageinsert", "fontcolor"}
	richeditor.PluginsJS = [][]byte{js}
	b.ExtraAsset("/redactor.js", "text/javascript", richeditor.JSComponentsPack())
	b.ExtraAsset("/redactor.css", "text/css", richeditor.CSSComponentsPack())
	configBrand(b, db)

	initPermission(b, db)

	b.GetI18n().
		SupportLanguages(language.English, language.SimplifiedChinese, language.Japanese).
		RegisterForModule(language.SimplifiedChinese, presets.ModelsI18nModuleKey, Messages_zh_CN_ModelsI18nModuleKey).
		RegisterForModule(language.Japanese, presets.ModelsI18nModuleKey, Messages_ja_JP_ModelsI18nModuleKey).
		RegisterForModule(language.English, I18nExampleKey, Messages_en_US).
		RegisterForModule(language.Japanese, I18nExampleKey, Messages_ja_JP).
		RegisterForModule(language.SimplifiedChinese, I18nExampleKey, Messages_zh_CN).
		GetSupportLanguagesFromRequestFunc(func(r *http.Request) []language.Tag {
			// // Example:
			// user := getCurrentUser(r)
			// var supportedLanguages []language.Tag
			// for _, role := range user.GetRoles() {
			//	switch role {
			//	case "English Group":
			//		supportedLanguages = append(supportedLanguages, language.English)
			//	case "Chinese Group":
			//		supportedLanguages = append(supportedLanguages, language.SimplifiedChinese)
			//	}
			// }
			// return supportedLanguages
			return b.GetI18n().GetSupportLanguages()
		})
<<<<<<< HEAD
	mediab := media.New(db).CurrentUserID(func(ctx *web.EventContext) (id uint) {
=======
	nb := note.New(db).AfterCreate(NoteAfterCreateFunc)
	mediab := media.New(db).AutoMigrate().CurrentUserID(func(ctx *web.EventContext) (id uint) {
>>>>>>> 1eb2892c
		u := getCurrentUser(ctx.R)
		if u == nil {
			return
		}
		return u.ID
	}).Searcher(func(db *gorm.DB, ctx *web.EventContext) *gorm.DB {
		u := getCurrentUser(ctx.R)
		if u == nil {
			return db
		}
		if rs := u.GetRoles(); !slices.Contains(rs, models.RoleAdmin) && !slices.Contains(rs, models.RoleManager) {
			return db.Where("user_id = ?", u.ID)
		}
		return db
	})

	l10nBuilder := l10n.New(db)
	l10nBuilder.
		RegisterLocales("International", "international", "International").
		RegisterLocales("China", "cn", "China").
		RegisterLocales("Japan", "jp", "Japan").
		SupportLocalesFunc(func(R *http.Request) []string {
			return l10nBuilder.GetSupportLocaleCodes()[:]
		})
	publisher := publish.New(db, PublishStorage).
		ContextValueFuncs(l10nBuilder.ContextValueProvider)

	utils.Install(b)

	// @snippet_begin(ActivityExample)
<<<<<<< HEAD
	ab := activity.New(db).CreatorContextKey(login.UserKey).
=======
	ab := activity.New(db).AutoMigrate().CreatorContextKey(login.UserKey).TabHeading(
		func(log activity.ActivityLogInterface) string {
			return fmt.Sprintf("%s %s at %s", log.GetCreator(), strings.ToLower(log.GetAction()), log.GetCreatedAt().Format("2006-01-02 15:04:05"))
		}).
>>>>>>> 1eb2892c
		WrapLogModelInstall(func(in presets.ModelInstallFunc) presets.ModelInstallFunc {
			return func(pb *presets.Builder, mb *presets.ModelBuilder) (err error) {
				err = in(pb, mb)
				if err != nil {
					return
				}
				mb.Listing().SearchFunc(func(model interface{}, params *presets.SearchParams,
					ctx *web.EventContext,
				) (r interface{}, totalCount int, err error) {
					u := getCurrentUser(ctx.R)
					qdb := db
					if rs := u.GetRoles(); !slices.Contains(rs, models.RoleAdmin) {
						qdb = db.Where("user_id = ?", u.ID)
					}
					return gorm2op.DataOperator(qdb).Search(model, params, ctx)
				})
				return
			}
		})
	b.Use(ab)

	// ab.Model(m).EnableActivityInfoTab()
	// ab.Model(pm).EnableActivityInfoTab()
	// ab.Model(l).SkipDelete().SkipCreate()
	// @snippet_end

	// media_view.MediaLibraryPerPage = 3
	// vips.UseVips(vips.Config{EnableGenerateWebp: true})
	configureSeo(b, db, l10nBuilder.GetSupportLocaleCodes()...)

	configMenuOrder(b)

	configPost(b, db, ab, publisher, ab)

	roleBuilder := role.New(db).
		Resources([]*v.DefaultOptionItem{
			{Text: "All", Value: "*"},
			{Text: "InputHarnesses", Value: "*:input_harnesses:*"},
			{Text: "Posts", Value: "*:posts:*"},
			{Text: "Settings", Value: "*:settings:*,*:site_management:"},
			{Text: "SEO", Value: "*:qor_seo_settings:*,*:site_management:"},
			{Text: "Customers", Value: "*:customers:*"},
			{Text: "Products", Value: "*:products:*,*:product_management:"},
			{Text: "Categories", Value: "*:categories:*,*:product_management:"},
			{Text: "Pages", Value: "*:pages:*,*:page_builder:"},
			{Text: "ListModels", Value: "*:list_models:*"},
			{Text: "ActivityLogs", Value: "*:activity_logs:*"},
			{Text: "Workers", Value: "*:workers:*"},
		}).
		AfterInstall(func(pb *presets.Builder, mb *presets.ModelBuilder) error {
			mb.Listing().SearchFunc(func(
				model interface{},
				params *presets.SearchParams,
				ctx *web.EventContext,
			) (r interface{}, totalCount int, err error) {
				u := getCurrentUser(ctx.R)
				qdb := db
				// If the current user doesn't has 'admin' role, do not allow them to view admin and manager roles
				// We didn't do this on permission because of we are not supporting the permission on listing page
				if currentRoles := u.GetRoles(); !slices.Contains(currentRoles, models.RoleAdmin) {
					qdb = db.Where("name NOT IN (?)", []string{models.RoleAdmin, models.RoleManager})
				}
				return gorm2op.DataOperator(qdb).Search(model, params, ctx)
			})
			return nil
		})

	w := worker.New(db)
	defer w.Listen()
	addJobs(w)
	configProduct(b, db, w, publisher)
	configCategory(b, db, publisher)

	// Use m to customize the model, Or config more models here.

	// type Setting struct{}
	// sm := b.Model(&Setting{})
	// sm.RegisterEventFunc(pages.LogInfoEvent, pages.LogInfo)
	// sm.Listing().PageFunc(pages.Settings(db))

	// FIXME: list editor does not support use in page func
	// type ListEditorExample struct{}
	// leem := b.Model(&ListEditorExample{}).Label("List Editor Example")
	// pf, sf := pages.ListEditorExample(db, b)
	// leem.Listing().PageFunc(pf)
	// leem.RegisterEventFunc("save", sf)

	configNestedFieldDemo(b, db)

	b.Use(w.Activity(ab))

	pageBuilder := example.ConfigPageBuilder(db, "/page_builder", ``, b.GetI18n())
	pageBuilder.
		Media(mediab).
		L10n(l10nBuilder).
		Activity(ab).
		Publisher(publisher).
		SEO(seoBuilder).
		WrapPageInstall(func(in presets.ModelInstallFunc) presets.ModelInstallFunc {
			return func(pb *presets.Builder, pm *presets.ModelBuilder) (err error) {
				err = in(pb, pm)
				if err != nil {
					return
				}
				pmListing := pm.Listing()
				pmListing.FilterDataFunc(func(ctx *web.EventContext) vx.FilterData {
					u := getCurrentUser(ctx.R)
					return []*vx.FilterItem{
						{
							Key:          "hasUnreadNotes",
							Invisible:    true,
							SQLCondition: fmt.Sprintf(hasUnreadNotesQuery, "page_builder_pages", "Pages", u.ID, "Pages"),
						},
					}
				})

				pmListing.FilterTabsFunc(func(ctx *web.EventContext) []*presets.FilterTab {
					msgr := i18n.MustGetModuleMessages(ctx.R, I18nExampleKey, Messages_en_US).(*Messages)

					return []*presets.FilterTab{
						{
							Label: msgr.FilterTabsAll,
							ID:    "all",
							Query: url.Values{"all": []string{"1"}},
						},
						{
							Label: msgr.FilterTabsHasUnreadNotes,
							ID:    "hasUnreadNotes",
							Query: url.Values{"hasUnreadNotes": []string{"1"}},
						},
					}
				})
				return nil
			}
		})

	b.Use(pageBuilder)

	configListModel(b, ab)

	b.GetWebBuilder().RegisterEventFunc(noteMarkAllAsRead, markAllAsRead(db))

	if err := db.AutoMigrate(&UserUnreadNote{}); err != nil {
		panic(err)
	}

	microb := microsite.New(db).Publisher(publisher)

	l10nBuilder.Activity(ab)
	l10nM, l10nVM := configL10nModel(db, b)
	l10nM.Use(l10nBuilder)
	l10nVM.Use(l10nBuilder)

	publisher.Activity(ab)

	initLoginBuilder(db, b, ab)

	configInputDemo(b, db)

	configOrder(b, db)
	configECDashboard(b, db)

	configUser(b, ab, db, publisher)
	configProfile(b, db)

	b.Use(
		mediab,
		microb,
		ab,
		publisher,
		l10nBuilder,
		roleBuilder,
	)

	if resetAndImportInitialData {
		tbs := GetNonIgnoredTableNames(db)
		EmptyDB(db, tbs)
		InitDB(db, tbs)
	}

	return Config{
		pb:          b,
		pageBuilder: pageBuilder,
		Publisher:   publisher,
	}
}

func configListModel(b *presets.Builder, ab *activity.Builder) *presets.ModelBuilder {
	l := b.Model(&models.ListModel{}).Use(ab)
	{
		l.Listing("ID", "Title", "Status")
		ed := l.Editing("StatusBar", "ScheduleBar", "Title", "DetailPath", "ListPath")
		ed.Field("DetailPath").ComponentFunc(
			func(obj interface{}, field *presets.FieldContext, ctx *web.EventContext) (r h.HTMLComponent) {
				this := obj.(*models.ListModel)

				if this.Status.Status != publish.StatusOnline {
					return nil
				}

				var content []h.HTMLComponent

				content = append(content,
					h.Label(i18n.PT(ctx.R, presets.ModelsI18nModuleKey, l.Info().Label(), field.Label)).Class("v-label v-label--active theme--light").Style("left: 0px; right: auto; position: absolute;"),
				)
				domain := PublishStorage.GetEndpoint()
				if this.OnlineUrl != "" {
					p := this.OnlineUrl
					content = append(content, h.A(h.Text(p)).Href(domain+p))
				}

				return h.Div(
					h.Div(
						h.Div(
							content...,
						).Class("v-text-field__slot").Style("padding: 8px 0;"),
					).Class("v-input__slot"),
				).Class("v-input v-input--is-label-active v-input--is-dirty theme--light v-text-field v-text-field--is-booted")
			},
		).SetterFunc(func(obj interface{}, field *presets.FieldContext, ctx *web.EventContext) (err error) {
			return nil
		})

		ed.Field("ListPath").ComponentFunc(
			func(obj interface{}, field *presets.FieldContext, ctx *web.EventContext) (r h.HTMLComponent) {
				this := obj.(*models.ListModel)

				if this.Status.Status != publish.StatusOnline || this.PageNumber == 0 {
					return nil
				}

				var content []h.HTMLComponent

				content = append(content,
					h.Label(i18n.PT(ctx.R, presets.ModelsI18nModuleKey, l.Info().Label(), field.Label)).Class("v-label v-label--active theme--light").Style("left: 0px; right: auto; position: absolute;"),
				)
				domain := PublishStorage.GetEndpoint()
				if this.OnlineUrl != "" {
					p := this.GetListUrl(strconv.Itoa(this.PageNumber))
					content = append(content, h.A(h.Text(p)).Href(domain+p))
				}

				return h.Div(
					h.Div(
						h.Div(
							content...,
						).Class("v-text-field__slot").Style("padding: 8px 0;"),
					).Class("v-input__slot"),
				).Class("v-input v-input--is-label-active v-input--is-dirty theme--light v-text-field v-text-field--is-booted")
			},
		).SetterFunc(func(obj interface{}, field *presets.FieldContext, ctx *web.EventContext) (err error) {
			return nil
		})
	}
	return l
}

func configMenuOrder(b *presets.Builder) {
	b.MenuOrder(
		"profile",
		b.MenuGroup("Page Builder").SubItems(
			"Page",
			"shared_containers",
			"demo_containers",
			"page_templates",
			"page_categories",
		).Icon("mdi-view-quilt"),
		b.MenuGroup("EC Management").SubItems(
			"ec-dashboard",
			"Order",
			"Product",
			"Category",
		).Icon("mdi-cart"),
		// b.MenuGroup("Site Management").SubItems(
		// 	"Setting",
		// 	"QorSEOSetting",
		// ).Icon("settings"),
		b.MenuGroup("User Management").SubItems(
			"User",
			"Role",
		).Icon("mdi-account-multiple"),
		b.MenuGroup("Featured Models Management").SubItems(
			"InputDemo",
			"Post",
			"qor-seo-settings",
			"List Editor Example",
			"nested-field-demos",
			"ListModels",
			"MicrositeModels",
			"L10nModel",
			"L10nModelWithVersion",
		).Icon("featured_play_list"),
		"Worker",
		"ActivityLogs",
	)
}

func configBrand(b *presets.Builder, db *gorm.DB) {
	b.BrandFunc(func(ctx *web.EventContext) h.HTMLComponent {
		msgr := i18n.MustGetModuleMessages(ctx.R, I18nExampleKey, Messages_en_US).(*Messages)
		logo := "https://qor5.com/img/qor-logo.png"

		now := time.Now()
		nextEvenHour := time.Date(now.Year(), now.Month(), now.Day(), now.Hour()+1+(now.Hour()%2), 0, 0, 0, now.Location())
		diff := int(nextEvenHour.Sub(now).Seconds())
		hours := diff / 3600
		minutes := (diff % 3600) / 60
		seconds := diff % 60
		countdown := fmt.Sprintf("%02d:%02d:%02d", hours, minutes, seconds)

		return h.Div(
			v.VRow(
				v.VCol(h.A(h.Img(logo).Attr("width", "80")).Href("/")),
				v.VCol(h.H1(msgr.Demo)).Class("pt-4"),
			),
			// ).Density(DensityCompact),
			h.If(awsRegion != "",
				h.Div(
					h.Span(msgr.DBResetTipLabel),
					v.VIcon("schedule").Size(v.SizeXSmall),
					// .Left(true),
					h.Span(countdown).Id("countdown"),
				).Class("pt-1 pb-2"),
				v.VDivider(),
				h.Script("function updateCountdown(){const now=new Date();const nextEvenHour=new Date(now);nextEvenHour.setHours(nextEvenHour.getHours()+(nextEvenHour.getHours()%2===0?2:1),0,0,0);const timeLeft=nextEvenHour-now;const hours=Math.floor(timeLeft/(60*60*1000));const minutes=Math.floor((timeLeft%(60*60*1000))/(60*1000));const seconds=Math.floor((timeLeft%(60*1000))/1000);const countdownElem=document.getElementById(\"countdown\");countdownElem.innerText=`${hours.toString().padStart(2,\"0\")}:${minutes.toString().padStart(2,\"0\")}:${seconds.toString().padStart(2,\"0\")}`}updateCountdown();setInterval(updateCountdown,1000);"),
			),
		).Class("mb-n4 mt-n2")
	}).ProfileFunc(profile(db)).
		NotificationFunc(notifierComponent(db), notifierCount(db)).
		DataOperator(gorm2op.DataOperator(db)).
		HomePageFunc(func(ctx *web.EventContext) (r web.PageResponse, err error) {
			r.PageTitle = "Home"
			r.Body = Dashboard()
			return
		}).
		NotFoundPageLayoutConfig(&presets.LayoutConfig{
			NotificationCenterInvisible: true,
		})
}

func configPost(
	b *presets.Builder,
	db *gorm.DB,
	ab *activity.Builder,
	publisher *publish.Builder,
	nb *activity.Builder,
) *presets.ModelBuilder {
	m := b.Model(&models.Post{})
	m.Use(
		slug.New(),
		ab,
		publisher,
		nb,
	)

	mListing := m.Listing("ID", "Title", "TitleWithSlug", "HeroImage", "Body").
		SearchColumns("title", "body").
		PerPage(10)

	mListing.FilterDataFunc(func(ctx *web.EventContext) vx.FilterData {
		u := getCurrentUser(ctx.R)

		return []*vx.FilterItem{
			{
				Key:          "hasUnreadNotes",
				Invisible:    true,
				SQLCondition: fmt.Sprintf(hasUnreadNotesQuery, "posts", "Posts", u.ID, "Posts"),
			},
			{
				Key:          "created",
				Label:        "Create Time",
				ItemType:     vx.ItemTypeDatetimeRange,
				SQLCondition: `created_at %s ?`,
			},
			{
				Key:          "title",
				Label:        "Title",
				ItemType:     vx.ItemTypeString,
				SQLCondition: `title %s ?`,
			},
			{
				Key:      "status",
				Label:    "Status",
				ItemType: vx.ItemTypeSelect,
				Options: []*vx.SelectItem{
					{Text: publish.StatusDraft, Value: publish.StatusDraft},
					{Text: publish.StatusOnline, Value: publish.StatusOnline},
					{Text: publish.StatusOffline, Value: publish.StatusOffline},
				},
				SQLCondition: `status %s ?`,
			},
			{
				Key:      "multi_statuses",
				Label:    "Multiple Statuses",
				ItemType: vx.ItemTypeMultipleSelect,
				Options: []*vx.SelectItem{
					{Text: publish.StatusDraft, Value: publish.StatusDraft},
					{Text: publish.StatusOnline, Value: publish.StatusOnline},
					{Text: publish.StatusOffline, Value: publish.StatusOffline},
				},
				SQLCondition: `status %s ?`,
				Folded:       true,
			},
			{
				Key:          "id",
				Label:        "ID",
				ItemType:     vx.ItemTypeNumber,
				SQLCondition: `id %s ?`,
				Folded:       true,
			},
		}
	})

	mListing.FilterTabsFunc(func(ctx *web.EventContext) []*presets.FilterTab {
		msgr := i18n.MustGetModuleMessages(ctx.R, I18nExampleKey, Messages_en_US).(*Messages)

		return []*presets.FilterTab{
			{
				Label: msgr.FilterTabsAll,
				ID:    "all",
				Query: url.Values{"all": []string{"1"}},
			},
			{
				Label: msgr.FilterTabsHasUnreadNotes,
				ID:    "hasUnreadNotes",
				Query: url.Values{"hasUnreadNotes": []string{"1"}},
			},
		}
	})

	ed := m.Editing("StatusBar", "ScheduleBar", "Title", "TitleWithSlug", "Seo", "HeroImage", "Body", "BodyImage")
	ed.Field("HeroImage").
		WithContextValue(
			media.MediaBoxConfig,
			&media_library.MediaBoxConfig{
				AllowType: "image",
				Sizes: map[string]*base.Size{
					"thumb": {
						Width:  400,
						Height: 300,
					},
					"main": {
						Width:  800,
						Height: 500,
					},
				},
			})
	ed.Field("BodyImage").
		WithContextValue(
			media.MediaBoxConfig,
			&media_library.MediaBoxConfig{})

	ed.Field("Body").ComponentFunc(func(obj interface{}, field *presets.FieldContext, ctx *web.EventContext) h.HTMLComponent {
		return richeditor.RichEditor(db, "Body").Plugins([]string{"alignment", "video", "imageinsert", "fontcolor"}).Value(obj.(*models.Post).Body).Label(field.Label)
	})
	return m
}

func notifierCount(db *gorm.DB) func(ctx *web.EventContext) int {
	return func(ctx *web.EventContext) int {
		data, err := getUnreadNotesCount(ctx, db)
		if err != nil {
			return 0
		}

		a, b, c := data["Pages"], data["Posts"], data["Users"]
		return a + b + c
	}
}

func notifierComponent(db *gorm.DB) func(ctx *web.EventContext) h.HTMLComponent {
	return func(ctx *web.EventContext) h.HTMLComponent {
		data, err := getUnreadNotesCount(ctx, db)
		if err != nil {
			return nil
		}

		a, b, c := data["Pages"], data["Posts"], data["Users"]

		return v.VList(
			v.VListItem(
				v.VListItemTitle(h.Text("Pages")),
				v.VListItemSubtitle(h.Text(fmt.Sprintf("%d unread notes", a))),
			).Lines(2).Href("/pages?active_filter_tab=hasUnreadNotes&f_hasUnreadNotes=1"),
			v.VListItem(
				v.VListItemTitle(h.Text("Posts")),
				v.VListItemSubtitle(h.Text(fmt.Sprintf("%d unread notes", b))),
			).Lines(2).Href("/posts?active_filter_tab=hasUnreadNotes&f_hasUnreadNotes=1"),
			v.VListItem(
				v.VListItemTitle(h.Text("Users")),
				v.VListItemSubtitle(h.Text(fmt.Sprintf("%d unread notes", c))),
			).Lines(2).Href("/users?active_filter_tab=hasUnreadNotes&f_hasUnreadNotes=1"),
			h.If(a+b+c > 0,
				v.VListItem(
					v.VListItemSubtitle(h.Text("Mark all as read")),
				).Attr("@click", web.Plaid().EventFunc(noteMarkAllAsRead).Go()),
			),
		)
		// .Class("mx-auto")
		// .Attr("max-width", "140")
	}
}<|MERGE_RESOLUTION|>--- conflicted
+++ resolved
@@ -138,12 +138,7 @@
 			// return supportedLanguages
 			return b.GetI18n().GetSupportLanguages()
 		})
-<<<<<<< HEAD
-	mediab := media.New(db).CurrentUserID(func(ctx *web.EventContext) (id uint) {
-=======
-	nb := note.New(db).AfterCreate(NoteAfterCreateFunc)
 	mediab := media.New(db).AutoMigrate().CurrentUserID(func(ctx *web.EventContext) (id uint) {
->>>>>>> 1eb2892c
 		u := getCurrentUser(ctx.R)
 		if u == nil {
 			return
@@ -174,14 +169,7 @@
 	utils.Install(b)
 
 	// @snippet_begin(ActivityExample)
-<<<<<<< HEAD
-	ab := activity.New(db).CreatorContextKey(login.UserKey).
-=======
-	ab := activity.New(db).AutoMigrate().CreatorContextKey(login.UserKey).TabHeading(
-		func(log activity.ActivityLogInterface) string {
-			return fmt.Sprintf("%s %s at %s", log.GetCreator(), strings.ToLower(log.GetAction()), log.GetCreatedAt().Format("2006-01-02 15:04:05"))
-		}).
->>>>>>> 1eb2892c
+	ab := activity.New(db).AutoMigrate().CreatorContextKey(login.UserKey).
 		WrapLogModelInstall(func(in presets.ModelInstallFunc) presets.ModelInstallFunc {
 			return func(pb *presets.Builder, mb *presets.ModelBuilder) (err error) {
 				err = in(pb, mb)
