package admin

import (
	"embed"
	"fmt"
	"net/http"
	"net/url"
	"os"
	"strings"
	"time"

<<<<<<< HEAD
	"github.com/biter777/countries"
=======
	"github.com/aws/aws-sdk-go/aws/session"
	"github.com/aws/aws-sdk-go/service/s3control"
	"github.com/qor/oss"
	"github.com/qor/oss/filesystem"
	"github.com/qor/oss/s3"
>>>>>>> 000d3aa0
	"github.com/qor5/admin/activity"
	"github.com/qor5/admin/example/models"
	"github.com/qor5/admin/l10n"
	l10n_view "github.com/qor5/admin/l10n/views"
	"github.com/qor5/admin/media"
	"github.com/qor5/admin/media/media_library"
	media_oss "github.com/qor5/admin/media/oss"
	media_view "github.com/qor5/admin/media/views"
	microsite_views "github.com/qor5/admin/microsite/views"
	"github.com/qor5/admin/note"
	"github.com/qor5/admin/pagebuilder"
	"github.com/qor5/admin/pagebuilder/example"
	"github.com/qor5/admin/presets"
	"github.com/qor5/admin/presets/gorm2op"
	"github.com/qor5/admin/publish"
	publish_view "github.com/qor5/admin/publish/views"
	"github.com/qor5/admin/richeditor"
	"github.com/qor5/admin/role"
	"github.com/qor5/admin/slug"
	"github.com/qor5/admin/utils"
	"github.com/qor5/admin/worker"
	v "github.com/qor5/ui/vuetify"
	vx "github.com/qor5/ui/vuetifyx"
	"github.com/qor5/web"
	"github.com/qor5/x/i18n"
	"github.com/qor5/x/login"
	h "github.com/theplant/htmlgo"
	"golang.org/x/text/language"
	"gorm.io/gorm"
)

//go:embed assets
var assets embed.FS

var (
	// PublishStorage is used to storage static pages published by page builder.
	PublishStorage oss.StorageInterface = filesystem.New("publish")
)

type Config struct {
	pb          *presets.Builder
	pageBuilder *pagebuilder.Builder
}

func NewConfig() Config {
	db := ConnectDB()
	domain := os.Getenv("Site_Domain")
<<<<<<< HEAD
=======
	sess := session.Must(session.NewSession())
	media_oss.Storage = s3.New(&s3.Config{
		Bucket:  os.Getenv("S3_Bucket"),
		Region:  os.Getenv("S3_Region"),
		Session: sess,
	})
	PublishStorage = s3.New(&s3.Config{
		Bucket:  os.Getenv("S3_Publish_Bucket"),
		Region:  os.Getenv("S3_Publish_Region"),
		ACL:     s3control.S3CannedAccessControlListBucketOwnerFullControl,
		Session: sess,
	})
>>>>>>> 000d3aa0
	b := presets.New().RightDrawerWidth("700").VuetifyOptions(`
{
  icons: {
	iconfont: 'md', // 'mdi' || 'mdiSvg' || 'md' || 'fa' || 'fa4'
  },
  theme: {
    themes: {
      light: {
		  primary: "#673ab7",
		  secondary: "#009688",
		  accent: "#ff5722",
		  error: "#f44336",
		  warning: "#ff9800",
		  info: "#8bc34a",
		  success: "#4caf50"
      },
    },
  },
}
`)
	js, _ := assets.ReadFile("assets/fontcolor.min.js")
	richeditor.Plugins = []string{"alignment", "table", "video", "imageinsert", "fontcolor"}
	richeditor.PluginsJS = [][]byte{js}
	b.ExtraAsset("/redactor.js", "text/javascript", richeditor.JSComponentsPack())
	b.ExtraAsset("/redactor.css", "text/css", richeditor.CSSComponentsPack())
	b.BrandFunc(func(ctx *web.EventContext) h.HTMLComponent {
		msgr := i18n.MustGetModuleMessages(ctx.R, I18nExampleKey, Messages_en_US).(*Messages)
		logo := "https://qor5.com/img/qor-logo.png"

		now := time.Now()
		nextEvenHour := time.Date(now.Year(), now.Month(), now.Day(), now.Hour()+1+(now.Hour()%2), 0, 0, 0, now.Location())
		diff := int(nextEvenHour.Sub(now).Seconds())
		hours := diff / 3600
		minutes := (diff % 3600) / 60
		seconds := diff % 60
		countdown := fmt.Sprintf("%02d:%02d:%02d", hours, minutes, seconds)

		return h.Div(
			v.VRow(
				v.VCol(h.A(h.Img(logo).Attr("width", "80")).Href("/")),
				v.VCol(h.H1(msgr.Demo)).Class("pt-4"),
			).Dense(true),
			h.If(os.Getenv("AWS_REGION") != "",
				h.Div(
					h.Span(msgr.DBResetTipLabel),
					v.VIcon("schedule").XSmall(true).Left(true),
					h.Span(countdown).Id("countdown"),
				).Class("pt-1 pb-2"),
				v.VDivider(),
				h.Script("function updateCountdown(){const now=new Date();const nextEvenHour=new Date(now);nextEvenHour.setHours(nextEvenHour.getHours()+(nextEvenHour.getHours()%2===0?2:1),0,0,0);const timeLeft=nextEvenHour-now;const hours=Math.floor(timeLeft/(60*60*1000));const minutes=Math.floor((timeLeft%(60*60*1000))/(60*1000));const seconds=Math.floor((timeLeft%(60*1000))/1000);const countdownElem=document.getElementById(\"countdown\");countdownElem.innerText=`${hours.toString().padStart(2,\"0\")}:${minutes.toString().padStart(2,\"0\")}:${seconds.toString().padStart(2,\"0\")}`}updateCountdown();setInterval(updateCountdown,1000);"),
			),
		).Class("mb-n4 mt-n2")
	}).ProfileFunc(profile).
		NotificationFunc(notifierComponent(db), notifierCount(db)).
		DataOperator(gorm2op.DataOperator(db)).
		HomePageFunc(func(ctx *web.EventContext) (r web.PageResponse, err error) {
			r.PageTitle = "Home"
			r.Body = Dashboard()
			return
		}).
		NotFoundPageLayoutConfig(&presets.LayoutConfig{
			SearchBoxInvisible:          true,
			NotificationCenterInvisible: true,
		})

	initPermission(b, db)

	b.I18n().
		SupportLanguages(language.English, language.SimplifiedChinese, language.Japanese).
		RegisterForModule(language.SimplifiedChinese, presets.ModelsI18nModuleKey, Messages_zh_CN_ModelsI18nModuleKey).
		RegisterForModule(language.Japanese, presets.ModelsI18nModuleKey, Messages_ja_JP_ModelsI18nModuleKey).
		RegisterForModule(language.English, I18nExampleKey, Messages_en_US).
		RegisterForModule(language.Japanese, I18nExampleKey, Messages_ja_JP).
		RegisterForModule(language.SimplifiedChinese, I18nExampleKey, Messages_zh_CN).
		GetSupportLanguagesFromRequestFunc(func(r *http.Request) []language.Tag {
			// // Example:
			// user := getCurrentUser(r)
			// var supportedLanguages []language.Tag
			// for _, role := range user.GetRoles() {
			//	switch role {
			//	case "English Group":
			//		supportedLanguages = append(supportedLanguages, language.English)
			//	case "Chinese Group":
			//		supportedLanguages = append(supportedLanguages, language.SimplifiedChinese)
			//	}
			// }
			// return supportedLanguages
			return b.I18n().GetSupportLanguages()
		})

	l10nBuilder := l10n.New()
	l10nBuilder.
		RegisterLocales("International", "international", "International").
		RegisterLocales("China", "cn", "China").
		RegisterLocales("Japan", "jp", "Japan").
		GetSupportLocaleCodesFromRequestFunc(func(R *http.Request) []string {
			return l10nBuilder.GetSupportLocaleCodes()[:]
		})

	utils.Configure(b)

	media_view.Configure(b, db)
	// media_view.MediaLibraryPerPage = 3
	// vips.UseVips(vips.Config{EnableGenerateWebp: true})
	// ConfigureSeo(b, db)

	b.MenuOrder(
		"profile",
		b.MenuGroup("Page Builder").SubItems(
			"Page",
			"shared_containers",
			"demo_containers",
			"page_templates",
			"page_categories",
		).Icon("view_quilt"),
		b.MenuGroup("EC Management").SubItems(
			"ec-dashboard",
			"Order",
			"Product",
			"Category",
		).Icon("shopping_cart"),
		// b.MenuGroup("Site Management").SubItems(
		// 	"Setting",
		// 	"QorSEOSetting",
		// ).Icon("settings"),
		b.MenuGroup("User Management").SubItems(
			"User",
			"Role",
		).Icon("group"),
		b.MenuGroup("Featured Models Management").SubItems(
			"InputDemo",
			"Post",
			"List Editor Example",
			"nested-field-demos",
			"ListModels",
			"MicrositeModels",
			"L10nModel",
			"L10nModelWithVersion",
		).Icon("featured_play_list"),
		"Worker",
		"ActivityLogs",
	)

	m := b.Model(&models.Post{})
	slug.Configure(b, m)

	mListing := m.Listing("ID", "Title", "TitleWithSlug", "HeroImage", "Body").
		SearchColumns("title", "body").
		PerPage(10)

	mListing.FilterDataFunc(func(ctx *web.EventContext) vx.FilterData {
		u := getCurrentUser(ctx.R)

		return []*vx.FilterItem{
			{
				Key:          "hasUnreadNotes",
				Invisible:    true,
				SQLCondition: fmt.Sprintf(hasUnreadNotesQuery, "posts", "Posts", u.ID, "Posts"),
			},
			{
				Key:          "created",
				Label:        "Create Time",
				ItemType:     vx.ItemTypeDatetimeRange,
				SQLCondition: `created_at %s ?`,
			},
			{
				Key:          "title",
				Label:        "Title",
				ItemType:     vx.ItemTypeString,
				SQLCondition: `title %s ?`,
			},
			{
				Key:      "status",
				Label:    "Status",
				ItemType: vx.ItemTypeSelect,
				Options: []*vx.SelectItem{
					{Text: publish.StatusDraft, Value: publish.StatusDraft},
					{Text: publish.StatusOnline, Value: publish.StatusOnline},
					{Text: publish.StatusOffline, Value: publish.StatusOffline},
				},
				SQLCondition: `status %s ?`,
			},
			{
				Key:      "multi_statuses",
				Label:    "Multiple Statuses",
				ItemType: vx.ItemTypeMultipleSelect,
				Options: []*vx.SelectItem{
					{Text: publish.StatusDraft, Value: publish.StatusDraft},
					{Text: publish.StatusOnline, Value: publish.StatusOnline},
					{Text: publish.StatusOffline, Value: publish.StatusOffline},
				},
				SQLCondition: `status %s ?`,
				Folded:       true,
			},
			{
				Key:          "id",
				Label:        "ID",
				ItemType:     vx.ItemTypeNumber,
				SQLCondition: `id %s ?`,
				Folded:       true,
			},
		}
	})

	mListing.FilterTabsFunc(func(ctx *web.EventContext) []*presets.FilterTab {
		msgr := i18n.MustGetModuleMessages(ctx.R, I18nExampleKey, Messages_en_US).(*Messages)

		return []*presets.FilterTab{
			{
				Label: msgr.FilterTabsAll,
				ID:    "all",
				Query: url.Values{"all": []string{"1"}},
			},
			{
				Label: msgr.FilterTabsHasUnreadNotes,
				ID:    "hasUnreadNotes",
				Query: url.Values{"hasUnreadNotes": []string{"1"}},
			},
		}
	})

	w := worker.New(db)
	defer w.Listen()
	addJobs(w)

	ed := m.Editing("Status", "Schedule", "Title", "TitleWithSlug", "Seo", "HeroImage", "Body", "BodyImage")
	ed.Field("HeroImage").
		WithContextValue(
			media_view.MediaBoxConfig,
			&media_library.MediaBoxConfig{
				AllowType: "image",
				Sizes: map[string]*media.Size{
					"thumb": {
						Width:  400,
						Height: 300,
					},
					"main": {
						Width:  800,
						Height: 500,
					},
				},
			})
	ed.Field("BodyImage").
		WithContextValue(
			media_view.MediaBoxConfig,
			&media_library.MediaBoxConfig{})

	ed.Field("Body").ComponentFunc(func(obj interface{}, field *presets.FieldContext, ctx *web.EventContext) h.HTMLComponent {
		return richeditor.RichEditor(db, "Body").Plugins([]string{"alignment", "video", "imageinsert", "fontcolor"}).Value(obj.(*models.Post).Body).Label(field.Label)
	})

	roleBuilder := role.New(db).
		Resources([]*v.DefaultOptionItem{
			{Text: "All", Value: "*"},
			{Text: "InputHarnesses", Value: "*:input_harnesses:*"},
			{Text: "Posts", Value: "*:posts:*"},
			{Text: "Settings", Value: "*:settings:*,*:site_management:"},
			{Text: "SEO", Value: "*:qor_seo_settings:*,*:site_management:"},
			{Text: "Customers", Value: "*:customers:*"},
			{Text: "Products", Value: "*:products:*,*:product_management:"},
			{Text: "Categories", Value: "*:categories:*,*:product_management:"},
			{Text: "Pages", Value: "*:pages:*,*:page_builder:"},
			{Text: "ListModels", Value: "*:list_models:*"},
			{Text: "ActivityLogs", Value: "*:activity_logs:*"},
			{Text: "Workers", Value: "*:workers:*"},
		})
	roleModelBuilder := roleBuilder.Configure(b)
	roleModelBuilder.Listing().Searcher = func(model interface{}, params *presets.SearchParams, ctx *web.EventContext) (r interface{}, totalCount int, err error) {
		u := getCurrentUser(ctx.R)
		qdb := db

		// If the current user doesn't has 'admin' role, do not allow them to view admin and manager roles
		// We didn't do this on permission because of we are not supporting the permission on listing page
		if currentRoles := u.GetRoles(); !utils.Contains(currentRoles, models.RoleAdmin) {
			qdb = db.Where("name NOT IN (?)", []string{models.RoleAdmin, models.RoleManager})
		}

		return gorm2op.DataOperator(qdb).Search(model, params, ctx)
	}

	product := configProduct(b, db, w)
	category := configCategory(b, db)

	// Use m to customize the model, Or config more models here.

	// type Setting struct{}
	// sm := b.Model(&Setting{})
	// sm.RegisterEventFunc(pages.LogInfoEvent, pages.LogInfo)
	// sm.Listing().PageFunc(pages.Settings(db))

	// FIXME: list editor does not support use in page func
	// type ListEditorExample struct{}
	// leem := b.Model(&ListEditorExample{}).Label("List Editor Example")
	// pf, sf := pages.ListEditorExample(db, b)
	// leem.Listing().PageFunc(pf)
	// leem.RegisterEventFunc("save", sf)

	configNestedFieldDemo(b, db)

	// @snippet_begin(ActivityExample)
	ab := activity.New(b, db).SetCreatorContextKey(login.UserKey).SetTabHeading(
		func(log activity.ActivityLogInterface) string {
			return fmt.Sprintf("%s %s at %s", log.GetCreator(), strings.ToLower(log.GetAction()), log.GetCreatedAt().Format("2006-01-02 15:04:05"))
		})
	ab.GetPresetModelBuilder().Listing().SearchFunc(func(model interface{}, params *presets.SearchParams, ctx *web.EventContext) (r interface{}, totalCount int, err error) {
		u := getCurrentUser(ctx.R)
		qdb := db
		if rs := u.GetRoles(); !utils.Contains(rs, models.RoleAdmin) {
			qdb = db.Where("user_id = ?", u.ID)
		}
		return gorm2op.DataOperator(qdb).Search(model, params, ctx)
	})
	// ab.Model(m).UseDefaultTab()
	// ab.Model(pm).UseDefaultTab()
	// ab.Model(l).SkipDelete().SkipCreate()
	// @snippet_end

	w.Activity(ab).Configure(b)

	pageBuilder := example.ConfigPageBuilder(db, "/page_builder", ``, b.I18n())
	pm := pageBuilder.Configure(b, db, l10nBuilder, ab)
	pmListing := pm.Listing()
	pmListing.FilterDataFunc(func(ctx *web.EventContext) vx.FilterData {
		u := getCurrentUser(ctx.R)

		return []*vx.FilterItem{
			{
				Key:          "hasUnreadNotes",
				Invisible:    true,
				SQLCondition: fmt.Sprintf(hasUnreadNotesQuery, "page_builder_pages", "Pages", u.ID, "Pages"),
			},
		}
	})

	pmListing.FilterTabsFunc(func(ctx *web.EventContext) []*presets.FilterTab {
		msgr := i18n.MustGetModuleMessages(ctx.R, I18nExampleKey, Messages_en_US).(*Messages)

		return []*presets.FilterTab{
			{
				Label: msgr.FilterTabsAll,
				ID:    "all",
				Query: url.Values{"all": []string{"1"}},
			},
			{
				Label: msgr.FilterTabsHasUnreadNotes,
				ID:    "hasUnreadNotes",
				Query: url.Values{"hasUnreadNotes": []string{"1"}},
			},
		}
	})

	publisher := publish.New(db, PublishStorage).WithPageBuilder(pageBuilder).WithL10nBuilder(l10nBuilder)

	l := b.Model(&models.ListModel{})
	l.Listing("ID", "Title", "Status")
	l.Editing("Status", "Schedule", "Title")

	b.GetWebBuilder().RegisterEventFunc(noteMarkAllAsRead, markAllAsRead(db))

	note.Configure(db, b, m, pm)

	if err := db.AutoMigrate(&UserUnreadNote{}); err != nil {
		panic(err)
	}
	note.AfterCreateFunc = NoteAfterCreateFunc

	ab.RegisterModel(m).UseDefaultTab()
	ab.RegisterModels(l)
	mm := b.Model(&models.MicrositeModel{})
	mm.Listing("ID", "Name", "PrePath", "Status").
		SearchColumns("ID", "Name").
		PerPage(10)
	mm.Editing("Status", "Schedule", "Name", "Description", "PrePath", "FilesList", "Package")
	microsite_views.Configure(b, db, ab, media_oss.Storage, domain, publisher, mm)
	l10nM, l10nVM := configL10nModel(b)
	_ = l10nM
	publish_view.Configure(b, db, ab, publisher, m, l, pm, product, category, l10nVM)

	initLoginBuilder(db, b, ab)

	configInputDemo(b, db)

	configOrder(b, db)
	configECDashboard(b, db)

	configUser(b, db)
	configProfile(b, db)

	l10n_view.Configure(b, db, l10nBuilder, ab, l10nM, l10nVM)

	if os.Getenv("RESET_AND_IMPORT_INITIAL_DATA") == "true" {
		tbs := GetNonIgnoredTableNames()
		EmptyDB(db, tbs)
		InitDB(db, tbs)
	}

	return Config{
		pb:          b,
		pageBuilder: pageBuilder,
	}
}

func notifierCount(db *gorm.DB) func(ctx *web.EventContext) int {
	return func(ctx *web.EventContext) int {
		data, err := getUnreadNotesCount(ctx, db)
		if err != nil {
			return 0
		}

		a, b, c := data["Pages"], data["Posts"], data["Users"]
		return a + b + c
	}
}

func notifierComponent(db *gorm.DB) func(ctx *web.EventContext) h.HTMLComponent {
	return func(ctx *web.EventContext) h.HTMLComponent {
		data, err := getUnreadNotesCount(ctx, db)
		if err != nil {
			return nil
		}

		a, b, c := data["Pages"], data["Posts"], data["Users"]

		return v.VList(
			v.VListItem(
				v.VListItemContent(
					v.VListItemTitle(h.Text("Pages")),
					v.VListItemSubtitle(h.Text(fmt.Sprintf("%d unread notes", a))),
				),
			).TwoLine(true).Href("/pages?active_filter_tab=hasUnreadNotes&f_hasUnreadNotes=1"),
			v.VListItem(
				v.VListItemContent(
					v.VListItemTitle(h.Text("Posts")),
					v.VListItemSubtitle(h.Text(fmt.Sprintf("%d unread notes", b))),
				),
			).TwoLine(true).Href("/posts?active_filter_tab=hasUnreadNotes&f_hasUnreadNotes=1"),
			v.VListItem(
				v.VListItemContent(
					v.VListItemTitle(h.Text("Users")),
					v.VListItemSubtitle(h.Text(fmt.Sprintf("%d unread notes", c))),
				),
			).TwoLine(true).Href("/users?active_filter_tab=hasUnreadNotes&f_hasUnreadNotes=1"),
			h.If(a+b+c > 0,
				v.VListItem(
					v.VListItemContent(
						v.VListItemSubtitle(h.Text("Mark all as read")),
					),
				).Attr("@click", web.Plaid().EventFunc(noteMarkAllAsRead).Go()),
			),
		).Class("mx-auto").Attr("max-width", "140")
	}
}<|MERGE_RESOLUTION|>--- conflicted
+++ resolved
@@ -9,15 +9,11 @@
 	"strings"
 	"time"
 
-<<<<<<< HEAD
-	"github.com/biter777/countries"
-=======
 	"github.com/aws/aws-sdk-go/aws/session"
 	"github.com/aws/aws-sdk-go/service/s3control"
 	"github.com/qor/oss"
 	"github.com/qor/oss/filesystem"
 	"github.com/qor/oss/s3"
->>>>>>> 000d3aa0
 	"github.com/qor5/admin/activity"
 	"github.com/qor5/admin/example/models"
 	"github.com/qor5/admin/l10n"
@@ -65,21 +61,13 @@
 func NewConfig() Config {
 	db := ConnectDB()
 	domain := os.Getenv("Site_Domain")
-<<<<<<< HEAD
-=======
 	sess := session.Must(session.NewSession())
-	media_oss.Storage = s3.New(&s3.Config{
-		Bucket:  os.Getenv("S3_Bucket"),
-		Region:  os.Getenv("S3_Region"),
-		Session: sess,
-	})
 	PublishStorage = s3.New(&s3.Config{
 		Bucket:  os.Getenv("S3_Publish_Bucket"),
 		Region:  os.Getenv("S3_Publish_Region"),
 		ACL:     s3control.S3CannedAccessControlListBucketOwnerFullControl,
 		Session: sess,
 	})
->>>>>>> 000d3aa0
 	b := presets.New().RightDrawerWidth("700").VuetifyOptions(`
 {
   icons: {
