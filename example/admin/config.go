package admin

import (
	"embed"
	"fmt"
	"net/http"
	"os"
	"reflect"
	"strings"
	"time"

	"github.com/aws/aws-sdk-go/aws/session"
	"github.com/goplaid/web"
	"github.com/goplaid/x/i18n"
	"github.com/goplaid/x/perm"
	"github.com/goplaid/x/presets"
	"github.com/goplaid/x/presets/gorm2op"
	"github.com/goplaid/x/vuetify"
	"github.com/goplaid/x/vuetifyx"
	"github.com/qor/oss/s3"
	"github.com/qor/qor5/activity"
	"github.com/qor/qor5/example/models"
	"github.com/qor/qor5/example/pages"
	"github.com/qor/qor5/login"
	"github.com/qor/qor5/media"
	"github.com/qor/qor5/media/media_library"
	"github.com/qor/qor5/media/oss"
	media_view "github.com/qor/qor5/media/views"
	microsite_views "github.com/qor/qor5/microsite/views"
	"github.com/qor/qor5/note"
	"github.com/qor/qor5/pagebuilder"
	"github.com/qor/qor5/pagebuilder/example"
	"github.com/qor/qor5/publish"
	publish_view "github.com/qor/qor5/publish/views"
	"github.com/qor/qor5/richeditor"
	"github.com/qor/qor5/role"
	"github.com/qor/qor5/slug"
	"github.com/qor/qor5/utils"
	"github.com/qor/qor5/worker"
	h "github.com/theplant/htmlgo"
	"golang.org/x/text/language"
)

//go:embed assets
var assets embed.FS

type Config struct {
	pb          *presets.Builder
	lb          *login.Builder
	pageBuilder *pagebuilder.Builder
}

func NewConfig() Config {
	db := ConnectDB()
	domain := os.Getenv("Site_Domain")

	sess := session.Must(session.NewSession())

	oss.Storage = s3.New(&s3.Config{
		Bucket:  os.Getenv("S3_Bucket"),
		Region:  os.Getenv("S3_Region"),
		Session: sess,
	})

	b := presets.New().RightDrawerWidth("700").VuetifyOptions(`
{
  icons: {
	iconfont: 'md', // 'mdi' || 'mdiSvg' || 'md' || 'fa' || 'fa4'
  },
  theme: {
    themes: {
      light: {
		  primary: "#673ab7",
		  secondary: "#009688",
		  accent: "#ff5722",
		  error: "#f44336",
		  warning: "#ff9800",
		  info: "#8bc34a",
		  success: "#4caf50"
      },
    },
  },
}
`)
	js, _ := assets.ReadFile("assets/fontcolor.min.js")
	richeditor.Plugins = []string{"alignment", "table", "video", "imageinsert", "fontcolor"}
	richeditor.PluginsJS = [][]byte{js}
	b.ExtraAsset("/redactor.js", "text/javascript", richeditor.JSComponentsPack())
	b.ExtraAsset("/redactor.css", "text/css", richeditor.CSSComponentsPack())
	b.URIPrefix("/admin").
		BrandTitle("QOR5 Example").
		ProfileFunc(profile).
		DataOperator(gorm2op.DataOperator(db)).
		HomePageFunc(func(ctx *web.EventContext) (r web.PageResponse, err error) {
			r.PageTitle = "Home"
			r.Body = vuetify.VContainer(
				h.H1("Home"),
				h.P().Text("Change your home page here"),
			)
			return
		})
	// perm.Verbose = true
	b.Permission(
		perm.New().Policies(
			perm.PolicyFor(perm.Anybody).WhoAre(perm.Allowed).ToDo(presets.PermCreate, presets.PermUpdate, presets.PermDelete, presets.PermGet, presets.PermList).On("*:roles:*", "*:users:*"),
			perm.PolicyFor("root").WhoAre(perm.Allowed).ToDo(presets.PermCreate, presets.PermUpdate, presets.PermDelete, presets.PermGet, presets.PermList).On("*"),
			perm.PolicyFor("viewer").WhoAre(perm.Denied).ToDo(presets.PermGet).On("*:products:*:price:"),
			perm.PolicyFor("viewer").WhoAre(perm.Denied).ToDo(presets.PermList).On("*:products:price:"),
			perm.PolicyFor("editor").WhoAre(perm.Denied).ToDo(presets.PermUpdate).On("*:products:*:price:"),
		).SubjectsFunc(func(r *http.Request) []string {
			u := getCurrentUser(r)
			if u == nil {
				return nil
			}
			return u.GetRoles()
		}).EnableDBPolicy(db, perm.DefaultDBPolicy{}, time.Minute),
	)

	b.I18n().
		SupportLanguages(language.English, language.SimplifiedChinese).
		RegisterForModule(language.SimplifiedChinese, presets.ModelsI18nModuleKey, Messages_zh_CN).
		GetSupportLanguagesFromRequestFunc(func(r *http.Request) []language.Tag {
			// u := getCurrentUser(r)
			// if u.Name == "中文" {
			// 	return b.I18n().GetSupportLanguages()[1:]
			// }
			return b.I18n().GetSupportLanguages()
		})
	utils.Configure(b)

	media_view.Configure(b, db)
	// media_view.MediaLibraryPerPage = 3
	// vips.UseVips(vips.Config{EnableGenerateWebp: true})
	ConfigureSeo(b, db)

	b.MenuOrder(
		"InputHarness",
		"Post",
		"profile",
		"User",
		"Role",
		b.MenuGroup("Site Management").SubItems(
			"Setting",
			"QorSEOSetting",
		).Icon("settings"),
		b.MenuGroup("Product Management").SubItems(
			"Product",
			"Category",
		).Icon("shopping_cart"),
		b.MenuGroup("Page Builder").SubItems(
			"Page",
			"shared_containers",
			"demo_containers",
			"page_templates",
			"page_categories",
		).Icon("view_quilt"),
	)

	m := b.Model(&models.Post{})
	slug.Configure(b, m)

	m.Listing("ID", "Title", "TitleWithSlug", "HeroImage", "Body").
		SearchColumns("title", "body").
		PerPage(10)

	w := worker.New(db)
	defer w.Listen()
	w.Configure(b)
	addJobs(w)

	ed := m.Editing("Status", "Schedule", "Title", "TitleWithSlug", "Seo", "HeroImage", "Body", "BodyImage")
	ed.Field("HeroImage").
		WithContextValue(
			media_view.MediaBoxConfig,
			&media_library.MediaBoxConfig{
				AllowType: "image",
				Sizes: map[string]*media.Size{
					"thumb": {
						Width:  400,
						Height: 300,
					},
					"main": {
						Width:  800,
						Height: 500,
					},
				},
			})
	ed.Field("BodyImage").
		WithContextValue(
			media_view.MediaBoxConfig,
			&media_library.MediaBoxConfig{})

	ed.Field("Body").ComponentFunc(func(obj interface{}, field *presets.FieldContext, ctx *web.EventContext) h.HTMLComponent {
		return richeditor.RichEditor(db, "Body").Plugins([]string{"alignment", "video", "imageinsert", "fontcolor"}).Value(obj.(*models.Post).Body).Label(field.Label)
	})

	configInputHarness(b, db)
	configUser(b, db)
	configProfile(b, db)
	role.Configure(b, db, role.DefaultActions, []vuetify.DefaultOptionItem{
		{Text: "All", Value: "*"},
		{Text: "InputHarnesses", Value: "*:input_harnesses:*"},
		{Text: "Posts", Value: "*:posts:*"},
		{Text: "Settings", Value: "*:settings:*,*:site_management:"},
		{Text: "SEO", Value: "*:qor_seo_settings:*,*:site_management:"},
		{Text: "Customers", Value: "*:customers:*"},
		{Text: "Products", Value: "*:products:*,*:product_management:"},
		{Text: "Categories", Value: "*:categories:*,*:product_management:"},
		{Text: "Pages", Value: "*:pages:*,*:page_builder:"},
		{Text: "ListModels", Value: "*:list_models:*"},
		{Text: "ActivityLogs", Value: "*:activity_logs:*"},
		{Text: "Workers", Value: "*:workers:*"},
	})
	product := configProduct(b, db, w)
	category := configCategory(b, db)

	// Use m to customize the model, Or config more models here.

	type Setting struct{}
	sm := b.Model(&Setting{})
	sm.RegisterEventFunc(pages.LogInfoEvent, pages.LogInfo)
	sm.Listing().PageFunc(pages.Settings(db))

	type ListEditorExample struct{}
	leem := b.Model(&ListEditorExample{}).Label("List Editor Example")
	pf, sf := pages.ListEditorExample(db, b)
	leem.Listing().PageFunc(pf)
	leem.RegisterEventFunc("save", sf)

	configCustomer(b, db)

	pageBuilder := example.ConfigPageBuilder(db, "/admin/page_builder", `<link rel="stylesheet" href="https://the-plant.com/assets/app/container.9506d40.css">`)
	pm := pageBuilder.Configure(b, db)

	publisher := publish.New(db, oss.Storage).WithPageBuilder(pageBuilder)

	l := b.Model(&models.ListModel{})
	l.Listing("ID", "Title", "Status")
	l.Editing("Status", "Schedule", "Title")

	note.Configure(db, b, m, pm)

	// @snippet_begin(ActivityExample)
	ab := activity.New(b, db).SetCreatorContextKey(login.UserKey).SetTabHeading(
		func(log activity.ActivityLogInterface) string {
			return fmt.Sprintf("%s %s at %s", log.GetCreator(), strings.ToLower(log.GetAction()), log.GetCreatedAt().Format("2006-01-02 15:04:05"))
		})
	_ = ab
	// ab.Model(m).UseDefaultTab()
	// ab.Model(pm).UseDefaultTab()
	// ab.Model(l).SkipDelete().SkipCreate()
	// @snippet_end
	ab.RegisterModels(m, l, pm)
	ab.GetPresetModelBuilder().Listing().FilterDataFunc(func(ctx *web.EventContext) vuetifyx.FilterData {
		var (
			logs         = ab.NewLogModelSlice()
			activityMsgr = i18n.MustGetModuleMessages(ctx.R, activity.I18nActivityKey, activity.Messages_en_US).(*activity.Messages)
			publishMsgr  = i18n.MustGetModuleMessages(ctx.R, publish_view.I18nPublishKey, publish_view.Messages_en_US).(*publish_view.Messages)
			contextDB    = db
		)

		contextDB.Select("creator").Group("creator").Find(logs)
		reflectValue := reflect.Indirect(reflect.ValueOf(logs))
		var creatorOptions []*vuetifyx.SelectItem
		for i := 0; i < reflectValue.Len(); i++ {
			creator := reflect.Indirect(reflectValue.Index(i)).FieldByName("Creator").String()
			creatorOptions = append(creatorOptions, &vuetifyx.SelectItem{
				Text:  creator,
				Value: creator,
			})
		}

		var modelOptions []*vuetifyx.SelectItem
		for _, m := range ab.GetModelBuilders() {
			modelOptions = append(modelOptions, &vuetifyx.SelectItem{
				Text:  m.GetType().Name(),
				Value: m.GetType().Name(),
			})
		}

		return []*vuetifyx.FilterItem{
			{
				Key:          "action",
				Label:        activityMsgr.FilterAction,
				ItemType:     vuetifyx.ItemTypeSelect,
				SQLCondition: `action %s ?`,
				Options: []*vuetifyx.SelectItem{
					{Text: activityMsgr.ActionEdit, Value: activity.ActivityEdit},
					{Text: activityMsgr.ActionCreate, Value: activity.ActivityCreate},
					{Text: activityMsgr.ActionDelete, Value: activity.ActivityDelete},
					{Text: publishMsgr.Publish, Value: publish_view.ActivityPublish},
					{Text: publishMsgr.Republish, Value: publish_view.ActivityRepublish},
					{Text: publishMsgr.Unpublish, Value: publish_view.ActivityUnPublish},
				},
			},
			{
				Key:          "created",
				Label:        activityMsgr.FilterCreatedAt,
				ItemType:     vuetifyx.ItemTypeDate,
				SQLCondition: `created_at %s ?`,
			},
			{
				Key:          "creator",
				Label:        activityMsgr.FilterCreator,
				ItemType:     vuetifyx.ItemTypeSelect,
				SQLCondition: `creator %s ?`,
				Options:      creatorOptions,
			},
			{
				Key:          "model",
				Label:        activityMsgr.FilterModel,
				ItemType:     vuetifyx.ItemTypeSelect,
				SQLCondition: `model_name %s ?`,
				Options:      modelOptions,
			},
		}
	})

	mm := b.Model(&models.MicrositeModel{})
	mm.Listing("ID", "Name", "PrePath", "Status").
		SearchColumns("ID", "Name").
		PerPage(10)
	mm.Editing("Status", "Schedule", "Name", "Description", "PrePath", "FilesList", "Package")
	microsite_views.Configure(b, db, ab, oss.Storage, domain, publisher, mm)

	publish_view.Configure(b, db, ab, publisher, m, l, pm, product, category)

	return Config{
		pb:          b,
<<<<<<< HEAD
		lb:          newLoginBuilder(db, b.I18n()),
=======
		lb:          newLoginBuilder(db, ab),
>>>>>>> d16e6776
		pageBuilder: pageBuilder,
	}
}<|MERGE_RESOLUTION|>--- conflicted
+++ resolved
@@ -327,11 +327,7 @@
 
 	return Config{
 		pb:          b,
-<<<<<<< HEAD
-		lb:          newLoginBuilder(db, b.I18n()),
-=======
-		lb:          newLoginBuilder(db, ab),
->>>>>>> d16e6776
+		lb:          newLoginBuilder(db, ab, b.I18n()),
 		pageBuilder: pageBuilder,
 	}
 }