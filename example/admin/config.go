--- conflicted
+++ resolved
@@ -149,11 +149,8 @@
 		b.MenuGroup("Page Builder").SubItems(
 			"Page",
 			"shared_containers",
-<<<<<<< HEAD
 			"demo_containers",
-=======
 			"page_templates",
->>>>>>> ccacf898
 		).Icon("view_quilt"),
 	)
 
