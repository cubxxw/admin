--- conflicted
+++ resolved
@@ -22,11 +22,8 @@
 		&models.Post{},
 		&models.InputHarness{},
 		&models.User{},
-<<<<<<< HEAD
 		&models.ListModel{},
-=======
 		&models.Role{},
->>>>>>> 889c2939
 	); err != nil {
 		panic(err)
 	}
