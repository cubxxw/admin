package admin

import (
	"net/http"
	"os"
	"strings"

	"github.com/markbates/goth"
	"github.com/markbates/goth/providers/github"
	"github.com/markbates/goth/providers/google"
	"github.com/markbates/goth/providers/microsoftonline"
	"github.com/qor5/admin/activity"
	"github.com/qor5/admin/example/models"
	plogin "github.com/qor5/admin/login"
	"github.com/qor5/admin/presets"
	"github.com/qor5/admin/role"
	"github.com/qor5/x/login"
	. "github.com/theplant/htmlgo"
	"gorm.io/gorm"
)

var (
	loginBuilder *login.Builder
	vh           *login.ViewHelper
)

func getCurrentUser(r *http.Request) (u *models.User) {
	u, ok := login.GetCurrentUser(r).(*models.User)
	if !ok {
		return nil
	}

	return u
}

func initLoginBuilder(db *gorm.DB, pb *presets.Builder, ab *activity.ActivityBuilder) {
	ab.RegisterModel(&models.User{})
	loginBuilder = plogin.New(pb).
		DB(db).
		UserModel(&models.User{}).
		Secret(os.Getenv("LOGIN_SECRET")).
		OAuthProviders(
			&login.Provider{
				Goth: google.New(os.Getenv("LOGIN_GOOGLE_KEY"), os.Getenv("LOGIN_GOOGLE_SECRET"), os.Getenv("BASE_URL")+"/auth/callback?provider="+models.OAuthProviderGoogle),
				Key:  models.OAuthProviderGoogle,
				Text: "LoginProviderGoogleText",
				Logo: RawHTML(`<svg xmlns="http://www.w3.org/2000/svg" viewBox="0 0 48 48" width="16px" height="16px"><path fill="#fbc02d" d="M43.611,20.083H42V20H24v8h11.303c-1.649,4.657-6.08,8-11.303,8c-6.627,0-12-5.373-12-12	s5.373-12,12-12c3.059,0,5.842,1.154,7.961,3.039l5.657-5.657C34.046,6.053,29.268,4,24,4C12.955,4,4,12.955,4,24s8.955,20,20,20	s20-8.955,20-20C44,22.659,43.862,21.35,43.611,20.083z"></path><path fill="#e53935" d="M6.306,14.691l6.571,4.819C14.655,15.108,18.961,12,24,12c3.059,0,5.842,1.154,7.961,3.039	l5.657-5.657C34.046,6.053,29.268,4,24,4C16.318,4,9.656,8.337,6.306,14.691z"></path><path fill="#4caf50" d="M24,44c5.166,0,9.86-1.977,13.409-5.192l-6.19-5.238C29.211,35.091,26.715,36,24,36	c-5.202,0-9.619-3.317-11.283-7.946l-6.522,5.025C9.505,39.556,16.227,44,24,44z"></path><path fill="#1565c0" d="M43.611,20.083L43.595,20L42,20H24v8h11.303c-0.792,2.237-2.231,4.166-4.087,5.571	c0.001-0.001,0.002-0.001,0.003-0.002l6.19,5.238C36.971,39.205,44,34,44,24C44,22.659,43.862,21.35,43.611,20.083z"></path></svg>`),
			},
			&login.Provider{
				Goth: microsoftonline.New(os.Getenv("LOGIN_MICROSOFTONLINE_KEY"), os.Getenv("LOGIN_MICROSOFTONLINE_SECRET"), os.Getenv("BASE_URL")+"/auth/callback"),
				Key:  models.OAuthProviderMicrosoftOnline,
				Text: "LoginProviderMicrosoftText",
				Logo: RawHTML(`<svg xmlns="http://www.w3.org/2000/svg" viewBox="0 0 48 48" width="16px" height="16px"><path fill="#f35325" d="M2 2h20v20H2z"/><path fill="#81bc06" d="M24 2h20v20H24z"/><path fill="#05a6f0" d="M2 24h20v20H2z"/><path fill="#ffba08" d="M24 24h20v20H24z"/></svg>`),
			},
			&login.Provider{
				Goth: github.New(os.Getenv("LOGIN_GITHUB_KEY"), os.Getenv("LOGIN_GITHUB_SECRET"), os.Getenv("BASE_URL")+"/auth/callback?provider="+models.OAuthProviderGithub),
				Key:  models.OAuthProviderGithub,
				Text: "LoginProviderGithubText",
				Logo: RawHTML(`<svg xmlns="http://www.w3.org/2000/svg" viewBox="0 0 96 96" width="16px" height="16px"><path fill-rule="evenodd" clip-rule="evenodd" d="M48.854 0C21.839 0 0 22 0 49.217c0 21.756 13.993 40.172 33.405 46.69 2.427.49 3.316-1.059 3.316-2.362 0-1.141-.08-5.052-.08-9.127-13.59 2.934-16.42-5.867-16.42-5.867-2.184-5.704-5.42-7.17-5.42-7.17-4.448-3.015.324-3.015.324-3.015 4.934.326 7.523 5.052 7.523 5.052 4.367 7.496 11.404 5.378 14.235 4.074.404-3.178 1.699-5.378 3.074-6.6-10.839-1.141-22.243-5.378-22.243-24.283 0-5.378 1.94-9.778 5.014-13.2-.485-1.222-2.184-6.275.486-13.038 0 0 4.125-1.304 13.426 5.052a46.97 46.97 0 0 1 12.214-1.63c4.125 0 8.33.571 12.213 1.63 9.302-6.356 13.427-5.052 13.427-5.052 2.67 6.763.97 11.816.485 13.038 3.155 3.422 5.015 7.822 5.015 13.2 0 18.905-11.404 23.06-22.324 24.283 1.78 1.548 3.316 4.481 3.316 9.126 0 6.6-.08 11.897-.08 13.526 0 1.304.89 2.853 3.316 2.364 19.412-6.52 33.405-24.935 33.405-46.691C97.707 22 75.788 0 48.854 0z" fill="#24292f"/></svg>`),
			},
		).
		HomeURLFunc(func(r *http.Request, user interface{}) string {
			return "/"
		}).
		MaxRetryCount(5).
		Recaptcha(true, login.RecaptchaConfig{
			SiteKey:   os.Getenv("RECAPTCHA_SITE_KEY"),
			SecretKey: os.Getenv("RECAPTCHA_SECRET_KEY"),
		}).
		BeforeSetPassword(func(r *http.Request, user interface{}, extraVals ...interface{}) error {
			u := user.(*models.User)
			if u.GetAccountName() == os.Getenv("LOGIN_INITIAL_USER_EMAIL") {
				return &login.NoticeError{
					Level:   login.NoticeLevel_Error,
					Message: "Cannot change password for public user",
				}
			}
			password := extraVals[0].(string)
			if len(password) < 12 {
				return &login.NoticeError{
					Level:   login.NoticeLevel_Error,
					Message: "Password cannot be less than 12 characters",
				}
			}
			return nil
		}).
		AfterLogin(func(r *http.Request, user interface{}, _ ...interface{}) error {
			if err := ab.AddCustomizedRecord("log-in", false, r.Context(), user); err != nil {
				return err
			}

			if err := addSessionLogByUserID(r, user.(*models.User).ID); err != nil {
				return err
			}

			return nil
		}).
		AfterOAuthComplete(func(r *http.Request, user interface{}, _ ...interface{}) error {
			u := user.(goth.User)
			if err := db.Where("o_auth_provider = ? and o_auth_identifier = ?", u.Provider, u.Email).First(&models.User{}).
				Error; err == gorm.ErrRecordNotFound {
				var name string
				at := strings.LastIndex(u.Email, "@")
				if at > 0 {
					name = u.Email[:at]
				} else {
					name = u.Email
				}

				user := &models.User{
					Name: name,
					OAuthInfo: login.OAuthInfo{
						OAuthProvider:   u.Provider,
						OAuthUserID:     u.UserID,
						OAuthIdentifier: u.Email,
						OAuthAvatar:     u.AvatarURL,
					},
				}

				if err := db.Create(user).Error; err != nil {
					panic(err)
				}

				if err := grantUserRole(user.ID, models.RoleManager); err != nil {
					panic(err)
				}
			}

			return nil
		}).
		AfterFailedToLogin(func(r *http.Request, user interface{}, _ ...interface{}) error {
			if user != nil {
				return ab.AddCustomizedRecord("login-failed", false, r.Context(), user)
			}
			return nil
		}).
		AfterUserLocked(func(r *http.Request, user interface{}, _ ...interface{}) error {
			return ab.AddCustomizedRecord("locked", false, r.Context(), user)
		}).
		AfterLogout(func(r *http.Request, user interface{}, _ ...interface{}) error {
			if err := ab.AddCustomizedRecord("log-out", false, r.Context(), user); err != nil {
				return err
			}

			if err := expireCurrentSessionLog(r, user.(*models.User).ID); err != nil {
				return err
			}

			return nil
		}).
		AfterConfirmSendResetPasswordLink(func(r *http.Request, user interface{}, extraVals ...interface{}) error {
			resetLink := extraVals[0]
			_ = resetLink
			return ab.AddCustomizedRecord("send-reset-password-link", false, r.Context(), user)
		}).
		AfterResetPassword(func(r *http.Request, user interface{}, _ ...interface{}) error {
			return ab.AddCustomizedRecord("reset-password", false, r.Context(), user)
		}).
		AfterChangePassword(func(r *http.Request, user interface{}, _ ...interface{}) error {
			return ab.AddCustomizedRecord("change-password", false, r.Context(), user)
		}).
		AfterExtendSession(func(r *http.Request, user interface{}, extraVals ...interface{}) error {
			oldToken := extraVals[0].(string)
			if err := updateCurrentSessionLog(r, user.(*models.User).ID, oldToken); err != nil {
				return err
			}

			return nil
		}).
		AfterTOTPCodeReused(func(r *http.Request, user interface{}, _ ...interface{}) error {
			return nil
<<<<<<< HEAD
		}).TOTPEnabled(false)
=======
		}).TOTP(false).MaxRetryCount(0)
>>>>>>> 3e038d76

	vh = loginBuilder.ViewHelper()
	loginBuilder.LoginPageFunc(loginPage(vh, pb))

	GenInitialUser()
}

func GenInitialUser() {
	email := os.Getenv("LOGIN_INITIAL_USER_EMAIL")
	password := os.Getenv("LOGIN_INITIAL_USER_PASSWORD")
	if email == "" || password == "" {
		return
	}

	var count int64
	if err := db.Model(&models.User{}).Count(&count).Error; err != nil {
		panic(err)
	}
	if count > 0 {
		return
	}

	if err := initDefaultRoles(); err != nil {
		return
	}

	user := &models.User{
		Name: email,
		UserPass: login.UserPass{
			Account:  email,
			Password: password,
		},
	}
	user.EncryptPassword()
	if err := db.Create(user).Error; err != nil {
		panic(err)
	}
	if err := grantUserRole(user.ID, models.RoleManager); err != nil {
		panic(err)
	}
}

func grantUserRole(userID uint, roleName string) error {
	var roleID int
	if err := db.Table("roles").Where("name = ?", roleName).Pluck("id", &roleID).Error; err != nil {
		panic(err)
	}
	return db.Table("user_role_join").Create(
		&map[string]interface{}{
			"user_id": userID,
			"role_id": roleID,
		}).Error
}

func initDefaultRoles() error {
	var cnt int64
	if err := db.Model(&role.Role{}).Count(&cnt).Error; err != nil {
		return err
	}

	if cnt == 0 {
		var roles []*role.Role
		for _, r := range models.DefaultRoles {
			roles = append(roles, &role.Role{
				Name: r,
			})
		}

		if err := db.Create(roles).Error; err != nil {
			return err
		}
	}

	return nil
}

func doOAuthCompleteInfo(db *gorm.DB) http.Handler {
	return http.HandlerFunc(func(w http.ResponseWriter, r *http.Request) {
		if r.Method != http.MethodPost {
			w.WriteHeader(http.StatusNotFound)
			return
		}

		var isSubscribed bool
		position := r.FormValue("position")
		agree := r.FormValue("agree")
		if agree == "on" {
			isSubscribed = true
		}

		user := getCurrentUser(r)

		if err := db.Model(&models.User{}).Where("id = ?", user.ID).Updates(map[string]interface{}{
			"position":          position,
			"is_subscribed":     isSubscribed,
			"is_info_completed": true,
		}).Error; err != nil {
			http.Redirect(w, r, logoutURL, http.StatusFound)
		}

		http.Redirect(w, r, "/", http.StatusFound)

		return
	})
}<|MERGE_RESOLUTION|>--- conflicted
+++ resolved
@@ -169,11 +169,7 @@
 		}).
 		AfterTOTPCodeReused(func(r *http.Request, user interface{}, _ ...interface{}) error {
 			return nil
-<<<<<<< HEAD
-		}).TOTPEnabled(false)
-=======
-		}).TOTP(false).MaxRetryCount(0)
->>>>>>> 3e038d76
+		}).TOTPEnabled(false).MaxRetryCount(0)
 
 	vh = loginBuilder.ViewHelper()
 	loginBuilder.LoginPageFunc(loginPage(vh, pb))
