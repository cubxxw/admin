--- conflicted
+++ resolved
@@ -52,10 +52,7 @@
 				return "Password cannot be less than 6 characters", false
 			}
 			return "", true
-<<<<<<< HEAD
-		}).I18n(i18nBuilder)
-=======
-		}).
+		}).I18n(i18nBuilder).
 		AfterLogin(func(r *http.Request, user interface{}) error {
 			fmt.Println("#########################################start")
 			fmt.Println("logged in")
@@ -98,5 +95,4 @@
 			fmt.Println("#########################################end")
 			return nil
 		})
->>>>>>> 7aa40af2
 }