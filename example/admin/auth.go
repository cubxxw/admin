--- conflicted
+++ resolved
@@ -23,16 +23,8 @@
 	return u
 }
 
-<<<<<<< HEAD
-type contextUserKey int
-
-const _userKey contextUserKey = 1
-
-func newLoginBuilder(db *gorm.DB, i18nBuilder *i18n.Builder) *login.Builder {
-=======
-func newLoginBuilder(db *gorm.DB, ab *activity.ActivityBuilder) *login.Builder {
+func newLoginBuilder(db *gorm.DB, ab *activity.ActivityBuilder, i18nBuilder *i18n.Builder) *login.Builder {
 	ab.RegisterModel(&models.User{})
->>>>>>> d16e6776
 	return login.New().
 		DB(db).
 		UserModel(&models.User{}).
