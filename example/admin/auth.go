package admin

import (
	"errors"
	"net/http"
	"strings"
	"time"

	"github.com/markbates/goth"
	"github.com/markbates/goth/providers/github"
	"github.com/markbates/goth/providers/google"
	"github.com/markbates/goth/providers/microsoftonline"
	"github.com/qor5/admin/v3/activity"
	"github.com/qor5/admin/v3/example/models"
	plogin "github.com/qor5/admin/v3/login"
	"github.com/qor5/admin/v3/presets"
	"github.com/qor5/admin/v3/role"
	"github.com/qor5/web/v3"
	"github.com/qor5/x/v3/login"
	. "github.com/theplant/htmlgo"
	"github.com/theplant/osenv"
	"gorm.io/gorm"
)

var (
	loginSecret                = osenv.Get("LOGIN_SECRET", "Login secret use to sign session", "")
	loginGoogleKey             = osenv.Get("LOGIN_GOOGLE_KEY", "Google client key for Login with Google", "")
	loginGoogleSecret          = osenv.Get("LOGIN_GOOGLE_SECRET", "Google client secret for Login with Google", "")
	loginMicrosoftOnlineKey    = osenv.Get("LOGIN_MICROSOFTONLINE_KEY", "Microsoft online key for Login with Microsoft Online", "")
	loginMicrosoftOnlineSecret = osenv.Get("LOGIN_MICROSOFTONLINE_SECRET", "Microsoft online secret for Login with Microsoft Online", "")
	loginGithubKey             = osenv.Get("LOGIN_GITHUB_KEY", "Github client key for Login with Github", "")
	loginGithubSecret          = osenv.Get("LOGIN_GITHUB_SECRET", "Github client secret for Login with Github", "")
	baseURL                    = osenv.Get("BASE_URL", "Base URL for Login", "")
	recaptchaSiteKey           = osenv.Get("RECAPTCHA_SITE_KEY", "Recaptcha site key for Login with Recaptcha", "")
	recaptchaSecret            = osenv.Get("RECAPTCHA_SECRET_KEY", "Recaptcha secret for Login with Recaptcha", "")
	loginInitialUserEmail      = osenv.Get("LOGIN_INITIAL_USER_EMAIL", "Initial user email for Login", "")
	loginInitialUserPassword   = osenv.Get("LOGIN_INITIAL_USER_PASSWORD", "Initial user password for Login", "123")
)

func getCurrentUser(r *http.Request) (u *models.User) {
	u, ok := login.GetCurrentUser(r).(*models.User)
	if !ok {
		return nil
	}

	return u
}

func initLoginSessionBuilder(db *gorm.DB, pb *presets.Builder, ab *activity.Builder) *plogin.SessionBuilder {
	loginBuilder := plogin.New(pb).
		DB(db).
		UserModel(&models.User{}).
		Secret(loginSecret).
		OAuthProviders(
			&login.Provider{
				Goth: google.New(loginGoogleKey, loginGoogleSecret, baseURL+"/auth/callback?provider="+models.OAuthProviderGoogle),
				Key:  models.OAuthProviderGoogle,
				Text: "LoginProviderGoogleText",
				Logo: RawHTML(`<svg xmlns="http://www.w3.org/2000/svg" viewBox="0 0 48 48" width="24px" height="24px"><path fill="#fbc02d" d="M43.611,20.083H42V20H24v8h11.303c-1.649,4.657-6.08,8-11.303,8c-6.627,0-12-5.373-12-12	s5.373-12,12-12c3.059,0,5.842,1.154,7.961,3.039l5.657-5.657C34.046,6.053,29.268,4,24,4C12.955,4,4,12.955,4,24s8.955,20,20,20	s20-8.955,20-20C44,22.659,43.862,21.35,43.611,20.083z"></path><path fill="#e53935" d="M6.306,14.691l6.571,4.819C14.655,15.108,18.961,12,24,12c3.059,0,5.842,1.154,7.961,3.039	l5.657-5.657C34.046,6.053,29.268,4,24,4C16.318,4,9.656,8.337,6.306,14.691z"></path><path fill="#4caf50" d="M24,44c5.166,0,9.86-1.977,13.409-5.192l-6.19-5.238C29.211,35.091,26.715,36,24,36	c-5.202,0-9.619-3.317-11.283-7.946l-6.522,5.025C9.505,39.556,16.227,44,24,44z"></path><path fill="#1565c0" d="M43.611,20.083L43.595,20L42,20H24v8h11.303c-0.792,2.237-2.231,4.166-4.087,5.571	c0.001-0.001,0.002-0.001,0.003-0.002l6.19,5.238C36.971,39.205,44,34,44,24C44,22.659,43.862,21.35,43.611,20.083z"></path></svg>`),
			},
			&login.Provider{
				Goth: microsoftonline.New(loginMicrosoftOnlineKey, loginMicrosoftOnlineSecret, baseURL+"/auth/callback"),
				Key:  models.OAuthProviderMicrosoftOnline,
				Text: "LoginProviderMicrosoftText",
				Logo: RawHTML(`<svg xmlns="http://www.w3.org/2000/svg" viewBox="0 0 48 48" width="24px" height="24px"><path fill="#f35325" d="M2 2h20v20H2z"/><path fill="#81bc06" d="M24 2h20v20H24z"/><path fill="#05a6f0" d="M2 24h20v20H2z"/><path fill="#ffba08" d="M24 24h20v20H24z"/></svg>`),
			},
			&login.Provider{
				Goth: github.New(loginGithubKey, loginGithubSecret, baseURL+"/auth/callback?provider="+models.OAuthProviderGithub),
				Key:  models.OAuthProviderGithub,
				Text: "LoginProviderGithubText",
				Logo: RawHTML(`<svg xmlns="http://www.w3.org/2000/svg" viewBox="0 0 96 96" width="24px" height="24px"><path fill-rule="evenodd" clip-rule="evenodd" d="M48.854 0C21.839 0 0 22 0 49.217c0 21.756 13.993 40.172 33.405 46.69 2.427.49 3.316-1.059 3.316-2.362 0-1.141-.08-5.052-.08-9.127-13.59 2.934-16.42-5.867-16.42-5.867-2.184-5.704-5.42-7.17-5.42-7.17-4.448-3.015.324-3.015.324-3.015 4.934.326 7.523 5.052 7.523 5.052 4.367 7.496 11.404 5.378 14.235 4.074.404-3.178 1.699-5.378 3.074-6.6-10.839-1.141-22.243-5.378-22.243-24.283 0-5.378 1.94-9.778 5.014-13.2-.485-1.222-2.184-6.275.486-13.038 0 0 4.125-1.304 13.426 5.052a46.97 46.97 0 0 1 12.214-1.63c4.125 0 8.33.571 12.213 1.63 9.302-6.356 13.427-5.052 13.427-5.052 2.67 6.763.97 11.816.485 13.038 3.155 3.422 5.015 7.822 5.015 13.2 0 18.905-11.404 23.06-22.324 24.283 1.78 1.548 3.316 4.481 3.316 9.126 0 6.6-.08 11.897-.08 13.526 0 1.304.89 2.853 3.316 2.364 19.412-6.52 33.405-24.935 33.405-46.691C97.707 22 75.788 0 48.854 0z" fill="#24292f"/></svg>`),
			},
		).
		HomeURLFunc(func(r *http.Request, user interface{}) string {
			return "/"
		}).
		MaxRetryCount(5).
		// TODO online  to set  true
		Recaptcha(false, login.RecaptchaConfig{
			SiteKey:   recaptchaSiteKey,
			SecretKey: recaptchaSecret,
		}).
		WrapBeforeSetPassword(func(in login.HookFunc) login.HookFunc {
			return func(r *http.Request, user interface{}, extraVals ...interface{}) error {
				if err := in(r, user, extraVals...); err != nil {
					return err
				}
				u := user.(*models.User)
				if u.GetAccountName() == loginInitialUserEmail {
					return &login.NoticeError{
						Level:   login.NoticeLevel_Error,
						Message: "Cannot change password for public user",
					}
				}
				password := extraVals[0].(string)
				if len(password) < 12 {
					return &login.NoticeError{
						Level:   login.NoticeLevel_Error,
						Message: "Password cannot be less than 12 characters",
					}
				}
				return nil
			}
		}).
		WrapAfterOAuthComplete(func(in login.HookFunc) login.HookFunc {
			return func(r *http.Request, user interface{}, extraVals ...interface{}) error {
				if err := in(r, user, extraVals...); err != nil {
					return err
				}
				u := user.(goth.User)
				if u.Email == "" {
					return nil
				}
				if err := db.Where("o_auth_provider = ? and o_auth_identifier = ?", u.Provider, u.Email).First(&models.User{}).
					Error; errors.Is(err, gorm.ErrRecordNotFound) {
					var name string
					at := strings.LastIndex(u.Email, "@")
					if at > 0 {
						name = u.Email[:at]
					} else {
						name = u.Email
					}

					user := &models.User{
						Name:             name,
						Status:           models.StatusActive,
						RegistrationDate: time.Now(),
						OAuthInfo: login.OAuthInfo{
							OAuthProvider:   u.Provider,
							OAuthUserID:     u.UserID,
							OAuthIdentifier: u.Email,
							OAuthAvatar:     u.AvatarURL,
						},
					}

					if err := db.Create(user).Error; err != nil {
						panic(err)
					}

					if err := grantUserRole(db, user.ID, models.RoleManager); err != nil {
						panic(err)
					}
				}

				return nil
			}
		}).TOTP(false).MaxRetryCount(5)
	loginBuilder.LoginPageFunc(plogin.NewAdvancedLoginPage(func(ctx *web.EventContext, config *plogin.AdvancedLoginPageConfig) (*plogin.AdvancedLoginPageConfig, error) {
		// config.BrandLogo = RawHTML(
		// 	`<svg width="61" height="27" viewBox="0 0 61 27" fill="none" xmlns="http://www.w3.org/2000/svg">
		// 		<path fill-rule="evenodd" clip-rule="evenodd" d="M40.6667 0H61V20.25H40.6667V0ZM47.4445 6.75H54.2222V13.5H47.4445V6.75ZM47.4445 13.5V20.25H54.2222L47.4445 13.5Z" fill="#17A2F5"/>
		// 		<path d="M33.889 6.75041H27.1112V13.5004H33.889V6.75041Z" fill="#17A2F5"/>
		// 		<path fill-rule="evenodd" clip-rule="evenodd" d="M0 0H20.3332V20.25L0 20.25V0ZM6.77777 6.75H13.5555V13.5H6.77777V6.75ZM20.3333 27L20.3332 20.25L13.5555 20.25L20.3333 27Z" fill="#17A2F5"/>
		// 	</svg>
		// 	`,
		// )
		return config, nil
	})(loginBuilder.ViewHelper(), pb))

	genInitialUser(db)

	return plogin.NewSessionBuilder(loginBuilder, db).
		Activity(ab.RegisterModel(&models.User{})).
		IsPublicUser(func(u interface{}) bool {
			user, ok := u.(*models.User)
			if !ok {
				return false
			}
			return user.GetAccountName() == loginInitialUserEmail
		}).
		TablePrefix("cms_").
		// ParseIPFunc(func(ctx context.Context, lang language.Tag, addr string) (string, error) {
<<<<<<< HEAD
		// 	return locationDB.GetLocation(ctx, lang, addr)
=======
		// 	city, err := locationDB.GetCity(ctx, addr)
		// 	if err != nil {
		// 		return err
		// 	}
		// 	return location.GeneralLocalizedCountryCity(city, lang, language.English), nil
>>>>>>> 6ba0bb2d
		// }).
		AutoMigrate()
}

func genInitialUser(db *gorm.DB) {
	email := loginInitialUserEmail
	password := loginInitialUserPassword
	if email == "" || password == "" {
		return
	}

	var count int64
	if err := db.Model(&models.User{}).Where("account = ?", email).Count(&count).Error; err != nil {
		panic(err)
	}

	if count > 0 {
		return
	}
	if err := initDefaultRoles(db); err != nil {
		panic(err)
	}

	user := &models.User{
		Name:   email,
		Status: models.StatusActive,
		UserPass: login.UserPass{
			Account:  email,
			Password: password,
		},
	}
	user.EncryptPassword()
	if err := db.Create(user).Error; err != nil {
		panic(err)
	}
	if err := grantUserRole(db, user.ID, models.RoleManager); err != nil {
		panic(err)
	}
}

func grantUserRole(db *gorm.DB, userID uint, roleName string) error {
	var roleID int
	if err := db.Table("roles").Where("name = ?", roleName).Pluck("id", &roleID).Error; err != nil {
		panic(err)
	}
	return db.Table("user_role_join").Create(
		&map[string]interface{}{
			"user_id": userID,
			"role_id": roleID,
		}).Error
}

func initDefaultRoles(db *gorm.DB) error {
	var cnt int64
	if err := db.Model(&role.Role{}).Count(&cnt).Error; err != nil {
		return err
	}

	if cnt == 0 {
		var roles []*role.Role
		for _, r := range models.DefaultRoles {
			roles = append(roles, &role.Role{
				Name: r,
			})
		}

		if err := db.Create(roles).Error; err != nil {
			return err
		}
	}

	return nil
}<|MERGE_RESOLUTION|>--- conflicted
+++ resolved
@@ -170,15 +170,11 @@
 		}).
 		TablePrefix("cms_").
 		// ParseIPFunc(func(ctx context.Context, lang language.Tag, addr string) (string, error) {
-<<<<<<< HEAD
-		// 	return locationDB.GetLocation(ctx, lang, addr)
-=======
 		// 	city, err := locationDB.GetCity(ctx, addr)
 		// 	if err != nil {
 		// 		return err
 		// 	}
 		// 	return location.GeneralLocalizedCountryCity(city, lang, language.English), nil
->>>>>>> 6ba0bb2d
 		// }).
 		AutoMigrate()
 }
