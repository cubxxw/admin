--- conflicted
+++ resolved
@@ -136,14 +136,8 @@
 			return h.Components(
 				v.VRow(
 					v.VCol(
-<<<<<<< HEAD
 						DemoCaseTextField(obj, sectionName, editField, "Text", "Text", vErr).
-							Tips("This is Tips").
-							Autofocus(true),
-=======
-						DemoCaseTextField(obj, section, editField, "Text", "Text", vErr).
 							Tips("This is Tips"),
->>>>>>> cd208d20
 					),
 					v.VCol(
 						DemoCaseTextField(obj, sectionName, editField, "Textarea", "Textarea", vErr).
@@ -152,17 +146,10 @@
 				),
 				v.VRow(
 					v.VCol(
-<<<<<<< HEAD
-						DemoCaseTextField(obj, sectionName, editField, "TextValidate", "TextValidate(input more than 5 chars)", vErr),
-					),
-					v.VCol(
-						DemoCaseTextField(obj, sectionName, editField, "TextareaValidate", "TextareaValidate(input more than 10 chars)", vErr).
-=======
-						DemoCaseTextField(obj, section, editField, "TextValidate", "TextValidate(input more than 5 chars)", vErr).Required(true),
-					),
-					v.VCol(
-						DemoCaseTextField(obj, section, editField, "TextareaValidate", "TextareaValidate(input more than 10 chars)", vErr).Required(true).
->>>>>>> cd208d20
+						DemoCaseTextField(obj, sectionName, editField, "TextValidate", "TextValidate(input more than 5 chars)", vErr).Required(true),
+					),
+					v.VCol(
+						DemoCaseTextField(obj, sectionName, editField, "TextareaValidate", "TextareaValidate(input more than 10 chars)", vErr).Required(true).
 							Type("textarea"),
 					),
 				),
