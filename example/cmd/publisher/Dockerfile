FROM golang:1.22.5-alpine as builder
RUN apk update && apk add gcc git libc-dev sqlite sqlite-dev && rm -rf /var/cache/apk/*
WORKDIR /qor5
COPY . .
RUN set -x && go get -d -v ./...
RUN GOOS=linux GOARCH=amd64 go build -o /app/entry ./example/cmd/publisher/

<<<<<<< HEAD
FROM alpine:3.21.2
=======
FROM alpine:3.21.3
>>>>>>> af88549b
RUN apk --update upgrade && \
    apk add ca-certificates && \
    apk add tzdata && \
    rm -rf /var/cache/apk/*
COPY --from=builder /app/entry  /bin/publisher
CMD /bin/publisher<|MERGE_RESOLUTION|>--- conflicted
+++ resolved
@@ -5,11 +5,7 @@
 RUN set -x && go get -d -v ./...
 RUN GOOS=linux GOARCH=amd64 go build -o /app/entry ./example/cmd/publisher/
 
-<<<<<<< HEAD
-FROM alpine:3.21.2
-=======
 FROM alpine:3.21.3
->>>>>>> af88549b
 RUN apk --update upgrade && \
     apk add ca-certificates && \
     apk add tzdata && \
